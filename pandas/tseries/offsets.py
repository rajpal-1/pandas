# -*- coding: utf-8 -*-
from datetime import date, datetime, timedelta
from pandas.compat import range
from pandas import compat
import numpy as np

from pandas.core.dtypes.generic import ABCSeries, ABCDatetimeIndex, ABCPeriod
from pandas.core.tools.datetimes import to_datetime, normalize_date
from pandas.core.common import AbstractMethodError

# import after tools, dateutil check
from dateutil.relativedelta import relativedelta, weekday
from dateutil.easter import easter
from pandas._libs import tslib, Timestamp, OutOfBoundsDatetime, Timedelta
from pandas.util._decorators import cache_readonly

import functools
import operator

__all__ = ['Day', 'BusinessDay', 'BDay', 'CustomBusinessDay', 'CDay',
           'CBMonthEnd', 'CBMonthBegin',
           'MonthBegin', 'BMonthBegin', 'MonthEnd', 'BMonthEnd',
           'SemiMonthEnd', 'SemiMonthBegin',
           'BusinessHour', 'CustomBusinessHour',
           'YearBegin', 'BYearBegin', 'YearEnd', 'BYearEnd',
           'QuarterBegin', 'BQuarterBegin', 'QuarterEnd', 'BQuarterEnd',
           'LastWeekOfMonth', 'FY5253Quarter', 'FY5253',
           'Week', 'WeekOfMonth', 'Easter',
           'Hour', 'Minute', 'Second', 'Milli', 'Micro', 'Nano',
           'DateOffset']

# convert to/from datetime/timestamp to allow invalid Timestamp ranges to
# pass thru


def as_timestamp(obj):
    if isinstance(obj, Timestamp):
        return obj
    try:
        return Timestamp(obj)
    except (OutOfBoundsDatetime):
        pass
    return obj


def as_datetime(obj):
    f = getattr(obj, 'to_pydatetime', None)
    if f is not None:
        obj = f()
    return obj


def apply_wraps(func):
    @functools.wraps(func)
    def wrapper(self, other):
        if other is tslib.NaT:
            return tslib.NaT
        elif isinstance(other, (timedelta, Tick, DateOffset)):
            # timedelta path
            return func(self, other)
        elif isinstance(other, (np.datetime64, datetime, date)):
            other = as_timestamp(other)

        tz = getattr(other, 'tzinfo', None)
        nano = getattr(other, 'nanosecond', 0)

        try:
            if self._adjust_dst and isinstance(other, Timestamp):
                other = other.tz_localize(None)

            result = func(self, other)

            if self._adjust_dst:
                result = tslib._localize_pydatetime(result, tz)

            result = Timestamp(result)
            if self.normalize:
                result = result.normalize()

            # nanosecond may be deleted depending on offset process
            if not self.normalize and nano != 0:
                if not isinstance(self, Nano) and result.nanosecond != nano:
                    if result.tz is not None:
                        # convert to UTC
                        value = tslib.tz_convert_single(
                            result.value, 'UTC', result.tz)
                    else:
                        value = result.value
                    result = Timestamp(value + nano)

            if tz is not None and result.tzinfo is None:
                result = tslib._localize_pydatetime(result, tz)

        except OutOfBoundsDatetime:
            result = func(self, as_datetime(other))

            if self.normalize:
                # normalize_date returns normal datetime
                result = normalize_date(result)

            if tz is not None and result.tzinfo is None:
                result = tslib._localize_pydatetime(result, tz)

        return result
    return wrapper


def apply_index_wraps(func):
    @functools.wraps(func)
    def wrapper(self, other):
        result = func(self, other)
        if self.normalize:
            result = result.to_period('D').to_timestamp()
        return result
    return wrapper


def _is_normalized(dt):
    if (dt.hour != 0 or dt.minute != 0 or dt.second != 0 or
            dt.microsecond != 0 or getattr(dt, 'nanosecond', 0) != 0):
        return False
    return True

# ---------------------------------------------------------------------
# DateOffset


class ApplyTypeError(TypeError):
    # sentinel class for catching the apply error to return NotImplemented
    pass


class CacheableOffset(object):
    _cacheable = True


class DateOffset(object):
    """
    Standard kind of date increment used for a date range.

    Works exactly like relativedelta in terms of the keyword args you
    pass in, use of the keyword n is discouraged-- you would be better
    off specifying n in the keywords you use, but regardless it is
    there for you. n is needed for DateOffset subclasses.

    DateOffets work as follows.  Each offset specify a set of dates
    that conform to the DateOffset.  For example, Bday defines this
    set to be the set of dates that are weekdays (M-F).  To test if a
    date is in the set of a DateOffset dateOffset we can use the
    onOffset method: dateOffset.onOffset(date).

    If a date is not on a valid date, the rollback and rollforward
    methods can be used to roll the date to the nearest valid date
    before/after the date.

    DateOffsets can be created to move dates forward a given number of
    valid dates.  For example, Bday(2) can be added to a date to move
    it two business days forward.  If the date does not start on a
    valid date, first it is moved to a valid date.  Thus pseudo code
    is:

    def __add__(date):
      date = rollback(date) # does nothing if date is valid
      return date + <n number of periods>

    When a date offset is created for a negative number of periods,
    the date is first rolled forward.  The pseudo code is:

    def __add__(date):
      date = rollforward(date) # does nothing is date is valid
      return date + <n number of periods>

    Zero presents a problem.  Should it roll forward or back?  We
    arbitrarily have it rollforward:

    date + BDay(0) == BDay.rollforward(date)

    Since 0 is a bit weird, we suggest avoiding its use.
    """
    _cacheable = False
    _normalize_cache = True
    _kwds_use_relativedelta = (
        'years', 'months', 'weeks', 'days',
        'year', 'month', 'week', 'day', 'weekday',
        'hour', 'minute', 'second', 'microsecond'
    )
    _use_relativedelta = False
    _adjust_dst = False
    _typ = "dateoffset"

    # default for prior pickles
    normalize = False

    def __init__(self, n=1, normalize=False, **kwds):
        self.n = int(n)
        self.normalize = normalize
        self.kwds = kwds
        self._offset, self._use_relativedelta = self._determine_offset()

    def _determine_offset(self):
        # timedelta is used for sub-daily plural offsets and all singular
        # offsets relativedelta is used for plural offsets of daily length or
        # more nanosecond(s) are handled by apply_wraps
        kwds_no_nanos = dict(
            (k, v) for k, v in self.kwds.items()
            if k not in ('nanosecond', 'nanoseconds')
        )
        use_relativedelta = False

        if len(kwds_no_nanos) > 0:
            if any(k in self._kwds_use_relativedelta for k in kwds_no_nanos):
                use_relativedelta = True
                offset = relativedelta(**kwds_no_nanos)
            else:
                # sub-daily offset - use timedelta (tz-aware)
                offset = timedelta(**kwds_no_nanos)
        else:
            offset = timedelta(1)
        return offset, use_relativedelta

    @apply_wraps
    def apply(self, other):
        if self._use_relativedelta:
            other = as_datetime(other)

        if len(self.kwds) > 0:
            tzinfo = getattr(other, 'tzinfo', None)
            if tzinfo is not None and self._use_relativedelta:
                # perform calculation in UTC
                other = other.replace(tzinfo=None)

            if self.n > 0:
                for i in range(self.n):
                    other = other + self._offset
            else:
                for i in range(-self.n):
                    other = other - self._offset

            if tzinfo is not None and self._use_relativedelta:
                # bring tz back from UTC calculation
                other = tslib._localize_pydatetime(other, tzinfo)

            return as_timestamp(other)
        else:
            return other + timedelta(self.n)

    @apply_index_wraps
    def apply_index(self, i):
        """
        Vectorized apply of DateOffset to DatetimeIndex,
        raises NotImplentedError for offsets without a
        vectorized implementation

        .. versionadded:: 0.17.0

        Parameters
        ----------
        i : DatetimeIndex

        Returns
        -------
        y : DatetimeIndex
        """

        if not type(self) is DateOffset:
            raise NotImplementedError("DateOffset subclass {name} "
                                      "does not have a vectorized "
                                      "implementation".format(
                                          name=self.__class__.__name__))
        relativedelta_fast = set(['years', 'months', 'weeks',
                                  'days', 'hours', 'minutes',
                                  'seconds', 'microseconds'])
        # relativedelta/_offset path only valid for base DateOffset
        if (self._use_relativedelta and
                set(self.kwds).issubset(relativedelta_fast)):

            months = ((self.kwds.get('years', 0) * 12 +
                       self.kwds.get('months', 0)) * self.n)
            if months:
                shifted = tslib.shift_months(i.asi8, months)
                i = i._shallow_copy(shifted)

            weeks = (self.kwds.get('weeks', 0)) * self.n
            if weeks:
                i = (i.to_period('W') + weeks).to_timestamp() + \
                    i.to_perioddelta('W')

            timedelta_kwds = dict((k, v) for k, v in self.kwds.items()
                                  if k in ['days', 'hours', 'minutes',
                                           'seconds', 'microseconds'])
            if timedelta_kwds:
                delta = Timedelta(**timedelta_kwds)
                i = i + (self.n * delta)
            return i
        elif not self._use_relativedelta and hasattr(self, '_offset'):
            # timedelta
            return i + (self._offset * self.n)
        else:
            # relativedelta with other keywords
            kwd = set(self.kwds) - relativedelta_fast
            raise NotImplementedError("DateOffset with relativedelta "
                                      "keyword(s) {kwd} not able to be "
                                      "applied vectorized".format(kwd=kwd))

    def isAnchored(self):
        return (self.n == 1)

    def copy(self):
        return self.__class__(self.n, normalize=self.normalize, **self.kwds)

    def _should_cache(self):
        return self.isAnchored() and self._cacheable

    def _params(self):
        all_paras = dict(list(vars(self).items()) + list(self.kwds.items()))
        if 'holidays' in all_paras and not all_paras['holidays']:
            all_paras.pop('holidays')
        exclude = ['kwds', 'name', 'normalize', 'calendar']
        attrs = [(k, v) for k, v in all_paras.items()
                 if (k not in exclude) and (k[0] != '_')]
        attrs = sorted(set(attrs))
        params = tuple([str(self.__class__)] + attrs)
        return params

    def __repr__(self):
        className = getattr(self, '_outputName', type(self).__name__)

        if abs(self.n) != 1:
            plural = 's'
        else:
            plural = ''

        n_str = ""
        if self.n != 1:
            n_str = "%s * " % self.n

        out = '<%s' % n_str + className + plural + self._repr_attrs() + '>'
        return out

    # TODO: Combine this with BusinessMixin version by defining a whitelisted
    # set of attributes on each object rather than the existing behavior of
    # iterating over internal ``__dict__``
    def _repr_attrs(self):
        exclude = set(['n', 'inc', 'normalize'])
        attrs = []
        for attr in sorted(self.__dict__):
            if attr.startswith('_'):
                continue
            elif attr == 'kwds':  # TODO: get rid of this
                kwds_new = {}
                for key in self.kwds:
                    if not hasattr(self, key):
                        kwds_new[key] = self.kwds[key]
                if len(kwds_new) > 0:
                    attrs.append('kwds=%s' % (kwds_new))
            elif attr not in exclude:
                value = getattr(self, attr)
                attrs.append('%s=%s' % (attr, value))

        out = ''
        if attrs:
            out += ': ' + ', '.join(attrs)
        return out

    @property
    def name(self):
        return self.rule_code

    def __eq__(self, other):
        if other is None:
            return False

        if isinstance(other, compat.string_types):
            from pandas.tseries.frequencies import to_offset

            other = to_offset(other)

        if not isinstance(other, DateOffset):
            return False

        return self._params() == other._params()

    def __ne__(self, other):
        return not self == other

    def __hash__(self):
        return hash(self._params())

    def __call__(self, other):
        return self.apply(other)

    def __add__(self, other):
        if isinstance(other, (ABCDatetimeIndex, ABCSeries)):
            return other + self
        elif isinstance(other, ABCPeriod):
            return other + self
        try:
            return self.apply(other)
        except ApplyTypeError:
            return NotImplemented

    def __radd__(self, other):
        return self.__add__(other)

    def __sub__(self, other):
        if isinstance(other, datetime):
            raise TypeError('Cannot subtract datetime from offset.')
        elif type(other) == type(self):
            return self.__class__(self.n - other.n, normalize=self.normalize,
                                  **self.kwds)
        else:  # pragma: no cover
            return NotImplemented

    def __rsub__(self, other):
        if isinstance(other, (ABCDatetimeIndex, ABCSeries)):
            return other - self
        return self.__class__(-self.n, normalize=self.normalize,
                              **self.kwds) + other

    def __mul__(self, someInt):
        return self.__class__(n=someInt * self.n, normalize=self.normalize,
                              **self.kwds)

    def __rmul__(self, someInt):
        return self.__mul__(someInt)

    def __neg__(self):
        return self.__class__(-self.n, normalize=self.normalize, **self.kwds)

    def rollback(self, dt):
        """Roll provided date backward to next offset only if not on offset"""
        dt = as_timestamp(dt)
        if not self.onOffset(dt):
            dt = dt - self.__class__(1, normalize=self.normalize, **self.kwds)
        return dt

    def rollforward(self, dt):
        """Roll provided date forward to next offset only if not on offset"""
        dt = as_timestamp(dt)
        if not self.onOffset(dt):
            dt = dt + self.__class__(1, normalize=self.normalize, **self.kwds)
        return dt

    def onOffset(self, dt):
        if self.normalize and not _is_normalized(dt):
            return False
        # XXX, see #1395
        if type(self) == DateOffset or isinstance(self, Tick):
            return True

        # Default (slow) method for determining if some date is a member of the
        # date range generated by this offset. Subclasses may have this
        # re-implemented in a nicer way.
        a = dt
        b = ((dt + self) - self)
        return a == b

    # helpers for vectorized offsets
    def _beg_apply_index(self, i, freq):
        """Offsets index to beginning of Period frequency"""

        off = i.to_perioddelta('D')

        from pandas.tseries.frequencies import get_freq_code
        base, mult = get_freq_code(freq)
        base_period = i.to_period(base)
        if self.n <= 0:
            # when subtracting, dates on start roll to prior
            roll = np.where(base_period.to_timestamp() == i - off,
                            self.n, self.n + 1)
        else:
            roll = self.n

        base = (base_period + roll).to_timestamp()
        return base + off

    def _end_apply_index(self, i, freq):
        """Offsets index to end of Period frequency"""

        off = i.to_perioddelta('D')

        from pandas.tseries.frequencies import get_freq_code
        base, mult = get_freq_code(freq)
        base_period = i.to_period(base)
        if self.n > 0:
            # when adding, dates on end roll to next
            roll = np.where(base_period.to_timestamp(how='end') == i - off,
                            self.n, self.n - 1)
        else:
            roll = self.n

        base = (base_period + roll).to_timestamp(how='end')
        return base + off

    # way to get around weirdness with rule_code
    @property
    def _prefix(self):
        raise NotImplementedError('Prefix not defined')

    @property
    def rule_code(self):
        return self._prefix

    @property
    def freqstr(self):
        try:
            code = self.rule_code
        except NotImplementedError:
            return repr(self)

        if self.n != 1:
            fstr = '{n}{code}'.format(n=self.n, code=code)
        else:
            fstr = code

        try:
            if self._offset:
                fstr += self._offset_str()
        except AttributeError:
            # TODO: standardize `_offset` vs `offset` naming convention
            pass

        return fstr

    def _offset_str(self):
        return ''

    @property
    def nanos(self):
        raise ValueError("{name} is a non-fixed frequency".format(name=self))


class SingleConstructorOffset(DateOffset):

    @classmethod
    def _from_name(cls, suffix=None):
        # default _from_name calls cls with no args
        if suffix:
            raise ValueError("Bad freq suffix {suffix}".format(suffix=suffix))
        return cls()


class BusinessMixin(object):
    """ mixin to business types to provide related functions """

    def _repr_attrs(self):
        if self.offset:
            attrs = ['offset={offset!r}'.format(offset=self.offset)]
        else:
            attrs = None
        out = ''
        if attrs:
            out += ': ' + ', '.join(attrs)
        return out

    def __getstate__(self):
        """Return a pickleable state"""
        state = self.__dict__.copy()

        # we don't want to actually pickle the calendar object
        # as its a np.busyday; we recreate on deserilization
        if 'calendar' in state:
            del state['calendar']
        try:
            state['kwds'].pop('calendar')
        except KeyError:
            pass

        return state

    def __setstate__(self, state):
        """Reconstruct an instance from a pickled state"""
        self.__dict__ = state
        if 'weekmask' in state and 'holidays' in state:
            calendar, holidays = _get_calendar(weekmask=self.weekmask,
                                               holidays=self.holidays,
                                               calendar=None)
            self.kwds['calendar'] = self.calendar = calendar
            self.kwds['holidays'] = self.holidays = holidays
            self.kwds['weekmask'] = state['weekmask']


class BusinessDay(BusinessMixin, SingleConstructorOffset):
    """
    DateOffset subclass representing possibly n business days
    """
    _prefix = 'B'
    _adjust_dst = True

    def __init__(self, n=1, normalize=False, **kwds):
        self.n = int(n)
        self.normalize = normalize
        self.kwds = kwds
        self.offset = kwds.get('offset', timedelta(0))
        self._offset = self.offset  # alias for backward compat

    def _offset_str(self):
        def get_str(td):
            off_str = ''
            if td.days > 0:
                off_str += str(td.days) + 'D'
            if td.seconds > 0:
                s = td.seconds
                hrs = int(s / 3600)
                if hrs != 0:
                    off_str += str(hrs) + 'H'
                    s -= hrs * 3600
                mts = int(s / 60)
                if mts != 0:
                    off_str += str(mts) + 'Min'
                    s -= mts * 60
                if s != 0:
                    off_str += str(s) + 's'
            if td.microseconds > 0:
                off_str += str(td.microseconds) + 'us'
            return off_str

        if isinstance(self.offset, timedelta):
            zero = timedelta(0, 0, 0)
            if self.offset >= zero:
                off_str = '+' + get_str(self.offset)
            else:
                off_str = '-' + get_str(-self.offset)
            return off_str
        else:
            return '+' + repr(self.offset)

    @apply_wraps
    def apply(self, other):
        if isinstance(other, datetime):
            n = self.n

            if n == 0 and other.weekday() > 4:
                n = 1

            result = other

            # avoid slowness below
            if abs(n) > 5:
                k = n // 5
                result = result + timedelta(7 * k)
                if n < 0 and result.weekday() > 4:
                    n += 1
                n -= 5 * k
                if n == 0 and result.weekday() > 4:
                    n -= 1

            while n != 0:
                k = n // abs(n)
                result = result + timedelta(k)
                if result.weekday() < 5:
                    n -= k

            if self.offset:
                result = result + self.offset
            return result

        elif isinstance(other, (timedelta, Tick)):
            return BDay(self.n, offset=self.offset + other,
                        normalize=self.normalize)
        else:
            raise ApplyTypeError('Only know how to combine business day with '
                                 'datetime or timedelta.')

    @apply_index_wraps
    def apply_index(self, i):
        time = i.to_perioddelta('D')
        # to_period rolls forward to next BDay; track and
        # reduce n where it does when rolling forward
        shifted = (i.to_perioddelta('B') - time).asi8 != 0
        if self.n > 0:
            roll = np.where(shifted, self.n - 1, self.n)
        else:
            roll = self.n

        return (i.to_period('B') + roll).to_timestamp() + time

    def onOffset(self, dt):
        if self.normalize and not _is_normalized(dt):
            return False
        return dt.weekday() < 5


class BusinessHourMixin(BusinessMixin):

    def __init__(self, **kwds):
        # must be validated here to equality check
        kwds['start'] = self._validate_time(kwds.get('start', '09:00'))
        kwds['end'] = self._validate_time(kwds.get('end', '17:00'))
        self.kwds = kwds
        self.offset = kwds.get('offset', timedelta(0))
        self._offset = self.offset  # alias for backward compat
        self.start = kwds.get('start', '09:00')
        self.end = kwds.get('end', '17:00')

    def _validate_time(self, t_input):
        from datetime import time as dt_time
        import time
        if isinstance(t_input, compat.string_types):
            try:
                t = time.strptime(t_input, '%H:%M')
                return dt_time(hour=t.tm_hour, minute=t.tm_min)
            except ValueError:
                raise ValueError("time data must match '%H:%M' format")
        elif isinstance(t_input, dt_time):
            if t_input.second != 0 or t_input.microsecond != 0:
                raise ValueError(
                    "time data must be specified only with hour and minute")
            return t_input
        else:
            raise ValueError("time data must be string or datetime.time")

    def _get_daytime_flag(self):
        if self.start == self.end:
            raise ValueError('start and end must not be the same')
        elif self.start < self.end:
            return True
        else:
            return False

    def _next_opening_time(self, other):
        """
        If n is positive, return tomorrow's business day opening time.
        Otherwise yesterday's business day's opening time.

        Opening time always locates on BusinessDay.
        Otherwise, closing time may not if business hour extends over midnight.
        """
        if not self.next_bday.onOffset(other):
            other = other + self.next_bday
        else:
            if self.n >= 0 and self.start < other.time():
                other = other + self.next_bday
            elif self.n < 0 and other.time() < self.start:
                other = other + self.next_bday
        return datetime(other.year, other.month, other.day,
                        self.start.hour, self.start.minute)

    def _prev_opening_time(self, other):
        """
        If n is positive, return yesterday's business day opening time.
        Otherwise yesterday business day's opening time.
        """
        if not self.next_bday.onOffset(other):
            other = other - self.next_bday
        else:
            if self.n >= 0 and other.time() < self.start:
                other = other - self.next_bday
            elif self.n < 0 and other.time() > self.start:
                other = other - self.next_bday
        return datetime(other.year, other.month, other.day,
                        self.start.hour, self.start.minute)

    def _get_business_hours_by_sec(self):
        """
        Return business hours in a day by seconds.
        """
        if self._get_daytime_flag():
            # create dummy datetime to calculate businesshours in a day
            dtstart = datetime(2014, 4, 1, self.start.hour, self.start.minute)
            until = datetime(2014, 4, 1, self.end.hour, self.end.minute)
            return (until - dtstart).total_seconds()
        else:
            self.daytime = False
            dtstart = datetime(2014, 4, 1, self.start.hour, self.start.minute)
            until = datetime(2014, 4, 2, self.end.hour, self.end.minute)
            return (until - dtstart).total_seconds()

    @apply_wraps
    def rollback(self, dt):
        """Roll provided date backward to next offset only if not on offset"""
        if not self.onOffset(dt):
            businesshours = self._get_business_hours_by_sec()
            if self.n >= 0:
                dt = self._prev_opening_time(
                    dt) + timedelta(seconds=businesshours)
            else:
                dt = self._next_opening_time(
                    dt) + timedelta(seconds=businesshours)
        return dt

    @apply_wraps
    def rollforward(self, dt):
        """Roll provided date forward to next offset only if not on offset"""
        if not self.onOffset(dt):
            if self.n >= 0:
                return self._next_opening_time(dt)
            else:
                return self._prev_opening_time(dt)
        return dt

    @apply_wraps
    def apply(self, other):
        # calculate here because offset is not immutable
        daytime = self._get_daytime_flag()
        businesshours = self._get_business_hours_by_sec()
        bhdelta = timedelta(seconds=businesshours)

        if isinstance(other, datetime):
            # used for detecting edge condition
            nanosecond = getattr(other, 'nanosecond', 0)
            # reset timezone and nanosecond
            # other may be a Timestamp, thus not use replace
            other = datetime(other.year, other.month, other.day,
                             other.hour, other.minute,
                             other.second, other.microsecond)
            n = self.n
            if n >= 0:
                if (other.time() == self.end or
                        not self._onOffset(other, businesshours)):
                    other = self._next_opening_time(other)
            else:
                if other.time() == self.start:
                    # adjustment to move to previous business day
                    other = other - timedelta(seconds=1)
                if not self._onOffset(other, businesshours):
                    other = self._next_opening_time(other)
                    other = other + bhdelta

            bd, r = divmod(abs(n * 60), businesshours // 60)
            if n < 0:
                bd, r = -bd, -r

            if bd != 0:
                skip_bd = BusinessDay(n=bd)
                # midnight business hour may not on BusinessDay
                if not self.next_bday.onOffset(other):
                    remain = other - self._prev_opening_time(other)
                    other = self._next_opening_time(other + skip_bd) + remain
                else:
                    other = other + skip_bd

            hours, minutes = divmod(r, 60)
            result = other + timedelta(hours=hours, minutes=minutes)

            # because of previous adjustment, time will be larger than start
            if ((daytime and (result.time() < self.start or
                              self.end < result.time())) or
                    not daytime and (self.end < result.time() < self.start)):
                if n >= 0:
                    bday_edge = self._prev_opening_time(other)
                    bday_edge = bday_edge + bhdelta
                    # calculate remainder
                    bday_remain = result - bday_edge
                    result = self._next_opening_time(other)
                    result += bday_remain
                else:
                    bday_edge = self._next_opening_time(other)
                    bday_remain = result - bday_edge
                    result = self._next_opening_time(result) + bhdelta
                    result += bday_remain
            # edge handling
            if n >= 0:
                if result.time() == self.end:
                    result = self._next_opening_time(result)
            else:
                if result.time() == self.start and nanosecond == 0:
                    # adjustment to move to previous business day
                    result = self._next_opening_time(
                        result - timedelta(seconds=1)) + bhdelta

            return result
        else:
            raise ApplyTypeError(
                'Only know how to combine business hour with ')

    def onOffset(self, dt):
        if self.normalize and not _is_normalized(dt):
            return False

        if dt.tzinfo is not None:
            dt = datetime(dt.year, dt.month, dt.day, dt.hour,
                          dt.minute, dt.second, dt.microsecond)
        # Valid BH can be on the different BusinessDay during midnight
        # Distinguish by the time spent from previous opening time
        businesshours = self._get_business_hours_by_sec()
        return self._onOffset(dt, businesshours)

    def _onOffset(self, dt, businesshours):
        """
        Slight speedups using calculated values
        """
        # if self.normalize and not _is_normalized(dt):
        #     return False
        # Valid BH can be on the different BusinessDay during midnight
        # Distinguish by the time spent from previous opening time
        if self.n >= 0:
            op = self._prev_opening_time(dt)
        else:
            op = self._next_opening_time(dt)
        span = (dt - op).total_seconds()
        if span <= businesshours:
            return True
        else:
            return False

    def _repr_attrs(self):
        out = super(BusinessHourMixin, self)._repr_attrs()
        start = self.start.strftime('%H:%M')
        end = self.end.strftime('%H:%M')
        attrs = ['{prefix}={start}-{end}'.format(prefix=self._prefix,
                                                 start=start, end=end)]
        out += ': ' + ', '.join(attrs)
        return out


class BusinessHour(BusinessHourMixin, SingleConstructorOffset):
    """
    DateOffset subclass representing possibly n business days

    .. versionadded: 0.16.1

    """
    _prefix = 'BH'
    _anchor = 0

    def __init__(self, n=1, normalize=False, **kwds):
        self.n = int(n)
        self.normalize = normalize
        super(BusinessHour, self).__init__(**kwds)

    @cache_readonly
    def next_bday(self):
        # used for moving to next businessday
        if self.n >= 0:
            nb_offset = 1
        else:
            nb_offset = -1
        return BusinessDay(n=nb_offset)


class CustomBusinessDay(BusinessDay):
    """
    **EXPERIMENTAL** DateOffset subclass representing possibly n business days
    excluding holidays

    .. warning:: EXPERIMENTAL

        This class is not officially supported and the API is likely to change
        in future versions. Use this at your own risk.

    Parameters
    ----------
    n : int, default 1
    offset : timedelta, default timedelta(0)
    normalize : bool, default False
        Normalize start/end dates to midnight before generating date range
    weekmask : str, Default 'Mon Tue Wed Thu Fri'
        weekmask of valid business days, passed to ``numpy.busdaycalendar``
    holidays : list
        list/array of dates to exclude from the set of valid business days,
        passed to ``numpy.busdaycalendar``
    calendar : pd.HolidayCalendar or np.busdaycalendar
    """
    _cacheable = False
    _prefix = 'C'

    def __init__(self, n=1, normalize=False, weekmask='Mon Tue Wed Thu Fri',
                 holidays=None, calendar=None, **kwds):
        self.n = int(n)
        self.normalize = normalize
        self.kwds = kwds
        self.offset = kwds.get('offset', timedelta(0))
        self._offset = self.offset  # alias for backward compat

        calendar, holidays = _get_calendar(weekmask=weekmask,
                                           holidays=holidays,
                                           calendar=calendar)
        # CustomBusinessDay instances are identified by the
        # following two attributes. See DateOffset._params()
        # holidays, weekmask

        self.kwds['weekmask'] = self.weekmask = weekmask
        self.kwds['holidays'] = self.holidays = holidays
        self.kwds['calendar'] = self.calendar = calendar

    @apply_wraps
    def apply(self, other):
        if self.n <= 0:
            roll = 'forward'
        else:
            roll = 'backward'

        if isinstance(other, datetime):
            date_in = other
            np_dt = np.datetime64(date_in.date())

            np_incr_dt = np.busday_offset(np_dt, self.n, roll=roll,
                                          busdaycal=self.calendar)

            dt_date = np_incr_dt.astype(datetime)
            result = datetime.combine(dt_date, date_in.time())

            if self.offset:
                result = result + self.offset
            return result

        elif isinstance(other, (timedelta, Tick)):
            return BDay(self.n, offset=self.offset + other,
                        normalize=self.normalize)
        else:
            raise ApplyTypeError('Only know how to combine trading day with '
                                 'datetime, datetime64 or timedelta.')

    def apply_index(self, i):
        raise NotImplementedError

    def onOffset(self, dt):
        if self.normalize and not _is_normalized(dt):
            return False
        day64 = _to_dt64(dt, 'datetime64[D]')
        return np.is_busday(day64, busdaycal=self.calendar)


class CustomBusinessHour(BusinessHourMixin, SingleConstructorOffset):
    """
    DateOffset subclass representing possibly n custom business days

    .. versionadded: 0.18.1

    """
    _prefix = 'CBH'
    _anchor = 0

    def __init__(self, n=1, normalize=False, weekmask='Mon Tue Wed Thu Fri',
                 holidays=None, calendar=None, **kwds):
        self.n = int(n)
        self.normalize = normalize
        super(CustomBusinessHour, self).__init__(**kwds)

        calendar, holidays = _get_calendar(weekmask=weekmask,
                                           holidays=holidays,
                                           calendar=calendar)
        self.kwds['weekmask'] = self.weekmask = weekmask
        self.kwds['holidays'] = self.holidays = holidays
        self.kwds['calendar'] = self.calendar = calendar

    @cache_readonly
    def next_bday(self):
        # used for moving to next businessday
        if self.n >= 0:
            nb_offset = 1
        else:
            nb_offset = -1
        return CustomBusinessDay(n=nb_offset,
                                 weekmask=self.weekmask,
                                 holidays=self.holidays,
                                 calendar=self.calendar)


class MonthOffset(SingleConstructorOffset):
    _adjust_dst = True

    @property
    def name(self):
        if self.isAnchored:
            return self.rule_code
        else:
            return "{code}-{month}".format(code=self.rule_code,
                                           month=_int_to_month[self.n])


class MonthEnd(MonthOffset):
    """DateOffset of one month end"""

    @apply_wraps
    def apply(self, other):
        n = self.n
        _, days_in_month = tslib.monthrange(other.year, other.month)
        if other.day != days_in_month:
            other = other + relativedelta(months=-1, day=31)
            if n <= 0:
                n = n + 1
        other = other + relativedelta(months=n, day=31)
        return other

    @apply_index_wraps
    def apply_index(self, i):
        shifted = tslib.shift_months(i.asi8, self.n, 'end')
        return i._shallow_copy(shifted)

    def onOffset(self, dt):
        if self.normalize and not _is_normalized(dt):
            return False
        days_in_month = tslib.monthrange(dt.year, dt.month)[1]
        return dt.day == days_in_month

    _prefix = 'M'


class MonthBegin(MonthOffset):
    """DateOffset of one month at beginning"""

    @apply_wraps
    def apply(self, other):
        n = self.n

        if other.day > 1 and n <= 0:  # then roll forward if n<=0
            n += 1

        return other + relativedelta(months=n, day=1)

    @apply_index_wraps
    def apply_index(self, i):
        shifted = tslib.shift_months(i.asi8, self.n, 'start')
        return i._shallow_copy(shifted)

    def onOffset(self, dt):
        if self.normalize and not _is_normalized(dt):
            return False
        return dt.day == 1

    _prefix = 'MS'


class SemiMonthOffset(DateOffset):
    _adjust_dst = True
    _default_day_of_month = 15
    _min_day_of_month = 2

    def __init__(self, n=1, day_of_month=None, normalize=False, **kwds):
        if day_of_month is None:
            self.day_of_month = self._default_day_of_month
        else:
            self.day_of_month = int(day_of_month)
        if not self._min_day_of_month <= self.day_of_month <= 27:
            msg = 'day_of_month must be {min}<=day_of_month<=27, got {day}'
            raise ValueError(msg.format(min=self._min_day_of_month,
                                        day=self.day_of_month))
        self.n = int(n)
        self.normalize = normalize
        self.kwds = kwds
        self.kwds['day_of_month'] = self.day_of_month

    @classmethod
    def _from_name(cls, suffix=None):
        return cls(day_of_month=suffix)

    @property
    def rule_code(self):
        suffix = '-{day_of_month}'.format(day_of_month=self.day_of_month)
        return self._prefix + suffix

    @apply_wraps
    def apply(self, other):
        n = self.n
        if not self.onOffset(other):
            _, days_in_month = tslib.monthrange(other.year, other.month)
            if 1 < other.day < self.day_of_month:
                other += relativedelta(day=self.day_of_month)
                if n > 0:
                    # rollforward so subtract 1
                    n -= 1
            elif self.day_of_month < other.day < days_in_month:
                other += relativedelta(day=self.day_of_month)
                if n < 0:
                    # rollforward in the negative direction so add 1
                    n += 1
                elif n == 0:
                    n = 1

        return self._apply(n, other)

    def _apply(self, n, other):
        """Handle specific apply logic for child classes"""
        raise AbstractMethodError(self)

    @apply_index_wraps
    def apply_index(self, i):
        # determine how many days away from the 1st of the month we are
        days_from_start = i.to_perioddelta('M').asi8
        delta = Timedelta(days=self.day_of_month - 1).value

        # get boolean array for each element before the day_of_month
        before_day_of_month = days_from_start < delta

        # get boolean array for each element after the day_of_month
        after_day_of_month = days_from_start > delta

        # determine the correct n for each date in i
        roll = self._get_roll(i, before_day_of_month, after_day_of_month)

        # isolate the time since it will be striped away one the next line
        time = i.to_perioddelta('D')

        # apply the correct number of months
        i = (i.to_period('M') + (roll // 2)).to_timestamp()

        # apply the correct day
        i = self._apply_index_days(i, roll)

        return i + time

    def _get_roll(self, i, before_day_of_month, after_day_of_month):
        """Return an array with the correct n for each date in i.

        The roll array is based on the fact that i gets rolled back to
        the first day of the month.
        """
        raise AbstractMethodError(self)

    def _apply_index_days(self, i, roll):
        """Apply the correct day for each date in i"""
        raise AbstractMethodError(self)


class SemiMonthEnd(SemiMonthOffset):
    """
    Two DateOffset's per month repeating on the last
    day of the month and day_of_month.

    .. versionadded:: 0.19.0

    Parameters
    ----------
    n: int
    normalize : bool, default False
    day_of_month: int, {1, 3,...,27}, default 15
    """
    _prefix = 'SM'
    _min_day_of_month = 1

    def onOffset(self, dt):
        if self.normalize and not _is_normalized(dt):
            return False
        _, days_in_month = tslib.monthrange(dt.year, dt.month)
        return dt.day in (self.day_of_month, days_in_month)

    def _apply(self, n, other):
        # if other.day is not day_of_month move to day_of_month and update n
        if other.day < self.day_of_month:
            other += relativedelta(day=self.day_of_month)
            if n > 0:
                n -= 1
        elif other.day > self.day_of_month:
            other += relativedelta(day=self.day_of_month)
            if n == 0:
                n = 1
            else:
                n += 1

        months = n // 2
        day = 31 if n % 2 else self.day_of_month
        return other + relativedelta(months=months, day=day)

    def _get_roll(self, i, before_day_of_month, after_day_of_month):
        n = self.n
        is_month_end = i.is_month_end
        if n > 0:
            roll_end = np.where(is_month_end, 1, 0)
            roll_before = np.where(before_day_of_month, n, n + 1)
            roll = roll_end + roll_before
        elif n == 0:
            roll_after = np.where(after_day_of_month, 2, 0)
            roll_before = np.where(~after_day_of_month, 1, 0)
            roll = roll_before + roll_after
        else:
            roll = np.where(after_day_of_month, n + 2, n + 1)
        return roll

    def _apply_index_days(self, i, roll):
        i += (roll % 2) * Timedelta(days=self.day_of_month).value
        return i + Timedelta(days=-1)


class SemiMonthBegin(SemiMonthOffset):
    """
    Two DateOffset's per month repeating on the first
    day of the month and day_of_month.

    .. versionadded:: 0.19.0

    Parameters
    ----------
    n: int
    normalize : bool, default False
    day_of_month: int, {2, 3,...,27}, default 15
    """
    _prefix = 'SMS'

    def onOffset(self, dt):
        if self.normalize and not _is_normalized(dt):
            return False
        return dt.day in (1, self.day_of_month)

    def _apply(self, n, other):
        # if other.day is not day_of_month move to day_of_month and update n
        if other.day < self.day_of_month:
            other += relativedelta(day=self.day_of_month)
            if n == 0:
                n = -1
            else:
                n -= 1
        elif other.day > self.day_of_month:
            other += relativedelta(day=self.day_of_month)
            if n == 0:
                n = 1
            elif n < 0:
                n += 1

        months = n // 2 + n % 2
        day = 1 if n % 2 else self.day_of_month
        return other + relativedelta(months=months, day=day)

    def _get_roll(self, i, before_day_of_month, after_day_of_month):
        n = self.n
        is_month_start = i.is_month_start
        if n > 0:
            roll = np.where(before_day_of_month, n, n + 1)
        elif n == 0:
            roll_start = np.where(is_month_start, 0, 1)
            roll_after = np.where(after_day_of_month, 1, 0)
            roll = roll_start + roll_after
        else:
            roll_after = np.where(after_day_of_month, n + 2, n + 1)
            roll_start = np.where(is_month_start, -1, 0)
            roll = roll_after + roll_start
        return roll

    def _apply_index_days(self, i, roll):
        return i + (roll % 2) * Timedelta(days=self.day_of_month - 1).value


class BusinessMonthEnd(MonthOffset):
    """DateOffset increments between business EOM dates"""

    @apply_wraps
    def apply(self, other):
        n = self.n
        wkday, days_in_month = tslib.monthrange(other.year, other.month)
        lastBDay = days_in_month - max(((wkday + days_in_month - 1)
                                        % 7) - 4, 0)

        if n > 0 and not other.day >= lastBDay:
            n = n - 1
        elif n <= 0 and other.day > lastBDay:
            n = n + 1
        other = other + relativedelta(months=n, day=31)

        if other.weekday() > 4:
            other = other - BDay()
        return other

    _prefix = 'BM'


class BusinessMonthBegin(MonthOffset):
    """DateOffset of one business month at beginning"""

    @apply_wraps
    def apply(self, other):
        n = self.n
        wkday, _ = tslib.monthrange(other.year, other.month)
        first = _get_firstbday(wkday)

        if other.day > first and n <= 0:
            # as if rolled forward already
            n += 1
        elif other.day < first and n > 0:
            other = other + timedelta(days=first - other.day)
            n -= 1

        other = other + relativedelta(months=n)
        wkday, _ = tslib.monthrange(other.year, other.month)
        first = _get_firstbday(wkday)
        result = datetime(other.year, other.month, first,
                          other.hour, other.minute,
                          other.second, other.microsecond)
        return result

    def onOffset(self, dt):
        if self.normalize and not _is_normalized(dt):
            return False
        first_weekday, _ = tslib.monthrange(dt.year, dt.month)
        if first_weekday == 5:
            return dt.day == 3
        elif first_weekday == 6:
            return dt.day == 2
        else:
            return dt.day == 1

    _prefix = 'BMS'


class CustomBusinessMonthEnd(BusinessMixin, MonthOffset):
    """
    **EXPERIMENTAL** DateOffset of one custom business month

    .. warning:: EXPERIMENTAL

        This class is not officially supported and the API is likely to change
        in future versions. Use this at your own risk.

    Parameters
    ----------
    n : int, default 1
    offset : timedelta, default timedelta(0)
    normalize : bool, default False
        Normalize start/end dates to midnight before generating date range
    weekmask : str, Default 'Mon Tue Wed Thu Fri'
        weekmask of valid business days, passed to ``numpy.busdaycalendar``
    holidays : list
        list/array of dates to exclude from the set of valid business days,
        passed to ``numpy.busdaycalendar``
    calendar : pd.HolidayCalendar or np.busdaycalendar
    """

    _cacheable = False
    _prefix = 'CBM'

    def __init__(self, n=1, normalize=False, weekmask='Mon Tue Wed Thu Fri',
                 holidays=None, calendar=None, **kwds):
        self.n = int(n)
        self.normalize = normalize
        self.kwds = kwds
        self.offset = kwds.get('offset', timedelta(0))
        self._offset = self.offset  # alias for backward compat

        calendar, holidays = _get_calendar(weekmask=weekmask,
                                           holidays=holidays,
                                           calendar=calendar)
        self.kwds['weekmask'] = self.weekmask = weekmask
        self.kwds['holidays'] = self.holidays = holidays
        self.kwds['calendar'] = self.calendar = calendar

    @cache_readonly
    def cbday(self):
        kwds = self.kwds
        return CustomBusinessDay(n=self.n, normalize=self.normalize, **kwds)

    @cache_readonly
    def m_offset(self):
        kwds = self.kwds
        kwds = {key: kwds[key] for key in kwds
                if key not in ['calendar', 'weekmask', 'holidays']}
        return MonthEnd(n=1, normalize=self.normalize, **kwds)

    @apply_wraps
    def apply(self, other):
        n = self.n
        # First move to month offset
        cur_mend = self.m_offset.rollforward(other)
        # Find this custom month offset
        cur_cmend = self.cbday.rollback(cur_mend)

        # handle zero case. arbitrarily rollforward
        if n == 0 and other != cur_cmend:
            n += 1

        if other < cur_cmend and n >= 1:
            n -= 1
        elif other > cur_cmend and n <= -1:
            n += 1

        new = cur_mend + n * self.m_offset
        result = self.cbday.rollback(new)
        return result


class CustomBusinessMonthBegin(BusinessMixin, MonthOffset):
    """
    **EXPERIMENTAL** DateOffset of one custom business month

    .. warning:: EXPERIMENTAL

        This class is not officially supported and the API is likely to change
        in future versions. Use this at your own risk.

    Parameters
    ----------
    n : int, default 1
    offset : timedelta, default timedelta(0)
    normalize : bool, default False
        Normalize start/end dates to midnight before generating date range
    weekmask : str, Default 'Mon Tue Wed Thu Fri'
        weekmask of valid business days, passed to ``numpy.busdaycalendar``
    holidays : list
        list/array of dates to exclude from the set of valid business days,
        passed to ``numpy.busdaycalendar``
    calendar : pd.HolidayCalendar or np.busdaycalendar
    """

    _cacheable = False
    _prefix = 'CBMS'

    def __init__(self, n=1, normalize=False, weekmask='Mon Tue Wed Thu Fri',
                 holidays=None, calendar=None, **kwds):
        self.n = int(n)
        self.normalize = normalize
        self.kwds = kwds
        self.offset = kwds.get('offset', timedelta(0))
        self._offset = self.offset  # alias for backward compat

        # _get_calendar does validation and possible transformation
        # of calendar and holidays.
        calendar, holidays = _get_calendar(weekmask=weekmask,
                                           holidays=holidays,
                                           calendar=calendar)
        kwds['calendar'] = self.calendar = calendar
        kwds['weekmask'] = self.weekmask = weekmask
        kwds['holidays'] = self.holidays = holidays

    @cache_readonly
    def cbday(self):
        kwds = self.kwds
        return CustomBusinessDay(n=self.n, normalize=self.normalize, **kwds)

    @cache_readonly
    def m_offset(self):
        kwds = self.kwds
        kwds = {key: kwds[key] for key in kwds
                if key not in ['calendar', 'weekmask', 'holidays']}
        return MonthBegin(n=1, normalize=self.normalize, **kwds)

    @apply_wraps
    def apply(self, other):
        n = self.n
        dt_in = other
        # First move to month offset
        cur_mbegin = self.m_offset.rollback(dt_in)
        # Find this custom month offset
        cur_cmbegin = self.cbday.rollforward(cur_mbegin)

        # handle zero case. arbitrarily rollforward
        if n == 0 and dt_in != cur_cmbegin:
            n += 1

        if dt_in > cur_cmbegin and n <= -1:
            n += 1
        elif dt_in < cur_cmbegin and n >= 1:
            n -= 1

        new = cur_mbegin + n * self.m_offset
        result = self.cbday.rollforward(new)
        return result


class Week(DateOffset):
    """
    Weekly offset

    Parameters
    ----------
    weekday : int, default None
        Always generate specific day of week. 0 for Monday
    """
    _adjust_dst = True
    _inc = timedelta(weeks=1)

    def __init__(self, n=1, normalize=False, **kwds):
        self.n = n
        self.normalize = normalize
        self.weekday = kwds.get('weekday', None)

        if self.weekday is not None:
            if self.weekday < 0 or self.weekday > 6:
                raise ValueError('Day must be 0<=day<=6, got {day}'
                                 .format(day=self.weekday))

        self.kwds = kwds

    def isAnchored(self):
        return (self.n == 1 and self.weekday is not None)

    @apply_wraps
    def apply(self, other):
        base = other
        if self.weekday is None:
            return other + self.n * self._inc

        if self.n > 0:
            k = self.n
            otherDay = other.weekday()
            if otherDay != self.weekday:
                other = other + timedelta((self.weekday - otherDay) % 7)
                k = k - 1
            for i in range(k):
                other = other + self._inc
        else:
            k = self.n
            otherDay = other.weekday()
            if otherDay != self.weekday:
                other = other + timedelta((self.weekday - otherDay) % 7)
            for i in range(-k):
                other = other - self._inc

        other = datetime(other.year, other.month, other.day,
                         base.hour, base.minute, base.second, base.microsecond)
        return other

    @apply_index_wraps
    def apply_index(self, i):
        if self.weekday is None:
            return ((i.to_period('W') + self.n).to_timestamp() +
                    i.to_perioddelta('W'))
        else:
            return self._end_apply_index(i, self.freqstr)

    def onOffset(self, dt):
        if self.normalize and not _is_normalized(dt):
            return False
        return dt.weekday() == self.weekday

    _prefix = 'W'

    @property
    def rule_code(self):
        suffix = ''
        if self.weekday is not None:
            suffix = '-{weekday}'.format(weekday=_int_to_weekday[self.weekday])
        return self._prefix + suffix

    @classmethod
    def _from_name(cls, suffix=None):
        if not suffix:
            weekday = None
        else:
            weekday = _weekday_to_int[suffix]
        return cls(weekday=weekday)


class WeekDay(object):
    MON = 0
    TUE = 1
    WED = 2
    THU = 3
    FRI = 4
    SAT = 5
    SUN = 6


_int_to_weekday = {
    WeekDay.MON: 'MON',
    WeekDay.TUE: 'TUE',
    WeekDay.WED: 'WED',
    WeekDay.THU: 'THU',
    WeekDay.FRI: 'FRI',
    WeekDay.SAT: 'SAT',
    WeekDay.SUN: 'SUN'
}

_weekday_to_int = dict((v, k) for k, v in _int_to_weekday.items())


class WeekOfMonth(DateOffset):
    """
    Describes monthly dates like "the Tuesday of the 2nd week of each month"

    Parameters
    ----------
    n : int
    week : {0, 1, 2, 3, ...}
        0 is 1st week of month, 1 2nd week, etc.
    weekday : {0, 1, ..., 6}
        0: Mondays
        1: Tuesdays
        2: Wednesdays
        3: Thursdays
        4: Fridays
        5: Saturdays
        6: Sundays
    """

    _adjust_dst = True

    def __init__(self, n=1, normalize=False, **kwds):
        self.n = n
        self.normalize = normalize
        self.weekday = kwds['weekday']
        self.week = kwds['week']

        if self.n == 0:
            raise ValueError('N cannot be 0')

        if self.weekday < 0 or self.weekday > 6:
            raise ValueError('Day must be 0<=day<=6, got {day}'
                             .format(day=self.weekday))
        if self.week < 0 or self.week > 3:
            raise ValueError('Week must be 0<=week<=3, got {week}'
                             .format(week=self.week))

        self.kwds = kwds

    @apply_wraps
    def apply(self, other):
        base = other
        offsetOfMonth = self.getOffsetOfMonth(other)

        if offsetOfMonth > other:
            if self.n > 0:
                months = self.n - 1
            else:
                months = self.n
        elif offsetOfMonth == other:
            months = self.n
        else:
            if self.n > 0:
                months = self.n
            else:
                months = self.n + 1

        other = self.getOffsetOfMonth(
            other + relativedelta(months=months, day=1))
        other = datetime(other.year, other.month, other.day, base.hour,
                         base.minute, base.second, base.microsecond)
        return other

    def getOffsetOfMonth(self, dt):
        w = Week(weekday=self.weekday)
        d = datetime(dt.year, dt.month, 1, tzinfo=dt.tzinfo)
        d = w.rollforward(d)

        for i in range(self.week):
            d = w.apply(d)

        return d

    def onOffset(self, dt):
        if self.normalize and not _is_normalized(dt):
            return False
        d = datetime(dt.year, dt.month, dt.day, tzinfo=dt.tzinfo)
        return d == self.getOffsetOfMonth(dt)

    @property
    def rule_code(self):
        weekday = _int_to_weekday.get(self.weekday, '')
        return '{prefix}-{week}{weekday}'.format(prefix=self._prefix,
                                                 week=self.week + 1,
                                                 weekday=weekday)

    _prefix = 'WOM'

    @classmethod
    def _from_name(cls, suffix=None):
        if not suffix:
            raise ValueError("Prefix {prefix!r} requires a suffix."
                             .format(prefix=cls._prefix))
        # TODO: handle n here...
        # only one digit weeks (1 --> week 0, 2 --> week 1, etc.)
        week = int(suffix[0]) - 1
        weekday = _weekday_to_int[suffix[1:]]
        return cls(week=week, weekday=weekday)


class LastWeekOfMonth(DateOffset):
    """
    Describes monthly dates in last week of month like "the last Tuesday of
    each month"

    Parameters
    ----------
    n : int
    weekday : {0, 1, ..., 6}
        0: Mondays
        1: Tuesdays
        2: Wednesdays
        3: Thursdays
        4: Fridays
        5: Saturdays
        6: Sundays
    """

    def __init__(self, n=1, normalize=False, **kwds):
        self.n = n
        self.normalize = normalize
        self.weekday = kwds['weekday']

        if self.n == 0:
            raise ValueError('N cannot be 0')

        if self.weekday < 0 or self.weekday > 6:
            raise ValueError('Day must be 0<=day<=6, got {day}'
                             .format(day=self.weekday))

        self.kwds = kwds

    @apply_wraps
    def apply(self, other):
        offsetOfMonth = self.getOffsetOfMonth(other)

        if offsetOfMonth > other:
            if self.n > 0:
                months = self.n - 1
            else:
                months = self.n
        elif offsetOfMonth == other:
            months = self.n
        else:
            if self.n > 0:
                months = self.n
            else:
                months = self.n + 1

        return self.getOffsetOfMonth(
            other + relativedelta(months=months, day=1))

    def getOffsetOfMonth(self, dt):
        m = MonthEnd()
        d = datetime(dt.year, dt.month, 1, dt.hour, dt.minute,
                     dt.second, dt.microsecond, tzinfo=dt.tzinfo)
        eom = m.rollforward(d)
        w = Week(weekday=self.weekday)
        return w.rollback(eom)

    def onOffset(self, dt):
        if self.normalize and not _is_normalized(dt):
            return False
        return dt == self.getOffsetOfMonth(dt)

    @property
    def rule_code(self):
        weekday = _int_to_weekday.get(self.weekday, '')
        return '{prefix}-{weekday}'.format(prefix=self._prefix,
                                           weekday=weekday)

    _prefix = 'LWOM'

    @classmethod
    def _from_name(cls, suffix=None):
        if not suffix:
            raise ValueError("Prefix {prefix!r} requires a suffix."
                             .format(prefix=cls._prefix))
        # TODO: handle n here...
        weekday = _weekday_to_int[suffix]
        return cls(weekday=weekday)


class QuarterOffset(DateOffset):
    """Quarter representation - doesn't call super"""

    #: default month for __init__
    _default_startingMonth = None
    #: default month in _from_name
    _from_name_startingMonth = None
    _adjust_dst = True
    # TODO: Consider combining QuarterOffset and YearOffset __init__ at some
    #       point

    def __init__(self, n=1, normalize=False, **kwds):
        self.n = n
        self.normalize = normalize
        self.startingMonth = kwds.get('startingMonth',
                                      self._default_startingMonth)

        self.kwds = kwds

    def isAnchored(self):
        return (self.n == 1 and self.startingMonth is not None)

    @classmethod
    def _from_name(cls, suffix=None):
        kwargs = {}
        if suffix:
            kwargs['startingMonth'] = _month_to_int[suffix]
        else:
            if cls._from_name_startingMonth is not None:
                kwargs['startingMonth'] = cls._from_name_startingMonth
        return cls(**kwargs)

    @property
    def rule_code(self):
        month = _int_to_month[self.startingMonth]
        return '{prefix}-{month}'.format(prefix=self._prefix, month=month)


class BQuarterEnd(QuarterOffset):
    """DateOffset increments between business Quarter dates
    startingMonth = 1 corresponds to dates like 1/31/2007, 4/30/2007, ...
    startingMonth = 2 corresponds to dates like 2/28/2007, 5/31/2007, ...
    startingMonth = 3 corresponds to dates like 3/30/2007, 6/29/2007, ...
    """
    _outputName = 'BusinessQuarterEnd'
    _default_startingMonth = 3
    # 'BQ'
    _from_name_startingMonth = 12
    _prefix = 'BQ'

    @apply_wraps
    def apply(self, other):
        n = self.n
        base = other
        other = datetime(other.year, other.month, other.day,
                         other.hour, other.minute, other.second,
                         other.microsecond)

        wkday, days_in_month = tslib.monthrange(other.year, other.month)
        lastBDay = days_in_month - max(((wkday + days_in_month - 1)
                                        % 7) - 4, 0)

        monthsToGo = 3 - ((other.month - self.startingMonth) % 3)
        if monthsToGo == 3:
            monthsToGo = 0

        if n > 0 and not (other.day >= lastBDay and monthsToGo == 0):
            n = n - 1
        elif n <= 0 and other.day > lastBDay and monthsToGo == 0:
            n = n + 1

        other = other + relativedelta(months=monthsToGo + 3 * n, day=31)
        other = tslib._localize_pydatetime(other, base.tzinfo)
        if other.weekday() > 4:
            other = other - BDay()
        return other

    def onOffset(self, dt):
        if self.normalize and not _is_normalized(dt):
            return False
        modMonth = (dt.month - self.startingMonth) % 3
        return BMonthEnd().onOffset(dt) and modMonth == 0


_int_to_month = tslib._MONTH_ALIASES
_month_to_int = dict((v, k) for k, v in _int_to_month.items())


# TODO: This is basically the same as BQuarterEnd
class BQuarterBegin(QuarterOffset):
    _outputName = "BusinessQuarterBegin"
    # I suspect this is wrong for *all* of them.
    _default_startingMonth = 3
    _from_name_startingMonth = 1
    _prefix = 'BQS'

    @apply_wraps
    def apply(self, other):
        n = self.n
        wkday, _ = tslib.monthrange(other.year, other.month)

        first = _get_firstbday(wkday)

        monthsSince = (other.month - self.startingMonth) % 3

        if n <= 0 and monthsSince != 0:  # make sure to roll forward so negate
            monthsSince = monthsSince - 3

        # roll forward if on same month later than first bday
        if n <= 0 and (monthsSince == 0 and other.day > first):
            n = n + 1
        # pretend to roll back if on same month but before firstbday
        elif n > 0 and (monthsSince == 0 and other.day < first):
            n = n - 1

        # get the first bday for result
        other = other + relativedelta(months=3 * n - monthsSince)
        wkday, _ = tslib.monthrange(other.year, other.month)
        first = _get_firstbday(wkday)
        result = datetime(other.year, other.month, first,
                          other.hour, other.minute, other.second,
                          other.microsecond)
        return result


class QuarterEnd(QuarterOffset):
    """DateOffset increments between business Quarter dates
    startingMonth = 1 corresponds to dates like 1/31/2007, 4/30/2007, ...
    startingMonth = 2 corresponds to dates like 2/28/2007, 5/31/2007, ...
    startingMonth = 3 corresponds to dates like 3/31/2007, 6/30/2007, ...
    """
    _outputName = 'QuarterEnd'
    _default_startingMonth = 3
    _prefix = 'Q'

<<<<<<< HEAD
=======
    def isAnchored(self):
        return (self.n == 1 and self.startingMonth is not None)

>>>>>>> 21a38008
    @apply_wraps
    def apply(self, other):
        n = self.n
        other = datetime(other.year, other.month, other.day,
                         other.hour, other.minute, other.second,
                         other.microsecond)
        wkday, days_in_month = tslib.monthrange(other.year, other.month)

        monthsToGo = 3 - ((other.month - self.startingMonth) % 3)
        if monthsToGo == 3:
            monthsToGo = 0

        if n > 0 and not (other.day >= days_in_month and monthsToGo == 0):
            n = n - 1

        other = other + relativedelta(months=monthsToGo + 3 * n, day=31)
        return other

    @apply_index_wraps
    def apply_index(self, i):
        return self._end_apply_index(i, self.freqstr)

    def onOffset(self, dt):
        if self.normalize and not _is_normalized(dt):
            return False
        modMonth = (dt.month - self.startingMonth) % 3
        return MonthEnd().onOffset(dt) and modMonth == 0


class QuarterBegin(QuarterOffset):
    _outputName = 'QuarterBegin'
    _default_startingMonth = 3
    _from_name_startingMonth = 1
    _prefix = 'QS'

    @apply_wraps
    def apply(self, other):
        n = self.n
        wkday, days_in_month = tslib.monthrange(other.year, other.month)

        monthsSince = (other.month - self.startingMonth) % 3

        if n <= 0 and monthsSince != 0:
            # make sure you roll forward, so negate
            monthsSince = monthsSince - 3

        if n <= 0 and (monthsSince == 0 and other.day > 1):
            # after start, so come back an extra period as if rolled forward
            n = n + 1

        other = other + relativedelta(months=3 * n - monthsSince, day=1)
        return other

    @apply_index_wraps
    def apply_index(self, i):
        freq_month = 12 if self.startingMonth == 1 else self.startingMonth - 1
        freqstr = 'Q-{month}'.format(month=_int_to_month[freq_month])
        return self._beg_apply_index(i, freqstr)


class YearOffset(DateOffset):
    """DateOffset that just needs a month"""
    _adjust_dst = True

    def __init__(self, n=1, normalize=False, **kwds):
        self.month = kwds.get('month', self._default_month)

        if self.month < 1 or self.month > 12:
            raise ValueError('Month must go from 1 to 12')

        DateOffset.__init__(self, n=n, normalize=normalize, **kwds)

    @classmethod
    def _from_name(cls, suffix=None):
        kwargs = {}
        if suffix:
            kwargs['month'] = _month_to_int[suffix]
        return cls(**kwargs)

    @property
    def rule_code(self):
        month = _int_to_month[self.month]
        return '{prefix}-{month}'.format(prefix=self._prefix, month=month)


class BYearEnd(YearOffset):
    """DateOffset increments between business EOM dates"""
    _outputName = 'BusinessYearEnd'
    _default_month = 12
    _prefix = 'BA'

    @apply_wraps
    def apply(self, other):
        n = self.n
        wkday, days_in_month = tslib.monthrange(other.year, self.month)
        lastBDay = (days_in_month -
                    max(((wkday + days_in_month - 1) % 7) - 4, 0))

        years = n
        if n > 0:
            if (other.month < self.month or
                    (other.month == self.month and other.day < lastBDay)):
                years -= 1
        elif n <= 0:
            if (other.month > self.month or
                    (other.month == self.month and other.day > lastBDay)):
                years += 1

        other = other + relativedelta(years=years)

        _, days_in_month = tslib.monthrange(other.year, self.month)
        result = datetime(other.year, self.month, days_in_month,
                          other.hour, other.minute, other.second,
                          other.microsecond)

        if result.weekday() > 4:
            result = result - BDay()

        return result


class BYearBegin(YearOffset):
    """DateOffset increments between business year begin dates"""
    _outputName = 'BusinessYearBegin'
    _default_month = 1
    _prefix = 'BAS'

    @apply_wraps
    def apply(self, other):
        n = self.n
        wkday, days_in_month = tslib.monthrange(other.year, self.month)

        first = _get_firstbday(wkday)

        years = n

        if n > 0:  # roll back first for positive n
            if (other.month < self.month or
                    (other.month == self.month and other.day < first)):
                years -= 1
        elif n <= 0:  # roll forward
            if (other.month > self.month or
                    (other.month == self.month and other.day > first)):
                years += 1

        # set first bday for result
        other = other + relativedelta(years=years)
        wkday, days_in_month = tslib.monthrange(other.year, self.month)
        first = _get_firstbday(wkday)
        return datetime(other.year, self.month, first, other.hour,
                        other.minute, other.second, other.microsecond)


class YearEnd(YearOffset):
    """DateOffset increments between calendar year ends"""
    _default_month = 12
    _prefix = 'A'

    @apply_wraps
    def apply(self, other):
        def _increment(date):
            if date.month == self.month:
                _, days_in_month = tslib.monthrange(date.year, self.month)
                if date.day != days_in_month:
                    year = date.year
                else:
                    year = date.year + 1
            elif date.month < self.month:
                year = date.year
            else:
                year = date.year + 1
            _, days_in_month = tslib.monthrange(year, self.month)
            return datetime(year, self.month, days_in_month,
                            date.hour, date.minute, date.second,
                            date.microsecond)

        def _decrement(date):
            year = date.year if date.month > self.month else date.year - 1
            _, days_in_month = tslib.monthrange(year, self.month)
            return datetime(year, self.month, days_in_month,
                            date.hour, date.minute, date.second,
                            date.microsecond)

        def _rollf(date):
            if date.month != self.month or\
               date.day < tslib.monthrange(date.year, date.month)[1]:
                date = _increment(date)
            return date

        n = self.n
        result = other
        if n > 0:
            while n > 0:
                result = _increment(result)
                n -= 1
        elif n < 0:
            while n < 0:
                result = _decrement(result)
                n += 1
        else:
            # n == 0, roll forward
            result = _rollf(result)
        return result

    @apply_index_wraps
    def apply_index(self, i):
        # convert month anchor to annual period tuple
        return self._end_apply_index(i, self.freqstr)

    def onOffset(self, dt):
        if self.normalize and not _is_normalized(dt):
            return False
        wkday, days_in_month = tslib.monthrange(dt.year, self.month)
        return self.month == dt.month and dt.day == days_in_month


class YearBegin(YearOffset):
    """DateOffset increments between calendar year begin dates"""
    _default_month = 1
    _prefix = 'AS'

    @apply_wraps
    def apply(self, other):
        def _increment(date, n):
            year = date.year + n - 1
            if date.month >= self.month:
                year += 1
            return datetime(year, self.month, 1, date.hour, date.minute,
                            date.second, date.microsecond)

        def _decrement(date, n):
            year = date.year + n + 1
            if date.month < self.month or (date.month == self.month and
                                           date.day == 1):
                year -= 1
            return datetime(year, self.month, 1, date.hour, date.minute,
                            date.second, date.microsecond)

        def _rollf(date):
            if (date.month != self.month) or date.day > 1:
                date = _increment(date, 1)
            return date

        n = self.n
        result = other
        if n > 0:
            result = _increment(result, n)
        elif n < 0:
            result = _decrement(result, n)
        else:
            # n == 0, roll forward
            result = _rollf(result)
        return result

    @apply_index_wraps
    def apply_index(self, i):
        freq_month = 12 if self.month == 1 else self.month - 1
        freqstr = 'A-{month}'.format(month=_int_to_month[freq_month])
        return self._beg_apply_index(i, freqstr)

    def onOffset(self, dt):
        if self.normalize and not _is_normalized(dt):
            return False
        return dt.month == self.month and dt.day == 1


class FY5253(DateOffset):
    """
    Describes 52-53 week fiscal year. This is also known as a 4-4-5 calendar.

    It is used by companies that desire that their
    fiscal year always end on the same day of the week.

    It is a method of managing accounting periods.
    It is a common calendar structure for some industries,
    such as retail, manufacturing and parking industry.

    For more information see:
    http://en.wikipedia.org/wiki/4%E2%80%934%E2%80%935_calendar


    The year may either:
    - end on the last X day of the Y month.
    - end on the last X day closest to the last day of the Y month.

    X is a specific day of the week.
    Y is a certain month of the year

    Parameters
    ----------
    n : int
    weekday : {0, 1, ..., 6}
        0: Mondays
        1: Tuesdays
        2: Wednesdays
        3: Thursdays
        4: Fridays
        5: Saturdays
        6: Sundays
    startingMonth : The month in which fiscal years end. {1, 2, ... 12}
    variation : str
        {"nearest", "last"} for "LastOfMonth" or "NearestEndMonth"
    """

    _prefix = 'RE'
    _suffix_prefix_last = 'L'
    _suffix_prefix_nearest = 'N'
    _adjust_dst = True

    def __init__(self, n=1, normalize=False, **kwds):
        self.n = n
        self.normalize = normalize
        self.startingMonth = kwds['startingMonth']
        self.weekday = kwds["weekday"]

        self.variation = kwds["variation"]

        self.kwds = kwds

        if self.n == 0:
            raise ValueError('N cannot be 0')

        if self.variation not in ["nearest", "last"]:
            raise ValueError('{variation} is not a valid variation'
                             .format(variation=self.variation))

    @cache_readonly
    def _relativedelta_forward(self):
        if self.variation == "nearest":
            weekday_offset = weekday(self.weekday)
            return relativedelta(weekday=weekday_offset)
        else:
            return None

    @cache_readonly
    def _relativedelta_backward(self):
        if self.variation == "nearest":
            weekday_offset = weekday(self.weekday)
            return relativedelta(weekday=weekday_offset(-1))
        else:
            return None

    @cache_readonly
    def _offset_lwom(self):
        if self.variation == "nearest":
            return None
        else:
            return LastWeekOfMonth(n=1, weekday=self.weekday)

    def isAnchored(self):
        return self.n == 1 \
            and self.startingMonth is not None \
            and self.weekday is not None

    def onOffset(self, dt):
        if self.normalize and not _is_normalized(dt):
            return False
        dt = datetime(dt.year, dt.month, dt.day)
        year_end = self.get_year_end(dt)

        if self.variation == "nearest":
            # We have to check the year end of "this" cal year AND the previous
            return year_end == dt or \
                self.get_year_end(dt - relativedelta(months=1)) == dt
        else:
            return year_end == dt

    @apply_wraps
    def apply(self, other):
        n = self.n
        prev_year = self.get_year_end(
            datetime(other.year - 1, self.startingMonth, 1))
        cur_year = self.get_year_end(
            datetime(other.year, self.startingMonth, 1))
        next_year = self.get_year_end(
            datetime(other.year + 1, self.startingMonth, 1))
        prev_year = tslib._localize_pydatetime(prev_year, other.tzinfo)
        cur_year = tslib._localize_pydatetime(cur_year, other.tzinfo)
        next_year = tslib._localize_pydatetime(next_year, other.tzinfo)

        if n > 0:
            if other == prev_year:
                year = other.year - 1
            elif other == cur_year:
                year = other.year
            elif other == next_year:
                year = other.year + 1
            elif other < prev_year:
                year = other.year - 1
                n -= 1
            elif other < cur_year:
                year = other.year
                n -= 1
            elif other < next_year:
                year = other.year + 1
                n -= 1
            else:
                assert False

            result = self.get_year_end(
                datetime(year + n, self.startingMonth, 1))

            result = datetime(result.year, result.month, result.day,
                              other.hour, other.minute, other.second,
                              other.microsecond)
            return result
        else:
            n = -n
            if other == prev_year:
                year = other.year - 1
            elif other == cur_year:
                year = other.year
            elif other == next_year:
                year = other.year + 1
            elif other > next_year:
                year = other.year + 1
                n -= 1
            elif other > cur_year:
                year = other.year
                n -= 1
            elif other > prev_year:
                year = other.year - 1
                n -= 1
            else:
                assert False

            result = self.get_year_end(
                datetime(year - n, self.startingMonth, 1))

            result = datetime(result.year, result.month, result.day,
                              other.hour, other.minute, other.second,
                              other.microsecond)
            return result

    def get_year_end(self, dt):
        if self.variation == "nearest":
            return self._get_year_end_nearest(dt)
        else:
            return self._get_year_end_last(dt)

    def get_target_month_end(self, dt):
        target_month = datetime(
            dt.year, self.startingMonth, 1, tzinfo=dt.tzinfo)
        next_month_first_of = target_month + relativedelta(months=+1)
        return next_month_first_of + relativedelta(days=-1)

    def _get_year_end_nearest(self, dt):
        target_date = self.get_target_month_end(dt)
        if target_date.weekday() == self.weekday:
            return target_date
        else:
            forward = target_date + self._relativedelta_forward
            backward = target_date + self._relativedelta_backward

            if forward - target_date < target_date - backward:
                return forward
            else:
                return backward

    def _get_year_end_last(self, dt):
        current_year = datetime(
            dt.year, self.startingMonth, 1, tzinfo=dt.tzinfo)
        return current_year + self._offset_lwom

    @property
    def rule_code(self):
        prefix = self._get_prefix()
        suffix = self.get_rule_code_suffix()
        return "{prefix}-{suffix}".format(prefix=prefix, suffix=suffix)

    def _get_prefix(self):
        return self._prefix

    def _get_suffix_prefix(self):
        if self.variation == "nearest":
            return self._suffix_prefix_nearest
        else:
            return self._suffix_prefix_last

    def get_rule_code_suffix(self):
        prefix = self._get_suffix_prefix()
        month = _int_to_month[self.startingMonth]
        weekday = _int_to_weekday[self.weekday]
        return '{prefix}-{month}-{weekday}'.format(prefix=prefix, month=month,
                                                   weekday=weekday)

    @classmethod
    def _parse_suffix(cls, varion_code, startingMonth_code, weekday_code):
        if varion_code == "N":
            variation = "nearest"
        elif varion_code == "L":
            variation = "last"
        else:
            raise ValueError(
                "Unable to parse varion_code: {code}".format(code=varion_code))

        startingMonth = _month_to_int[startingMonth_code]
        weekday = _weekday_to_int[weekday_code]

        return {
            "weekday": weekday,
            "startingMonth": startingMonth,
            "variation": variation,
        }

    @classmethod
    def _from_name(cls, *args):
        return cls(**cls._parse_suffix(*args))


class FY5253Quarter(DateOffset):
    """
    DateOffset increments between business quarter dates
    for 52-53 week fiscal year (also known as a 4-4-5 calendar).

    It is used by companies that desire that their
    fiscal year always end on the same day of the week.

    It is a method of managing accounting periods.
    It is a common calendar structure for some industries,
    such as retail, manufacturing and parking industry.

    For more information see:
    http://en.wikipedia.org/wiki/4%E2%80%934%E2%80%935_calendar

    The year may either:
    - end on the last X day of the Y month.
    - end on the last X day closest to the last day of the Y month.

    X is a specific day of the week.
    Y is a certain month of the year

    startingMonth = 1 corresponds to dates like 1/31/2007, 4/30/2007, ...
    startingMonth = 2 corresponds to dates like 2/28/2007, 5/31/2007, ...
    startingMonth = 3 corresponds to dates like 3/30/2007, 6/29/2007, ...

    Parameters
    ----------
    n : int
    weekday : {0, 1, ..., 6}
        0: Mondays
        1: Tuesdays
        2: Wednesdays
        3: Thursdays
        4: Fridays
        5: Saturdays
        6: Sundays
    startingMonth : The month in which fiscal years end. {1, 2, ... 12}
    qtr_with_extra_week : The quarter number that has the leap
        or 14 week when needed. {1,2,3,4}
    variation : str
        {"nearest", "last"} for "LastOfMonth" or "NearestEndMonth"
    """

    _prefix = 'REQ'
    _adjust_dst = True

    def __init__(self, n=1, normalize=False, **kwds):
        self.n = n
        self.normalize = normalize

        self.qtr_with_extra_week = kwds["qtr_with_extra_week"]

        self.kwds = kwds

        if self.n == 0:
            raise ValueError('N cannot be 0')

    @cache_readonly
    def _offset(self):
        kwds = self.kwds
        return FY5253(
            startingMonth=kwds['startingMonth'],
            weekday=kwds["weekday"],
            variation=kwds["variation"])

    def isAnchored(self):
        return self.n == 1 and self._offset.isAnchored()

    @apply_wraps
    def apply(self, other):
        base = other
        n = self.n

        if n > 0:
            while n > 0:
                if not self._offset.onOffset(other):
                    qtr_lens = self.get_weeks(other)
                    start = other - self._offset
                else:
                    start = other
                    qtr_lens = self.get_weeks(other + self._offset)

                for weeks in qtr_lens:
                    start += relativedelta(weeks=weeks)
                    if start > other:
                        other = start
                        n -= 1
                        break

        else:
            n = -n
            while n > 0:
                if not self._offset.onOffset(other):
                    qtr_lens = self.get_weeks(other)
                    end = other + self._offset
                else:
                    end = other
                    qtr_lens = self.get_weeks(other)

                for weeks in reversed(qtr_lens):
                    end -= relativedelta(weeks=weeks)
                    if end < other:
                        other = end
                        n -= 1
                        break
        other = datetime(other.year, other.month, other.day,
                         base.hour, base.minute, base.second, base.microsecond)
        return other

    def get_weeks(self, dt):
        ret = [13] * 4

        year_has_extra_week = self.year_has_extra_week(dt)

        if year_has_extra_week:
            ret[self.qtr_with_extra_week - 1] = 14

        return ret

    def year_has_extra_week(self, dt):
        if self._offset.onOffset(dt):
            prev_year_end = dt - self._offset
            next_year_end = dt
        else:
            next_year_end = dt + self._offset
            prev_year_end = dt - self._offset

        week_in_year = (next_year_end - prev_year_end).days / 7

        return week_in_year == 53

    def onOffset(self, dt):
        if self.normalize and not _is_normalized(dt):
            return False
        if self._offset.onOffset(dt):
            return True

        next_year_end = dt - self._offset

        qtr_lens = self.get_weeks(dt)

        current = next_year_end
        for qtr_len in qtr_lens[0:4]:
            current += relativedelta(weeks=qtr_len)
            if dt == current:
                return True
        return False

    @property
    def rule_code(self):
        suffix = self._offset.get_rule_code_suffix()
        qtr = self.qtr_with_extra_week
        return "{prefix}-{suffix}-{qtr}".format(prefix=self._prefix,
                                                suffix=suffix, qtr=qtr)

    @classmethod
    def _from_name(cls, *args):
        return cls(**dict(FY5253._parse_suffix(*args[:-1]),
                          qtr_with_extra_week=int(args[-1])))


class Easter(DateOffset):
    """
    DateOffset for the Easter holiday using
    logic defined in dateutil.  Right now uses
    the revised method which is valid in years
    1583-4099.
    """
    _adjust_dst = True

    @apply_wraps
    def apply(self, other):
        currentEaster = easter(other.year)
        currentEaster = datetime(
            currentEaster.year, currentEaster.month, currentEaster.day)
        currentEaster = tslib._localize_pydatetime(currentEaster, other.tzinfo)

        # NOTE: easter returns a datetime.date so we have to convert to type of
        # other
        if self.n >= 0:
            if other >= currentEaster:
                new = easter(other.year + self.n)
            else:
                new = easter(other.year + self.n - 1)
        else:
            if other > currentEaster:
                new = easter(other.year + self.n + 1)
            else:
                new = easter(other.year + self.n)

        new = datetime(new.year, new.month, new.day, other.hour,
                       other.minute, other.second, other.microsecond)
        return new

    def onOffset(self, dt):
        if self.normalize and not _is_normalized(dt):
            return False
        return date(dt.year, dt.month, dt.day) == easter(dt.year)

# ---------------------------------------------------------------------
# Ticks


def _tick_comp(op):
    def f(self, other):
        return op(self.delta, other.delta)

    return f


class Tick(SingleConstructorOffset):
    _inc = Timedelta(microseconds=1000)

    __gt__ = _tick_comp(operator.gt)
    __ge__ = _tick_comp(operator.ge)
    __lt__ = _tick_comp(operator.lt)
    __le__ = _tick_comp(operator.le)
    __eq__ = _tick_comp(operator.eq)
    __ne__ = _tick_comp(operator.ne)

    def __add__(self, other):
        if isinstance(other, Tick):
            if type(self) == type(other):
                return type(self)(self.n + other.n)
            else:
                return _delta_to_tick(self.delta + other.delta)
        elif isinstance(other, ABCPeriod):
            return other + self
        try:
            return self.apply(other)
        except ApplyTypeError:
            return NotImplemented
        except OverflowError:
            raise OverflowError("the add operation between {self} and {other} "
                                "will overflow".format(self=self, other=other))

    def __eq__(self, other):
        if isinstance(other, compat.string_types):
            from pandas.tseries.frequencies import to_offset

            other = to_offset(other)

        if isinstance(other, Tick):
            return self.delta == other.delta
        else:
            return DateOffset.__eq__(self, other)

    # This is identical to DateOffset.__hash__, but has to be redefined here
    # for Python 3, because we've redefined __eq__.
    def __hash__(self):
        return hash(self._params())

    def __ne__(self, other):
        if isinstance(other, compat.string_types):
            from pandas.tseries.frequencies import to_offset

            other = to_offset(other)

        if isinstance(other, Tick):
            return self.delta != other.delta
        else:
            return DateOffset.__ne__(self, other)

    @property
    def delta(self):
        return self.n * self._inc

    @property
    def nanos(self):
        return _delta_to_nanoseconds(self.delta)

    def apply(self, other):
        # Timestamp can handle tz and nano sec, thus no need to use apply_wraps
        if isinstance(other, Timestamp):

            # GH 15126
            # in order to avoid a recursive
            # call of __add__ and __radd__ if there is
            # an exception, when we call using the + operator,
            # we directly call the known method
            result = other.__add__(self)
            if result == NotImplemented:
                raise OverflowError
            return result
        elif isinstance(other, (datetime, np.datetime64, date)):
            return as_timestamp(other) + self

        if isinstance(other, timedelta):
            return other + self.delta
        elif isinstance(other, type(self)):
            return type(self)(self.n + other.n)

        raise ApplyTypeError('Unhandled type: {type_str}'
                             .format(type_str=type(other).__name__))

    _prefix = 'undefined'

    def isAnchored(self):
        return False


def _delta_to_tick(delta):
    if delta.microseconds == 0:
        if delta.seconds == 0:
            return Day(delta.days)
        else:
            seconds = delta.days * 86400 + delta.seconds
            if seconds % 3600 == 0:
                return Hour(seconds / 3600)
            elif seconds % 60 == 0:
                return Minute(seconds / 60)
            else:
                return Second(seconds)
    else:
        nanos = _delta_to_nanoseconds(delta)
        if nanos % 1000000 == 0:
            return Milli(nanos // 1000000)
        elif nanos % 1000 == 0:
            return Micro(nanos // 1000)
        else:  # pragma: no cover
            return Nano(nanos)


_delta_to_nanoseconds = tslib._delta_to_nanoseconds


class Day(Tick):
    _inc = Timedelta(days=1)
    _prefix = 'D'


class Hour(Tick):
    _inc = Timedelta(hours=1)
    _prefix = 'H'


class Minute(Tick):
    _inc = Timedelta(minutes=1)
    _prefix = 'T'


class Second(Tick):
    _inc = Timedelta(seconds=1)
    _prefix = 'S'


class Milli(Tick):
    _inc = Timedelta(milliseconds=1)
    _prefix = 'L'


class Micro(Tick):
    _inc = Timedelta(microseconds=1)
    _prefix = 'U'


class Nano(Tick):
    _inc = Timedelta(nanoseconds=1)
    _prefix = 'N'


BDay = BusinessDay
BMonthEnd = BusinessMonthEnd
BMonthBegin = BusinessMonthBegin
CBMonthEnd = CustomBusinessMonthEnd
CBMonthBegin = CustomBusinessMonthBegin
CDay = CustomBusinessDay

# ---------------------------------------------------------------------
# Business Calendar helpers


def _get_calendar(weekmask, holidays, calendar):
    """Generate busdaycalendar"""
    if isinstance(calendar, np.busdaycalendar):
        if not holidays:
            holidays = tuple(calendar.holidays)
        elif not isinstance(holidays, tuple):
            holidays = tuple(holidays)
        else:
            # trust that calendar.holidays and holidays are
            # consistent
            pass
        return calendar, holidays

    if holidays is None:
        holidays = []
    try:
        holidays = holidays + calendar.holidays().tolist()
    except AttributeError:
        pass
    holidays = [_to_dt64(dt, dtype='datetime64[D]') for dt in holidays]
    holidays = tuple(sorted(holidays))

    kwargs = {'weekmask': weekmask}
    if holidays:
        kwargs['holidays'] = holidays

    busdaycalendar = np.busdaycalendar(**kwargs)
    return busdaycalendar, holidays


def _to_dt64(dt, dtype='datetime64'):
    # Currently
    # > np.datetime64(dt.datetime(2013,5,1),dtype='datetime64[D]')
    # numpy.datetime64('2013-05-01T02:00:00.000000+0200')
    # Thus astype is needed to cast datetime to datetime64[D]
    if getattr(dt, 'tzinfo', None) is not None:
        i8 = tslib.pydt_to_i8(dt)
        dt = tslib.tz_convert_single(i8, 'UTC', dt.tzinfo)
        dt = Timestamp(dt)
    dt = np.datetime64(dt)
    if dt.dtype.name != dtype:
        dt = dt.astype(dtype)
    return dt


def _get_firstbday(wkday):
    """
    wkday is the result of monthrange(year, month)

    If it's a saturday or sunday, increment first business day to reflect this
    """
    first = 1
    if wkday == 5:  # on Saturday
        first = 3
    elif wkday == 6:  # on Sunday
        first = 2
    return first


def generate_range(start=None, end=None, periods=None,
                   offset=BDay(), time_rule=None):
    """
    Generates a sequence of dates corresponding to the specified time
    offset. Similar to dateutil.rrule except uses pandas DateOffset
    objects to represent time increments

    Parameters
    ----------
    start : datetime (default None)
    end : datetime (default None)
    periods : int, optional
    time_rule : (legacy) name of DateOffset object to be used, optional
        Corresponds with names expected by tseries.frequencies.get_offset

    Notes
    -----
    * This method is faster for generating weekdays than dateutil.rrule
    * At least two of (start, end, periods) must be specified.
    * If both start and end are specified, the returned dates will
    satisfy start <= date <= end.
    * If both time_rule and offset are specified, time_rule supersedes offset.

    Returns
    -------
    dates : generator object

    """
    if time_rule is not None:
        from pandas.tseries.frequencies import get_offset

        offset = get_offset(time_rule)

    start = to_datetime(start)
    end = to_datetime(end)

    if start and not offset.onOffset(start):
        start = offset.rollforward(start)

    elif end and not offset.onOffset(end):
        end = offset.rollback(end)

    if periods is None and end < start:
        end = None
        periods = 0

    if end is None:
        end = start + (periods - 1) * offset

    if start is None:
        start = end - (periods - 1) * offset

    cur = start
    if offset.n >= 0:
        while cur <= end:
            yield cur

            # faster than cur + offset
            next_date = offset.apply(cur)
            if next_date <= cur:
                raise ValueError('Offset {offset} did not increment date'
                                 .format(offset=offset))
            cur = next_date
    else:
        while cur >= end:
            yield cur

            # faster than cur + offset
            next_date = offset.apply(cur)
            if next_date >= cur:
                raise ValueError('Offset {offset} did not decrement date'
                                 .format(offset=offset))
            cur = next_date


prefix_mapping = dict((offset._prefix, offset) for offset in [
    YearBegin,                 # 'AS'
    YearEnd,                   # 'A'
    BYearBegin,                # 'BAS'
    BYearEnd,                  # 'BA'
    BusinessDay,               # 'B'
    BusinessMonthBegin,        # 'BMS'
    BusinessMonthEnd,          # 'BM'
    BQuarterEnd,               # 'BQ'
    BQuarterBegin,             # 'BQS'
    BusinessHour,              # 'BH'
    CustomBusinessDay,         # 'C'
    CustomBusinessMonthEnd,    # 'CBM'
    CustomBusinessMonthBegin,  # 'CBMS'
    CustomBusinessHour,        # 'CBH'
    MonthEnd,                  # 'M'
    MonthBegin,                # 'MS'
    SemiMonthEnd,              # 'SM'
    SemiMonthBegin,            # 'SMS'
    Week,                      # 'W'
    Second,                    # 'S'
    Minute,                    # 'T'
    Micro,                     # 'U'
    QuarterEnd,                # 'Q'
    QuarterBegin,              # 'QS'
    Milli,                     # 'L'
    Hour,                      # 'H'
    Day,                       # 'D'
    WeekOfMonth,               # 'WOM'
    FY5253,
    FY5253Quarter,
])

prefix_mapping['N'] = Nano<|MERGE_RESOLUTION|>--- conflicted
+++ resolved
@@ -1960,12 +1960,6 @@
     _default_startingMonth = 3
     _prefix = 'Q'
 
-<<<<<<< HEAD
-=======
-    def isAnchored(self):
-        return (self.n == 1 and self.startingMonth is not None)
-
->>>>>>> 21a38008
     @apply_wraps
     def apply(self, other):
         n = self.n
