--- conflicted
+++ resolved
@@ -200,58 +200,9 @@
     >>> ts + DateOffset(months=2)
     Timestamp('2017-03-01 09:10:11')
     """
-
     pass
 
-    def _repr_attrs(self) -> str:
-        # The DateOffset class differs from other classes in that members
-        #  of self._attributes may not be defined, so we have to use __dict__
-        #  instead.
-        exclude = {"n", "inc", "normalize"}
-        attrs = []
-        for attr in sorted(self.__dict__):
-            if attr.startswith("_") or attr == "kwds":
-                continue
-            elif attr not in exclude:
-                value = getattr(self, attr)
-                attrs.append(f"{attr}={value}")
-
-        out = ""
-        if attrs:
-            out += ": " + ", ".join(attrs)
-        return out
-
-<<<<<<< HEAD
-=======
-    @cache_readonly
-    def _params(self):
-        """
-        Returns a tuple containing all of the attributes needed to evaluate
-        equality between two DateOffset objects.
-        """
-        # The DateOffset class differs from other classes in that members
-        #  of self._attributes may not be defined, so we have to use __dict__
-        #  instead.
-        all_paras = self.__dict__.copy()
-        all_paras["n"] = self.n
-        all_paras["normalize"] = self.normalize
-        for key in self.__dict__:
-            if key not in all_paras:
-                # cython attributes are not in __dict__
-                all_paras[key] = getattr(self, key)
-
-        if "holidays" in all_paras and not all_paras["holidays"]:
-            all_paras.pop("holidays")
-        exclude = ["kwds", "name", "calendar"]
-        attrs = [
-            (k, v) for k, v in all_paras.items() if (k not in exclude) and (k[0] != "_")
-        ]
-        attrs = sorted(set(attrs))
-        params = tuple([str(type(self))] + attrs)
-        return params
-
-
->>>>>>> bad52a9d
+
 class BusinessDay(BusinessMixin):
     """
     DateOffset subclass representing possibly n business days.
