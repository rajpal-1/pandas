from datetime import date, datetime, timedelta

from pandas.tseries.tools import to_datetime

# import after tools, dateutil check
from dateutil.relativedelta import relativedelta
import pandas.lib as lib
<<<<<<< HEAD
import numpy as np
=======
import pandas.tslib as tslib
>>>>>>> 3700b70f

__all__ = ['Day', 'BusinessDay', 'BDay',
           'MonthBegin', 'BMonthBegin', 'MonthEnd', 'BMonthEnd',
           'YearBegin', 'BYearBegin', 'YearEnd', 'BYearEnd',
           'QuarterBegin', 'BQuarterBegin', 'QuarterEnd', 'BQuarterEnd',
           'Week', 'WeekOfMonth',
           'Hour', 'Minute', 'Second', 'Milli', 'Micro', 'Nano']

#----------------------------------------------------------------------
# DateOffset


class CacheableOffset(object):

    _cacheable = True


class DateOffset(object):
    """
    Standard kind of date increment used for a date range.

    Works exactly like relativedelta in terms of the keyword args you
    pass in, use of the keyword n is discouraged-- you would be better
    off specifying n in the keywords you use, but regardless it is
    there for you. n is needed for DateOffset subclasses.

    DateOffets work as follows.  Each offset specify a set of dates
    that conform to the DateOffset.  For example, Bday defines this
    set to be the set of dates that are weekdays (M-F).  To test if a
    date is in the set of a DateOffset dateOffset we can use the
    onOffset method: dateOffset.onOffset(date).

    If a date is not on a valid date, the rollback and rollforward
    methods can be used to roll the date to the nearest valid date
    before/after the date.

    DateOffsets can be created to move dates forward a given number of
    valid dates.  For example, Bday(2) can be added to a date to move
    it two business days forward.  If the date does not start on a
    valid date, first it is moved to a valid date.  Thus psedo code
    is:

    def __add__(date):
      date = rollback(date) # does nothing is date is valid
      return date + <n number of periods>

    When a date offset is created for a negitive number of periods,
    the date is first rolled forward.  The pseudo code is:

    def __add__(date):
      date = rollforward(date) # does nothing is date is valid
      return date + <n number of periods>

    Zero presents a problem.  Should it roll forward or back?  We
    arbitrarily have it rollforward:

    date + BDay(0) == BDay.rollforward(date)

    Since 0 is a bit weird, we suggest avoiding its use.
    """
    _cacheable = False
    _normalize_cache = True

    def __init__(self, n=1, **kwds):
        self.n = int(n)
        self.kwds = kwds
        if len(kwds) > 0:
            self._offset = relativedelta(**kwds)
        else:
            self._offset = timedelta(1)

    def apply(self, other):
        if len(self.kwds) > 0:
            if self.n > 0:
                for i in xrange(self.n):
                    other = other + self._offset
            else:
                for i in xrange(-self.n):
                    other = other - self._offset
            return other
        else:
            return other + timedelta(self.n)

    def isAnchored(self):
        return (self.n == 1)

    def copy(self):
        return self.__class__(self.n, **self.kwds)

    def _should_cache(self):
        return self.isAnchored() and self._cacheable

    def _params(self):
        attrs = [(k, v) for k, v in vars(self).iteritems()
                 if k not in ['kwds', '_offset', 'name', 'normalize']]
        attrs.extend(self.kwds.items())
        attrs = sorted(set(attrs))

        params = tuple([str(self.__class__)] + attrs)
        return params

    def __repr__(self):
        if hasattr(self, 'name') and len(self.name):
            return self.name

        className = getattr(self, '_outputName', type(self).__name__)
        exclude = set(['n', 'inc'])
        attrs = []
        for attr in self.__dict__:
            if ((attr == 'kwds' and len(self.kwds) == 0)
                or attr.startswith('_')):
                continue
            if attr not in exclude:
                attrs.append('='.join((attr, repr(getattr(self, attr)))))

        if abs(self.n) != 1:
            plural = 's'
        else:
            plural = ''

        out = '<%s ' % self.n + className + plural
        if attrs:
            out += ': ' + ', '.join(attrs)
        out += '>'
        return out

    def __eq__(self, other):
        if other is None:
            return False

        if isinstance(other, basestring):
            from pandas.tseries.frequencies import to_offset
            other = to_offset(other)

        if not isinstance(other, DateOffset):
            return False

        return self._params() == other._params()

    def __ne__(self, other):
        return not self == other

    def __hash__(self):
        return hash(self._params())

    def __call__(self, other):
        return self.apply(other)

    def __add__(self, other):
        return self.apply(other)

    def __radd__(self, other):
        return self.__add__(other)

    def __sub__(self, other):
        if isinstance(other, datetime):
            raise TypeError('Cannot subtract datetime from offset!')
        elif type(other) == type(self):
            return self.__class__(self.n - other.n, **self.kwds)
        else:  # pragma: no cover
            raise TypeError('Cannot subtract %s from %s'
                            % (type(other), type(self)))

    def __rsub__(self, other):
        return self.__class__(-self.n, **self.kwds) + other

    def __mul__(self, someInt):
        return self.__class__(n=someInt * self.n, **self.kwds)

    def __rmul__(self, someInt):
        return self.__mul__(someInt)

    def __neg__(self):
        return self.__class__(-self.n, **self.kwds)

    def rollback(self, dt):
        """Roll provided date backward to next offset only if not on offset"""
        if type(dt) == date:
            dt = datetime(dt.year, dt.month, dt.day)

        if not self.onOffset(dt):
            dt = dt - self.__class__(1, **self.kwds)
        return dt

    def rollforward(self, dt):
        """Roll provided date forward to next offset only if not on offset"""
        if type(dt) == date:
            dt = datetime(dt.year, dt.month, dt.day)

        if not self.onOffset(dt):
            dt = dt + self.__class__(1, **self.kwds)
        return dt

    def onOffset(self, dt):
        # XXX, see #1395
        if type(self) == DateOffset or isinstance(self, Tick):
            return True

        # Default (slow) method for determining if some date is a member of the
        # date range generated by this offset. Subclasses may have this
        # re-implemented in a nicer way.
        a = dt
        b = ((dt + self) - self)
        return a == b

    @property
    def rule_code(self):
        raise NotImplementedError

    @property
    def freqstr(self):
        try:
            code = self.rule_code
        except NotImplementedError:
            return repr(self)

        if self.n != 1:
            fstr = '%d%s' % (self.n, code)
        else:
            fstr = code

        return fstr


class BusinessDay(CacheableOffset, DateOffset):
    """
    DateOffset subclass representing possibly n business days
    """
    def __init__(self, n=1, **kwds):
        self.n = int(n)
        self.kwds = kwds
        self.offset = kwds.get('offset', timedelta(0))
        self.normalize = kwds.get('normalize', False)

    @property
    def rule_code(self):
        return 'B'

    def __repr__(self):
        if hasattr(self, 'name') and len(self.name):
            return self.name

        className = getattr(self, '_outputName', self.__class__.__name__)
        attrs = []

        if self.offset:
            attrs = ['offset=%s' % repr(self.offset)]

        if abs(self.n) != 1:
            plural = 's'
        else:
            plural = ''

        out = '<%s ' % self.n + className + plural
        if attrs:
            out += ': ' + ', '.join(attrs)
        out += '>'
        return out

    @property
    def freqstr(self):
        try:
            code = self.rule_code
        except NotImplementedError:
            return repr(self)

        if self.n != 1:
            fstr = '%d%s' % (self.n, code)
        else:
            fstr = code

        if self.offset:
            fstr += self._offset_str()

        return fstr

    def _offset_str(self):
        def get_str(td):
            off_str = ''
            if td.days > 0:
                off_str += str(td.days) + 'D'
            if td.seconds > 0:
                s = td.seconds
                hrs = int(s / 3600)
                if hrs != 0:
                    off_str += str(hrs) + 'H'
                    s -= hrs * 3600
                mts = int(s / 60)
                if mts != 0:
                    off_str += str(mts) + 'Min'
                    s -= mts * 60
                if s != 0:
                    off_str += str(s) + 's'
            if td.microseconds > 0:
                off_str += str(td.microseconds) + 'us'
            return off_str

        if isinstance(self.offset, timedelta):
            zero = timedelta(0, 0, 0)
            if self.offset >= zero:
                off_str = '+' + get_str(self.offset)
            else:
                off_str = '-' + get_str(-self.offset)
            return off_str
        else:
            return '+' + repr(self.offset)

    def isAnchored(self):
        return (self.n == 1)

    def apply(self, other):
        if isinstance(other, datetime):
            n = self.n

            if n == 0 and other.weekday() > 4:
                n = 1

            result = other

            # avoid slowness below
            if abs(n) > 5:
                k = n // 5
                result = result + timedelta(7 * k)
                n -= 5 * k

            while n != 0:
                k = n // abs(n)
                result = result + timedelta(k)
                if result.weekday() < 5:
                    n -= k

            if self.normalize:
                result = datetime(result.year, result.month, result.day)

            if self.offset:
                result = result + self.offset

            return result

        elif isinstance(other, (timedelta, Tick)):
            return BDay(self.n, offset=self.offset + other,
                        normalize=self.normalize)
        else:
            raise Exception('Only know how to combine business day with '
                            'datetime or timedelta!')

    @classmethod
    def onOffset(cls, dt):
        return dt.weekday() < 5


class MonthEnd(DateOffset, CacheableOffset):
    """DateOffset of one month end"""

    def apply(self, other):
        other = datetime(other.year, other.month, other.day)

        n = self.n
        _, days_in_month = tslib.monthrange(other.year, other.month)
        if other.day != days_in_month:
            other = other + relativedelta(months=-1, day=31)
            if n <= 0:
                n = n + 1
        other = other + relativedelta(months=n, day=31)
        return other

    @classmethod
    def onOffset(cls, dt):
        days_in_month = tslib.monthrange(dt.year, dt.month)[1]
        return dt.day == days_in_month

    @property
    def rule_code(self):
        return 'M'


class MonthBegin(DateOffset, CacheableOffset):
    """DateOffset of one month at beginning"""

    def apply(self, other):
        n = self.n

        if other.day > 1 and n <= 0:  # then roll forward if n<=0
            n += 1

        other = other + relativedelta(months=n, day=1)
        return other

    @classmethod
    def onOffset(cls, dt):
        return dt.day == 1

    @property
    def rule_code(self):
        return 'MS'


class BusinessMonthEnd(CacheableOffset, DateOffset):
    """DateOffset increments between business EOM dates"""

    def isAnchored(self):
        return (self.n == 1)

    def apply(self, other):
        other = datetime(other.year, other.month, other.day)

        n = self.n

        wkday, days_in_month = tslib.monthrange(other.year, other.month)
        lastBDay = days_in_month - max(((wkday + days_in_month - 1) % 7) - 4, 0)

        if n > 0 and not other.day >= lastBDay:
            n = n - 1
        elif n <= 0 and other.day > lastBDay:
            n = n + 1
        other = other + relativedelta(months=n, day=31)

        if other.weekday() > 4:
            other = other - BDay()
        return other

    @property
    def rule_code(self):
        return 'BM'


class BusinessMonthBegin(DateOffset, CacheableOffset):
    """DateOffset of one business month at beginning"""

    def apply(self, other):
        n = self.n

        wkday, _ = tslib.monthrange(other.year, other.month)
        first = _get_firstbday(wkday)

        if other.day > first and n <= 0:
            # as if rolled forward already
            n += 1
        elif other.day < first and n > 0:
            other = other + timedelta(days=first - other.day)
            n -= 1

        other = other + relativedelta(months=n)
        wkday, _ = tslib.monthrange(other.year, other.month)
        first = _get_firstbday(wkday)
        result = datetime(other.year, other.month, first)
        return result

    @classmethod
    def onOffset(cls, dt):
        first_weekday, _ = tslib.monthrange(dt.year, dt.month)
        if first_weekday == 5:
            return dt.day == 3
        elif first_weekday == 6:
            return dt.day == 2
        else:
            return dt.day == 1

    @property
    def rule_code(self):
        return 'BMS'


class Week(DateOffset, CacheableOffset):
    """
    Weekly offset

    Parameters
    ----------
    weekday : int, default None
        Always generate specific day of week. 0 for Monday
    """
    def __init__(self, n=1, **kwds):
        self.n = n
        self.weekday = kwds.get('weekday', None)

        if self.weekday is not None:
            if self.weekday < 0 or self.weekday > 6:
                raise Exception('Day must be 0<=day<=6, got %d' %
                                self.weekday)

        self._inc = timedelta(weeks=1)
        self.kwds = kwds

    def isAnchored(self):
        return (self.n == 1 and self.weekday is not None)

    def apply(self, other):
        if self.weekday is None:
            return other + self.n * self._inc

        if self.n > 0:
            k = self.n
            otherDay = other.weekday()
            if otherDay != self.weekday:
                other = other + timedelta((self.weekday - otherDay) % 7)
                k = k - 1
            for i in xrange(k):
                other = other + self._inc
        else:
            k = self.n
            otherDay = other.weekday()
            if otherDay != self.weekday:
                other = other + timedelta((self.weekday - otherDay) % 7)
            for i in xrange(-k):
                other = other - self._inc
        return other

    def onOffset(self, dt):
        return dt.weekday() == self.weekday

    @property
    def rule_code(self):
        suffix = ''
        if self.weekday is not None:
            suffix = '-%s' % (_weekday_dict[self.weekday])
        return 'W' + suffix

_weekday_dict = {
    0: 'MON',
    1: 'TUE',
    2: 'WED',
    3: 'THU',
    4: 'FRI',
    5: 'SAT',
    6: 'SUN'
}


class WeekOfMonth(DateOffset, CacheableOffset):
    """
    Describes monthly dates like "the Tuesday of the 2nd week of each month"

    Parameters
    ----------
    n : int
    week : {0, 1, 2, 3, ...}
        0 is 1st week of month, 1 2nd week, etc.
    weekday : {0, 1, ..., 6}
        0: Mondays
        1: Tuesdays
        2: Wednesdays
        3: Thursdays
        4: Fridays
        5: Saturdays
        6: Sundays
    """
    def __init__(self, n=1, **kwds):
        self.n = n
        self.weekday = kwds['weekday']
        self.week = kwds['week']

        if self.n == 0:
            raise Exception('N cannot be 0')

        if self.weekday < 0 or self.weekday > 6:
            raise Exception('Day must be 0<=day<=6, got %d' %
                            self.weekday)
        if self.week < 0 or self.week > 3:
            raise Exception('Week must be 0<=day<=3, got %d' %
                            self.week)

        self.kwds = kwds

    def apply(self, other):
        offsetOfMonth = self.getOffsetOfMonth(other)

        if offsetOfMonth > other:
            if self.n > 0:
                months = self.n - 1
            else:
                months = self.n
        elif offsetOfMonth == other:
            months = self.n
        else:
            if self.n > 0:
                months = self.n
            else:
                months = self.n + 1

        return self.getOffsetOfMonth(other + relativedelta(months=months, day=1))

    def getOffsetOfMonth(self, dt):
        w = Week(weekday=self.weekday)
        d = datetime(dt.year, dt.month, 1)

        d = w.rollforward(d)

        for i in xrange(self.week):
            d = w.apply(d)

        return d

    def onOffset(self, dt):
        return dt == self.getOffsetOfMonth(dt)

    @property
    def rule_code(self):
        suffix = '-%d%s' % (self.week + 1, _weekday_dict.get(self.weekday, ''))
        return 'WOM' + suffix


class BQuarterEnd(DateOffset, CacheableOffset):
    """DateOffset increments between business Quarter dates
    startingMonth = 1 corresponds to dates like 1/31/2007, 4/30/2007, ...
    startingMonth = 2 corresponds to dates like 2/28/2007, 5/31/2007, ...
    startingMonth = 3 corresponds to dates like 3/30/2007, 6/29/2007, ...
    """
    _outputName = 'BusinessQuarterEnd'

    def __init__(self, n=1, **kwds):
        self.n = n
        self.startingMonth = kwds.get('startingMonth', 3)

        self.offset = BMonthEnd(3)
        self.kwds = kwds

    def isAnchored(self):
        return (self.n == 1 and self.startingMonth is not None)

    def apply(self, other):
        n = self.n

        wkday, days_in_month = tslib.monthrange(other.year, other.month)
        lastBDay = days_in_month - max(((wkday + days_in_month - 1) % 7) - 4, 0)

        monthsToGo = 3 - ((other.month - self.startingMonth) % 3)
        if monthsToGo == 3:
            monthsToGo = 0

        if n > 0 and not (other.day >= lastBDay and monthsToGo == 0):
            n = n - 1
        elif n <= 0 and other.day > lastBDay and monthsToGo == 0:
            n = n + 1

        other = other + relativedelta(months=monthsToGo + 3 * n, day=31)

        if other.weekday() > 4:
            other = other - BDay()

        return other

    def onOffset(self, dt):
        modMonth = (dt.month - self.startingMonth) % 3
        return BMonthEnd().onOffset(dt) and modMonth == 0

    @property
    def rule_code(self):
        suffix = '-%s' % _month_dict[self.startingMonth]
        return 'BQ' + suffix


_month_dict = {
    1: 'JAN',
    2: 'FEB',
    3: 'MAR',
    4: 'APR',
    5: 'MAY',
    6: 'JUN',
    7: 'JUL',
    8: 'AUG',
    9: 'SEP',
    10: 'OCT',
    11: 'NOV',
    12: 'DEC'
}


class BQuarterBegin(DateOffset, CacheableOffset):
    _outputName = "BusinessQuarterBegin"

    def __init__(self, n=1, **kwds):
        self.n = n
        self.startingMonth = kwds.get('startingMonth', 3)

        self.offset = BMonthBegin(3)
        self.kwds = kwds

    def isAnchored(self):
        return (self.n == 1 and self.startingMonth is not None)

    def apply(self, other):
        n = self.n

        wkday, _ = tslib.monthrange(other.year, other.month)

        first = _get_firstbday(wkday)

        monthsSince = (other.month - self.startingMonth) % 3

        if n <= 0 and monthsSince != 0:  # make sure to roll forward so negate
            monthsSince = monthsSince - 3

        # roll forward if on same month later than first bday
        if n <= 0 and (monthsSince == 0 and other.day > first):
            n = n + 1
        # pretend to roll back if on same month but before firstbday
        elif n > 0 and (monthsSince == 0 and other.day < first):
            n = n - 1

        # get the first bday for result
        other = other + relativedelta(months=3 * n - monthsSince)
        wkday, _ = tslib.monthrange(other.year, other.month)
        first = _get_firstbday(wkday)
        result = datetime(other.year, other.month, first,
                          other.hour, other.minute, other.second,
                          other.microsecond)
        return result

    @property
    def rule_code(self):
        suffix = '-%s' % _month_dict[self.startingMonth]
        return 'BQS' + suffix


class QuarterEnd(DateOffset, CacheableOffset):
    """DateOffset increments between business Quarter dates
    startingMonth = 1 corresponds to dates like 1/31/2007, 4/30/2007, ...
    startingMonth = 2 corresponds to dates like 2/28/2007, 5/31/2007, ...
    startingMonth = 3 corresponds to dates like 3/31/2007, 6/30/2007, ...
    """
    _outputName = 'QuarterEnd'

    def __init__(self, n=1, **kwds):
        self.n = n
        self.startingMonth = kwds.get('startingMonth', 3)

        self.offset = MonthEnd(3)
        self.kwds = kwds

    def isAnchored(self):
        return (self.n == 1 and self.startingMonth is not None)

    def apply(self, other):
        n = self.n

        wkday, days_in_month = tslib.monthrange(other.year, other.month)

        monthsToGo = 3 - ((other.month - self.startingMonth) % 3)
        if monthsToGo == 3:
            monthsToGo = 0

        if n > 0 and not (other.day >= days_in_month and monthsToGo == 0):
            n = n - 1

        other = other + relativedelta(months=monthsToGo + 3 * n, day=31)

        return other

    def onOffset(self, dt):
        modMonth = (dt.month - self.startingMonth) % 3
        return MonthEnd().onOffset(dt) and modMonth == 0

    @property
    def rule_code(self):
        suffix = '-%s' % _month_dict[self.startingMonth]
        return 'Q' + suffix


class QuarterBegin(DateOffset, CacheableOffset):
    _outputName = 'QuarterBegin'

    def __init__(self, n=1, **kwds):
        self.n = n
        self.startingMonth = kwds.get('startingMonth', 3)

        self.offset = MonthBegin(3)
        self.kwds = kwds

    def isAnchored(self):
        return (self.n == 1 and self.startingMonth is not None)

    def apply(self, other):
        n = self.n

        wkday, days_in_month = tslib.monthrange(other.year, other.month)

        monthsSince = (other.month - self.startingMonth) % 3

        if n <= 0 and monthsSince != 0:
            # make sure you roll forward, so negate
            monthsSince = monthsSince - 3

        if n < 0 and (monthsSince == 0 and other.day > 1):
            # after start, so come back an extra period as if rolled forward
            n = n + 1

        other = other + relativedelta(months=3 * n - monthsSince, day=1)
        return other

    @property
    def rule_code(self):
        suffix = '-%s' % _month_dict[self.startingMonth]
        return 'QS' + suffix


class BYearEnd(DateOffset, CacheableOffset):
    """DateOffset increments between business EOM dates"""
    _outputName = 'BusinessYearEnd'

    def __init__(self, n=1, **kwds):
        self.month = kwds.get('month', 12)

        if self.month < 1 or self.month > 12:
            raise ValueError('Month must go from 1 to 12')

        DateOffset.__init__(self, n=n, **kwds)

    def apply(self, other):
        n = self.n

        wkday, days_in_month = tslib.monthrange(other.year, self.month)
        lastBDay = (days_in_month -
                    max(((wkday + days_in_month - 1) % 7) - 4, 0))

        years = n
        if n > 0:
            if (other.month < self.month or
                (other.month == self.month and other.day < lastBDay)):
                years -= 1
        elif n <= 0:
            if (other.month > self.month or
                (other.month == self.month and other.day > lastBDay)):
                years += 1

        other = other + relativedelta(years=years)

        _, days_in_month = tslib.monthrange(other.year, self.month)
        result = datetime(other.year, self.month, days_in_month,
                          other.hour, other.minute, other.second,
                          other.microsecond)

        if result.weekday() > 4:
            result = result - BDay()

        return result

    @property
    def rule_code(self):
        suffix = '-%s' % _month_dict[self.month]
        return 'BA' + suffix


class BYearBegin(DateOffset, CacheableOffset):
    """DateOffset increments between business year begin dates"""
    _outputName = 'BusinessYearBegin'

    def __init__(self, n=1, **kwds):
        self.month = kwds.get('month', 1)

        if self.month < 1 or self.month > 12:
            raise ValueError('Month must go from 1 to 12')

        DateOffset.__init__(self, n=n, **kwds)

    def apply(self, other):
        n = self.n

        wkday, days_in_month = tslib.monthrange(other.year, self.month)

        first = _get_firstbday(wkday)

        years = n

        if n > 0:  # roll back first for positive n
            if (other.month < self.month or
                (other.month == self.month and other.day < first)):
                years -= 1
        elif n <= 0:  # roll forward
            if (other.month > self.month or
                (other.month == self.month and other.day > first)):
                years += 1

        # set first bday for result
        other = other + relativedelta(years=years)
        wkday, days_in_month = tslib.monthrange(other.year, self.month)
        first = _get_firstbday(wkday)
        return datetime(other.year, self.month, first)

    @property
    def rule_code(self):
        suffix = '-%s' % _month_dict[self.month]
        return 'BAS' + suffix


class YearEnd(DateOffset, CacheableOffset):
    """DateOffset increments between calendar year ends"""

    def __init__(self, n=1, **kwds):
        self.month = kwds.get('month', 12)

        if self.month < 1 or self.month > 12:
            raise ValueError('Month must go from 1 to 12')

        DateOffset.__init__(self, n=n, **kwds)

    def apply(self, other):
        def _increment(date):
            if date.month == self.month:
                _, days_in_month = tslib.monthrange(date.year, self.month)
                if date.day != days_in_month:
                    year = date.year
                else:
                    year = date.year + 1
            elif date.month < self.month:
                year = date.year
            else:
                year = date.year + 1
            _, days_in_month = tslib.monthrange(year, self.month)
            return datetime(year, self.month, days_in_month,
                            date.hour, date.minute, date.second,
                            date.microsecond)

        def _decrement(date):
            year = date.year if date.month > self.month else date.year - 1
            _, days_in_month = tslib.monthrange(year, self.month)
            return datetime(year, self.month, days_in_month,
                            date.hour, date.minute, date.second,
                            date.microsecond)

        def _rollf(date):
            if (date.month != self.month or
                date.day < tslib.monthrange(date.year, date.month)[1]):
                date = _increment(date)
            return date

        n = self.n
        result = other
        if n > 0:
            while n > 0:
                result = _increment(result)
                n -= 1
        elif n < 0:
            while n < 0:
                result = _decrement(result)
                n += 1
        else:
            # n == 0, roll forward
            result = _rollf(result)

        return result

    def onOffset(self, dt):
        wkday, days_in_month = tslib.monthrange(dt.year, self.month)
        return self.month == dt.month and dt.day == days_in_month

    @property
    def rule_code(self):
        suffix = '-%s' % _month_dict[self.month]
        return 'A' + suffix


class YearBegin(DateOffset, CacheableOffset):
    """DateOffset increments between calendar year begin dates"""

    def __init__(self, n=1, **kwds):
        self.month = kwds.get('month', 12)

        if self.month < 1 or self.month > 12:
            raise ValueError('Month must go from 1 to 12')

        DateOffset.__init__(self, n=n, **kwds)

    def apply(self, other):
        n = self.n
        if other.month != 1 or other.day != 1:
            other = datetime(other.year, 1, 1,
                             other.hour, other.minute, other.second,
                             other.microsecond)
            if n <= 0:
                n = n + 1
        other = other + relativedelta(years=n, day=1)
        return other

    @classmethod
    def onOffset(cls, dt):
        return dt.month == 1 and dt.day == 1

    @property
    def rule_code(self):
        suffix = '-%s' % _month_dict[self.month]
        return 'AS' + suffix


#----------------------------------------------------------------------
# Ticks

import operator


def _tick_comp(op):
    def f(self, other):
        return op(self.delta, other.delta)
    return f


class Tick(DateOffset):
    _inc = timedelta(microseconds=1000)

    __gt__ = _tick_comp(operator.gt)
    __ge__ = _tick_comp(operator.ge)
    __lt__ = _tick_comp(operator.lt)
    __le__ = _tick_comp(operator.le)
    __eq__ = _tick_comp(operator.eq)
    __ne__ = _tick_comp(operator.ne)

    def __add__(self, other):
        if isinstance(other, Tick):
            if type(self) == type(other):
                return type(self)(self.n + other.n)
            else:
                return _delta_to_tick(self.delta + other.delta)
        return self.apply(other)

    def __eq__(self, other):
        if isinstance(other, basestring):
            from pandas.tseries.frequencies import to_offset
            other = to_offset(other)

        if isinstance(other, Tick):
            return self.delta == other.delta
        else:
            return DateOffset.__eq__(self, other)

    # This is identical to DateOffset.__hash__, but has to be redefined here
    # for Python 3, because we've redefined __eq__.
    def __hash__(self):
        return hash(self._params())

    def __ne__(self, other):
        if isinstance(other, basestring):
            from pandas.tseries.frequencies import to_offset
            other = to_offset(other)

        if isinstance(other, Tick):
            return self.delta != other.delta
        else:
            return DateOffset.__ne__(self, other)

    @property
    def delta(self):
        return self.n * self._inc

    @property
    def nanos(self):
        return _delta_to_nanoseconds(self.delta)

    def apply(self, other):
        if type(other) == date:
            other = datetime(other.year, other.month, other.day)

        if isinstance(other, (datetime, timedelta)):
            return other + self.delta
        elif isinstance(other, type(self)):
            return type(self)(self.n + other.n)
        else:  # pragma: no cover
            raise TypeError('Unhandled type: %s' % type(other))

    _rule_base = 'undefined'

    @property
    def rule_code(self):
        return self._rule_base

    def isAnchored(self):
        return False

def _delta_to_tick(delta):
    if delta.microseconds == 0:
        if delta.seconds == 0:
            return Day(delta.days)
        else:
            seconds = delta.days * 86400 + delta.seconds
            if seconds % 3600 == 0:
                return Hour(seconds / 3600)
            elif seconds % 60 == 0:
                return Minute(seconds / 60)
            else:
                return Second(seconds)
    else:
        nanos = _delta_to_nanoseconds(delta)
        if nanos % 1000000 == 0:
            return Milli(nanos // 1000000)
        elif nanos % 1000 == 0:
            return Micro(nanos // 1000)
        else:  # pragma: no cover
            return Nano(nanos)


def _delta_to_nanoseconds(delta):
    if isinstance(delta, np.timedelta64):
        return delta
    elif isinstance(delta, Tick):
        delta = delta.delta
        
    return (delta.days * 24 * 60 * 60 * 1000000
            + delta.seconds * 1000000
            + delta.microseconds) * 1000


class Day(Tick, CacheableOffset):
    _inc = timedelta(1)
    _rule_base = 'D'

class Hour(Tick):
    _inc = timedelta(0, 3600)
    _rule_base = 'H'

class Minute(Tick):
    _inc = timedelta(0, 60)
    _rule_base = 'T'

class Second(Tick):
    _inc = timedelta(0, 1)
    _rule_base = 'S'

class Milli(Tick):
    _rule_base = 'L'

class Micro(Tick):
    _inc = timedelta(microseconds=1)
    _rule_base = 'U'

class Nano(Tick):
    _inc = np.timedelta64(1, 'ns')
    _rule_base = 'N'

BDay = BusinessDay
BMonthEnd = BusinessMonthEnd
BMonthBegin = BusinessMonthBegin


def _get_firstbday(wkday):
    """
    wkday is the result of monthrange(year, month)

    If it's a saturday or sunday, increment first business day to reflect this
    """
    first = 1
    if wkday == 5:  # on Saturday
        first = 3
    elif wkday == 6:  # on Sunday
        first = 2
    return first


def generate_range(start=None, end=None, periods=None,
                   offset=BDay(), time_rule=None):
    """
    Generates a sequence of dates corresponding to the specified time
    offset. Similar to dateutil.rrule except uses pandas DateOffset
    objects to represent time increments

    Parameters
    ----------
    start : datetime (default None)
    end : datetime (default None)
    periods : int, optional

    Note
    ----
    * This method is faster for generating weekdays than dateutil.rrule
    * At least two of (start, end, periods) must be specified.
    * If both start and end are specified, the returned dates will
    satisfy start <= date <= end.

    Returns
    -------
    dates : generator object

    """
    if time_rule is not None:
        from pandas.tseries.frequencies import get_offset
        offset = get_offset(time_rule)

    start = to_datetime(start)
    end = to_datetime(end)

    if start and not offset.onOffset(start):
        start = offset.rollforward(start)

    if end and not offset.onOffset(end):
        end = offset.rollback(end)

        if periods is None and end < start:
            end = None
            periods = 0

    if end is None:
        end = start + (periods - 1) * offset

    if start is None:
        start = end - (periods - 1) * offset

    cur = start

    next_date = cur
    while cur <= end:
        yield cur

        # faster than cur + offset
        next_date = offset.apply(cur)
        if next_date <= cur:
            raise ValueError('Offset %s did not increment date' % offset)
        cur = next_date<|MERGE_RESOLUTION|>--- conflicted
+++ resolved
@@ -5,11 +5,7 @@
 # import after tools, dateutil check
 from dateutil.relativedelta import relativedelta
 import pandas.lib as lib
-<<<<<<< HEAD
 import numpy as np
-=======
-import pandas.tslib as tslib
->>>>>>> 3700b70f
 
 __all__ = ['Day', 'BusinessDay', 'BDay',
            'MonthBegin', 'BMonthBegin', 'MonthEnd', 'BMonthEnd',
