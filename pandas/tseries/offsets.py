--- conflicted
+++ resolved
@@ -425,34 +425,6 @@
     def nanos(self):
         raise ValueError("{name} is a non-fixed frequency".format(name=self))
 
-<<<<<<< HEAD
-    def __setstate__(self, state):
-        """Reconstruct an instance from a pickled state"""
-        if 'offset' in state:
-            # Older (<0.22.0) versions have offset attribute instead of _offset
-            if '_offset' in state:  # pragma: no cover
-                raise AssertionError('Unexpected key `_offset`')
-            state['_offset'] = state.pop('offset')
-            state['kwds']['offset'] = state['_offset']
-
-        if '_offset' in state and not isinstance(state['_offset'], timedelta):
-            # relativedelta, we need to populate using its kwds
-            offset = state['_offset']
-            odict = offset.__dict__
-            kwds = {key: odict[key] for key in odict if odict[key]}
-            state.update(kwds)
-
-        self.__dict__.update(state)
-
-        if 'weekmask' in state and 'holidays' in state:
-            calendar, holidays = _get_calendar(weekmask=self.weekmask,
-                                               holidays=self.holidays,
-                                               calendar=None)
-            object.__setattr__(self, "calendar", calendar)
-            object.__setattr__(self, "holidays", holidays)
-
-=======
->>>>>>> 5fbb6837
 
 class SingleConstructorOffset(DateOffset):
     @classmethod
