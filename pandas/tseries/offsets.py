from datetime import date, datetime, timedelta
import operator
from typing import Optional

from dateutil.easter import easter
import numpy as np

from pandas._libs.tslibs import (
    Timedelta,
    Timestamp,
    ccalendar,
    conversion,
    frequencies as libfrequencies,
    offsets as liboffsets,
)
from pandas._libs.tslibs.offsets import (  # noqa:F401
    ApplyTypeError,
    BaseOffset,
    BusinessMixin,
    CustomMixin,
    Day,
    Hour,
    Micro,
    Milli,
    Minute,
    Nano,
    Second,
    SingleConstructorOffset,
    Tick,
    apply_index_wraps,
    apply_wraps,
    as_datetime,
    is_normalized,
    shift_month,
    to_dt64D,
)
from pandas.errors import AbstractMethodError
from pandas.util._decorators import cache_readonly, doc

__all__ = [
    "Day",
    "BusinessDay",
    "BDay",
    "CustomBusinessDay",
    "CDay",
    "CBMonthEnd",
    "CBMonthBegin",
    "MonthBegin",
    "BMonthBegin",
    "MonthEnd",
    "BMonthEnd",
    "SemiMonthEnd",
    "SemiMonthBegin",
    "BusinessHour",
    "CustomBusinessHour",
    "YearBegin",
    "BYearBegin",
    "YearEnd",
    "BYearEnd",
    "QuarterBegin",
    "BQuarterBegin",
    "QuarterEnd",
    "BQuarterEnd",
    "LastWeekOfMonth",
    "FY5253Quarter",
    "FY5253",
    "Week",
    "WeekOfMonth",
    "Easter",
    "Hour",
    "Minute",
    "Second",
    "Milli",
    "Micro",
    "Nano",
    "DateOffset",
]


# ---------------------------------------------------------------------
# DateOffset


class OffsetMeta(type):
    """
    Metaclass that allows us to pretend that all BaseOffset subclasses
    inherit from DateOffset (which is needed for backward-compatibility).
    """

    @classmethod
    def __instancecheck__(cls, obj) -> bool:
        return isinstance(obj, BaseOffset)

    @classmethod
    def __subclasscheck__(cls, obj) -> bool:
        return issubclass(obj, BaseOffset)


class DateOffset(BaseOffset, metaclass=OffsetMeta):
    """
    Standard kind of date increment used for a date range.

    Works exactly like relativedelta in terms of the keyword args you
    pass in, use of the keyword n is discouraged-- you would be better
    off specifying n in the keywords you use, but regardless it is
    there for you. n is needed for DateOffset subclasses.

    DateOffset work as follows.  Each offset specify a set of dates
    that conform to the DateOffset.  For example, Bday defines this
    set to be the set of dates that are weekdays (M-F).  To test if a
    date is in the set of a DateOffset dateOffset we can use the
    is_on_offset method: dateOffset.is_on_offset(date).

    If a date is not on a valid date, the rollback and rollforward
    methods can be used to roll the date to the nearest valid date
    before/after the date.

    DateOffsets can be created to move dates forward a given number of
    valid dates.  For example, Bday(2) can be added to a date to move
    it two business days forward.  If the date does not start on a
    valid date, first it is moved to a valid date.  Thus pseudo code
    is:

    def __add__(date):
      date = rollback(date) # does nothing if date is valid
      return date + <n number of periods>

    When a date offset is created for a negative number of periods,
    the date is first rolled forward.  The pseudo code is:

    def __add__(date):
      date = rollforward(date) # does nothing is date is valid
      return date + <n number of periods>

    Zero presents a problem.  Should it roll forward or back?  We
    arbitrarily have it rollforward:

    date + BDay(0) == BDay.rollforward(date)

    Since 0 is a bit weird, we suggest avoiding its use.

    Parameters
    ----------
    n : int, default 1
        The number of time periods the offset represents.
    normalize : bool, default False
        Whether to round the result of a DateOffset addition down to the
        previous midnight.
    **kwds
        Temporal parameter that add to or replace the offset value.

        Parameters that **add** to the offset (like Timedelta):

        - years
        - months
        - weeks
        - days
        - hours
        - minutes
        - seconds
        - microseconds
        - nanoseconds

        Parameters that **replace** the offset value:

        - year
        - month
        - day
        - weekday
        - hour
        - minute
        - second
        - microsecond
        - nanosecond.

    See Also
    --------
    dateutil.relativedelta.relativedelta : The relativedelta type is designed
        to be applied to an existing datetime an can replace specific components of
        that datetime, or represents an interval of time.

    Examples
    --------
    >>> from pandas.tseries.offsets import DateOffset
    >>> ts = pd.Timestamp('2017-01-01 09:10:11')
    >>> ts + DateOffset(months=3)
    Timestamp('2017-04-01 09:10:11')

    >>> ts = pd.Timestamp('2017-01-01 09:10:11')
    >>> ts + DateOffset(months=2)
    Timestamp('2017-03-01 09:10:11')
    """

    _attributes = frozenset(["n", "normalize"] + list(liboffsets.relativedelta_kwds))
    _adjust_dst = False

    def __init__(self, n=1, normalize=False, **kwds):
        BaseOffset.__init__(self, n, normalize)

        off, use_rd = liboffsets._determine_offset(kwds)
        object.__setattr__(self, "_offset", off)
        object.__setattr__(self, "_use_relativedelta", use_rd)
        for key in kwds:
            val = kwds[key]
            object.__setattr__(self, key, val)

    @apply_wraps
    def apply(self, other):
        if self._use_relativedelta:
            other = as_datetime(other)

        if len(self.kwds) > 0:
            tzinfo = getattr(other, "tzinfo", None)
            if tzinfo is not None and self._use_relativedelta:
                # perform calculation in UTC
                other = other.replace(tzinfo=None)

            if self.n > 0:
                for i in range(self.n):
                    other = other + self._offset
            else:
                for i in range(-self.n):
                    other = other - self._offset

            if tzinfo is not None and self._use_relativedelta:
                # bring tz back from UTC calculation
                other = conversion.localize_pydatetime(other, tzinfo)

            return Timestamp(other)
        else:
            return other + timedelta(self.n)

    @apply_index_wraps
    def apply_index(self, i):
        """
        Vectorized apply of DateOffset to DatetimeIndex,
        raises NotImplementedError for offsets without a
        vectorized implementation.

        Parameters
        ----------
        i : DatetimeIndex

        Returns
        -------
        y : DatetimeIndex
        """
        kwds = self.kwds
        relativedelta_fast = {
            "years",
            "months",
            "weeks",
            "days",
            "hours",
            "minutes",
            "seconds",
            "microseconds",
        }
        # relativedelta/_offset path only valid for base DateOffset
        if self._use_relativedelta and set(kwds).issubset(relativedelta_fast):

            months = (kwds.get("years", 0) * 12 + kwds.get("months", 0)) * self.n
            if months:
                shifted = liboffsets.shift_months(i.asi8, months)
                i = type(i)(shifted, dtype=i.dtype)

            weeks = (kwds.get("weeks", 0)) * self.n
            if weeks:
                # integer addition on PeriodIndex is deprecated,
                #   so we directly use _time_shift instead
                asper = i.to_period("W")
                shifted = asper._time_shift(weeks)
                i = shifted.to_timestamp() + i.to_perioddelta("W")

            timedelta_kwds = {
                k: v
                for k, v in kwds.items()
                if k in ["days", "hours", "minutes", "seconds", "microseconds"]
            }
            if timedelta_kwds:
                delta = Timedelta(**timedelta_kwds)
                i = i + (self.n * delta)
            return i
        elif not self._use_relativedelta and hasattr(self, "_offset"):
            # timedelta
            return i + (self._offset * self.n)
        else:
            # relativedelta with other keywords
            kwd = set(kwds) - relativedelta_fast
            raise NotImplementedError(
                "DateOffset with relativedelta "
                f"keyword(s) {kwd} not able to be "
                "applied vectorized"
            )

    def is_on_offset(self, dt):
        if self.normalize and not is_normalized(dt):
            return False
        # TODO, see #1395
        return True


class BusinessDay(BusinessMixin, SingleConstructorOffset):
    """
    DateOffset subclass representing possibly n business days.
    """

    _prefix = "B"
    _attributes = frozenset(["n", "normalize", "offset"])

    def __reduce__(self):
        tup = (self.n, self.normalize, self.offset)
        return type(self), tup

    def _offset_str(self) -> str:
        def get_str(td):
            off_str = ""
            if td.days > 0:
                off_str += str(td.days) + "D"
            if td.seconds > 0:
                s = td.seconds
                hrs = int(s / 3600)
                if hrs != 0:
                    off_str += str(hrs) + "H"
                    s -= hrs * 3600
                mts = int(s / 60)
                if mts != 0:
                    off_str += str(mts) + "Min"
                    s -= mts * 60
                if s != 0:
                    off_str += str(s) + "s"
            if td.microseconds > 0:
                off_str += str(td.microseconds) + "us"
            return off_str

        if isinstance(self.offset, timedelta):
            zero = timedelta(0, 0, 0)
            if self.offset >= zero:
                off_str = "+" + get_str(self.offset)
            else:
                off_str = "-" + get_str(-self.offset)
            return off_str
        else:
            return "+" + repr(self.offset)

    @apply_wraps
    def apply(self, other):
        if isinstance(other, datetime):
            n = self.n
            wday = other.weekday()

            # avoid slowness below by operating on weeks first
            weeks = n // 5
            if n <= 0 and wday > 4:
                # roll forward
                n += 1

            n -= 5 * weeks

            # n is always >= 0 at this point
            if n == 0 and wday > 4:
                # roll back
                days = 4 - wday
            elif wday > 4:
                # roll forward
                days = (7 - wday) + (n - 1)
            elif wday + n <= 4:
                # shift by n days without leaving the current week
                days = n
            else:
                # shift by n days plus 2 to get past the weekend
                days = n + 2

            result = other + timedelta(days=7 * weeks + days)
            if self.offset:
                result = result + self.offset
            return result

        elif isinstance(other, (timedelta, Tick)):
            return BDay(self.n, offset=self.offset + other, normalize=self.normalize)
        else:
            raise ApplyTypeError(
                "Only know how to combine business day with datetime or timedelta."
            )

    @apply_index_wraps
    def apply_index(self, i):
        time = i.to_perioddelta("D")
        # to_period rolls forward to next BDay; track and
        # reduce n where it does when rolling forward
        asper = i.to_period("B")

        if self.n > 0:
            shifted = (i.to_perioddelta("B") - time).asi8 != 0

            # Integer-array addition is deprecated, so we use
            # _time_shift directly
            roll = np.where(shifted, self.n - 1, self.n)
            shifted = asper._addsub_int_array(roll, operator.add)
        else:
            # Integer addition is deprecated, so we use _time_shift directly
            roll = self.n
            shifted = asper._time_shift(roll)

        result = shifted.to_timestamp() + time
        return result

    def is_on_offset(self, dt: datetime) -> bool:
        if self.normalize and not is_normalized(dt):
            return False
        return dt.weekday() < 5


class BusinessHour(liboffsets.BusinessHourMixin):
    """
    DateOffset subclass representing possibly n business hours.
    """

    _prefix = "BH"
    _anchor = 0
    _attributes = frozenset(["n", "normalize", "start", "end", "offset"])

    @cache_readonly
    def next_bday(self):
        """
        Used for moving to next business day.
        """
        if self.n >= 0:
            nb_offset = 1
        else:
            nb_offset = -1
        if self._prefix.startswith("C"):
            # CustomBusinessHour
            return CustomBusinessDay(
                n=nb_offset,
                weekmask=self.weekmask,
                holidays=self.holidays,
                calendar=self.calendar,
            )
        else:
            return BusinessDay(n=nb_offset)

    def _next_opening_time(self, other, sign=1):
        """
        If self.n and sign have the same sign, return the earliest opening time
        later than or equal to current time.
        Otherwise the latest opening time earlier than or equal to current
        time.

        Opening time always locates on BusinessDay.
        However, closing time may not if business hour extends over midnight.

        Parameters
        ----------
        other : datetime
            Current time.
        sign : int, default 1.
            Either 1 or -1. Going forward in time if it has the same sign as
            self.n. Going backward in time otherwise.

        Returns
        -------
        result : datetime
            Next opening time.
        """
        earliest_start = self.start[0]
        latest_start = self.start[-1]

        if not self.next_bday.is_on_offset(other):
            # today is not business day
            other = other + sign * self.next_bday
            if self.n * sign >= 0:
                hour, minute = earliest_start.hour, earliest_start.minute
            else:
                hour, minute = latest_start.hour, latest_start.minute
        else:
            if self.n * sign >= 0:
                if latest_start < other.time():
                    # current time is after latest starting time in today
                    other = other + sign * self.next_bday
                    hour, minute = earliest_start.hour, earliest_start.minute
                else:
                    # find earliest starting time no earlier than current time
                    for st in self.start:
                        if other.time() <= st:
                            hour, minute = st.hour, st.minute
                            break
            else:
                if other.time() < earliest_start:
                    # current time is before earliest starting time in today
                    other = other + sign * self.next_bday
                    hour, minute = latest_start.hour, latest_start.minute
                else:
                    # find latest starting time no later than current time
                    for st in reversed(self.start):
                        if other.time() >= st:
                            hour, minute = st.hour, st.minute
                            break

        return datetime(other.year, other.month, other.day, hour, minute)

    def _prev_opening_time(self, other):
        """
        If n is positive, return the latest opening time earlier than or equal
        to current time.
        Otherwise the earliest opening time later than or equal to current
        time.

        Parameters
        ----------
        other : datetime
            Current time.

        Returns
        -------
        result : datetime
            Previous opening time.
        """
        return self._next_opening_time(other, sign=-1)

    @apply_wraps
    def rollback(self, dt):
        """
        Roll provided date backward to next offset only if not on offset.
        """
        if not self.is_on_offset(dt):
            if self.n >= 0:
                dt = self._prev_opening_time(dt)
            else:
                dt = self._next_opening_time(dt)
            return self._get_closing_time(dt)
        return dt

    @apply_wraps
    def rollforward(self, dt):
        """
        Roll provided date forward to next offset only if not on offset.
        """
        if not self.is_on_offset(dt):
            if self.n >= 0:
                return self._next_opening_time(dt)
            else:
                return self._prev_opening_time(dt)
        return dt

    @apply_wraps
    def apply(self, other):
        if isinstance(other, datetime):
            # used for detecting edge condition
            nanosecond = getattr(other, "nanosecond", 0)
            # reset timezone and nanosecond
            # other may be a Timestamp, thus not use replace
            other = datetime(
                other.year,
                other.month,
                other.day,
                other.hour,
                other.minute,
                other.second,
                other.microsecond,
            )
            n = self.n

            # adjust other to reduce number of cases to handle
            if n >= 0:
                if other.time() in self.end or not self._is_on_offset(other):
                    other = self._next_opening_time(other)
            else:
                if other.time() in self.start:
                    # adjustment to move to previous business day
                    other = other - timedelta(seconds=1)
                if not self._is_on_offset(other):
                    other = self._next_opening_time(other)
                    other = self._get_closing_time(other)

            # get total business hours by sec in one business day
            businesshours = sum(
                self._get_business_hours_by_sec(st, en)
                for st, en in zip(self.start, self.end)
            )

            bd, r = divmod(abs(n * 60), businesshours // 60)
            if n < 0:
                bd, r = -bd, -r

            # adjust by business days first
            if bd != 0:
                if isinstance(self, CustomMixin):  # GH 30593
                    skip_bd = CustomBusinessDay(
                        n=bd,
                        weekmask=self.weekmask,
                        holidays=self.holidays,
                        calendar=self.calendar,
                    )
                else:
                    skip_bd = BusinessDay(n=bd)
                # midnight business hour may not on BusinessDay
                if not self.next_bday.is_on_offset(other):
                    prev_open = self._prev_opening_time(other)
                    remain = other - prev_open
                    other = prev_open + skip_bd + remain
                else:
                    other = other + skip_bd

            # remaining business hours to adjust
            bhour_remain = timedelta(minutes=r)

            if n >= 0:
                while bhour_remain != timedelta(0):
                    # business hour left in this business time interval
                    bhour = (
                        self._get_closing_time(self._prev_opening_time(other)) - other
                    )
                    if bhour_remain < bhour:
                        # finish adjusting if possible
                        other += bhour_remain
                        bhour_remain = timedelta(0)
                    else:
                        # go to next business time interval
                        bhour_remain -= bhour
                        other = self._next_opening_time(other + bhour)
            else:
                while bhour_remain != timedelta(0):
                    # business hour left in this business time interval
                    bhour = self._next_opening_time(other) - other
                    if (
                        bhour_remain > bhour
                        or bhour_remain == bhour
                        and nanosecond != 0
                    ):
                        # finish adjusting if possible
                        other += bhour_remain
                        bhour_remain = timedelta(0)
                    else:
                        # go to next business time interval
                        bhour_remain -= bhour
                        other = self._get_closing_time(
                            self._next_opening_time(
                                other + bhour - timedelta(seconds=1)
                            )
                        )

            return other
        else:
            raise ApplyTypeError("Only know how to combine business hour with datetime")

    def is_on_offset(self, dt):
        if self.normalize and not is_normalized(dt):
            return False

        if dt.tzinfo is not None:
            dt = datetime(
                dt.year, dt.month, dt.day, dt.hour, dt.minute, dt.second, dt.microsecond
            )
        # Valid BH can be on the different BusinessDay during midnight
        # Distinguish by the time spent from previous opening time
        return self._is_on_offset(dt)

    def _is_on_offset(self, dt):
        """
        Slight speedups using calculated values.
        """
        # if self.normalize and not is_normalized(dt):
        #     return False
        # Valid BH can be on the different BusinessDay during midnight
        # Distinguish by the time spent from previous opening time
        if self.n >= 0:
            op = self._prev_opening_time(dt)
        else:
            op = self._next_opening_time(dt)
        span = (dt - op).total_seconds()
        businesshours = 0
        for i, st in enumerate(self.start):
            if op.hour == st.hour and op.minute == st.minute:
                businesshours = self._get_business_hours_by_sec(st, self.end[i])
        if span <= businesshours:
            return True
        else:
            return False


class CustomBusinessDay(CustomMixin, BusinessDay):
    """
    DateOffset subclass representing custom business days excluding holidays.

    Parameters
    ----------
    n : int, default 1
    normalize : bool, default False
        Normalize start/end dates to midnight before generating date range.
    weekmask : str, Default 'Mon Tue Wed Thu Fri'
        Weekmask of valid business days, passed to ``numpy.busdaycalendar``.
    holidays : list
        List/array of dates to exclude from the set of valid business days,
        passed to ``numpy.busdaycalendar``.
    calendar : pd.HolidayCalendar or np.busdaycalendar
    offset : timedelta, default timedelta(0)
    """

    _prefix = "C"
    _attributes = frozenset(
        ["n", "normalize", "weekmask", "holidays", "calendar", "offset"]
    )

    def __reduce__(self):
        # np.holidaycalendar cant be pickled, so pass None there and
        #  it will be re-constructed within __init__
        tup = (self.n, self.normalize, self.weekmask, self.holidays, None, self.offset)
        return type(self), tup

    def __init__(
        self,
        n=1,
        normalize=False,
        weekmask="Mon Tue Wed Thu Fri",
        holidays=None,
        calendar=None,
        offset=timedelta(0),
    ):
        BusinessDay.__init__(self, n, normalize, offset)
        CustomMixin.__init__(self, weekmask, holidays, calendar)

    @apply_wraps
    def apply(self, other):
        if self.n <= 0:
            roll = "forward"
        else:
            roll = "backward"

        if isinstance(other, datetime):
            date_in = other
            np_dt = np.datetime64(date_in.date())

            np_incr_dt = np.busday_offset(
                np_dt, self.n, roll=roll, busdaycal=self.calendar
            )

            dt_date = np_incr_dt.astype(datetime)
            result = datetime.combine(dt_date, date_in.time())

            if self.offset:
                result = result + self.offset
            return result

        elif isinstance(other, (timedelta, Tick)):
            return BDay(self.n, offset=self.offset + other, normalize=self.normalize)
        else:
            raise ApplyTypeError(
                "Only know how to combine trading day with "
                "datetime, datetime64 or timedelta."
            )

    def apply_index(self, i):
        raise NotImplementedError

    def is_on_offset(self, dt: datetime) -> bool:
        if self.normalize and not is_normalized(dt):
            return False
        day64 = to_dt64D(dt)
        return np.is_busday(day64, busdaycal=self.calendar)


class CustomBusinessHour(CustomMixin, BusinessHour):
    """
    DateOffset subclass representing possibly n custom business days.
    """

    _prefix = "CBH"
    _anchor = 0
    _attributes = frozenset(
        ["n", "normalize", "weekmask", "holidays", "calendar", "start", "end", "offset"]
    )

    def __init__(
        self,
        n=1,
        normalize=False,
        weekmask="Mon Tue Wed Thu Fri",
        holidays=None,
        calendar=None,
        start="09:00",
        end="17:00",
        offset=timedelta(0),
    ):
        BusinessHour.__init__(self, n, normalize, start=start, end=end, offset=offset)
        CustomMixin.__init__(self, weekmask, holidays, calendar)


# ---------------------------------------------------------------------
# Month-Based Offset Classes


class MonthEnd(SingleConstructorMixin, liboffsets.MonthOffset):
    """
    DateOffset of one month end.
    """

    _prefix = "M"
    _day_opt = "end"


class MonthBegin(SingleConstructorMixin, liboffsets.MonthOffset):
    """
    DateOffset of one month at beginning.
    """

    _prefix = "MS"
    _day_opt = "start"


class BusinessMonthEnd(SingleConstructorMixin, liboffsets.MonthOffset):
    """
    DateOffset increments between business EOM dates.
    """

    _prefix = "BM"
    _day_opt = "business_end"


class BusinessMonthBegin(SingleConstructorMixin, liboffsets.MonthOffset):
    """
    DateOffset of one business month at beginning.
    """

    _prefix = "BMS"
    _day_opt = "business_start"


@doc(bound="bound")
class _CustomBusinessMonth(
    CustomMixin, BusinessMixin, SingleConstructorMixin, liboffsets.MonthOffset
):
    """
    DateOffset subclass representing custom business month(s).

    Increments between {bound} of month dates.

    Parameters
    ----------
    n : int, default 1
        The number of months represented.
    normalize : bool, default False
        Normalize start/end dates to midnight before generating date range.
    weekmask : str, Default 'Mon Tue Wed Thu Fri'
        Weekmask of valid business days, passed to ``numpy.busdaycalendar``.
    holidays : list
        List/array of dates to exclude from the set of valid business days,
        passed to ``numpy.busdaycalendar``.
    calendar : pd.HolidayCalendar or np.busdaycalendar
        Calendar to integrate.
    offset : timedelta, default timedelta(0)
        Time offset to apply.
    """

    _attributes = frozenset(
        ["n", "normalize", "weekmask", "holidays", "calendar", "offset"]
    )

    is_on_offset = BaseOffset.is_on_offset  # override MonthOffset method
    apply_index = BaseOffset.apply_index  # override MonthOffset method

    def __init__(
        self,
        n=1,
        normalize=False,
        weekmask="Mon Tue Wed Thu Fri",
        holidays=None,
        calendar=None,
        offset=timedelta(0),
    ):
        BusinessMixin.__init__(self, n, normalize, offset)
        CustomMixin.__init__(self, weekmask, holidays, calendar)

    @cache_readonly
    def cbday_roll(self):
        """
        Define default roll function to be called in apply method.
        """
        cbday = CustomBusinessDay(n=self.n, normalize=False, **self.kwds)

        if self._prefix.endswith("S"):
            # MonthBegin
            roll_func = cbday.rollforward
        else:
            # MonthEnd
            roll_func = cbday.rollback
        return roll_func

    @cache_readonly
    def m_offset(self):
        if self._prefix.endswith("S"):
            # MonthBegin
            moff = MonthBegin(n=1, normalize=False)
        else:
            # MonthEnd
            moff = MonthEnd(n=1, normalize=False)
        return moff

    @cache_readonly
    def month_roll(self):
        """
        Define default roll function to be called in apply method.
        """
        if self._prefix.endswith("S"):
            # MonthBegin
            roll_func = self.m_offset.rollback
        else:
            # MonthEnd
            roll_func = self.m_offset.rollforward
        return roll_func

    @apply_wraps
    def apply(self, other):
        # First move to month offset
        cur_month_offset_date = self.month_roll(other)

        # Find this custom month offset
        compare_date = self.cbday_roll(cur_month_offset_date)
        n = liboffsets.roll_convention(other.day, self.n, compare_date.day)

        new = cur_month_offset_date + n * self.m_offset
        result = self.cbday_roll(new)
        return result


@doc(_CustomBusinessMonth, bound="end")
class CustomBusinessMonthEnd(_CustomBusinessMonth):
    _prefix = "CBM"


@doc(_CustomBusinessMonth, bound="beginning")
class CustomBusinessMonthBegin(_CustomBusinessMonth):
    _prefix = "CBMS"


# ---------------------------------------------------------------------
# Semi-Month Based Offset Classes


class SemiMonthOffset(SingleConstructorOffset):
    _default_day_of_month = 15
    _min_day_of_month = 2
    _attributes = frozenset(["n", "normalize", "day_of_month"])

    def __init__(self, n=1, normalize=False, day_of_month=None):
        BaseOffset.__init__(self, n, normalize)

        if day_of_month is None:
            day_of_month = self._default_day_of_month

        object.__setattr__(self, "day_of_month", int(day_of_month))
        if not self._min_day_of_month <= self.day_of_month <= 27:
            raise ValueError(
                "day_of_month must be "
                f"{self._min_day_of_month}<=day_of_month<=27, "
                f"got {self.day_of_month}"
            )

    @classmethod
    def _from_name(cls, suffix=None):
        return cls(day_of_month=suffix)

    @property
    def rule_code(self) -> str:
        suffix = f"-{self.day_of_month}"
        return self._prefix + suffix

    @apply_wraps
    def apply(self, other):
        # shift `other` to self.day_of_month, incrementing `n` if necessary
        n = liboffsets.roll_convention(other.day, self.n, self.day_of_month)

        days_in_month = ccalendar.get_days_in_month(other.year, other.month)

        # For SemiMonthBegin on other.day == 1 and
        # SemiMonthEnd on other.day == days_in_month,
        # shifting `other` to `self.day_of_month` _always_ requires
        # incrementing/decrementing `n`, regardless of whether it is
        # initially positive.
        if type(self) is SemiMonthBegin and (self.n <= 0 and other.day == 1):
            n -= 1
        elif type(self) is SemiMonthEnd and (self.n > 0 and other.day == days_in_month):
            n += 1

        return self._apply(n, other)

    def _apply(self, n, other):
        """
        Handle specific apply logic for child classes.
        """
        raise AbstractMethodError(self)

    @apply_index_wraps
    def apply_index(self, i):
        # determine how many days away from the 1st of the month we are
        dti = i
        days_from_start = i.to_perioddelta("M").asi8
        delta = Timedelta(days=self.day_of_month - 1).value

        # get boolean array for each element before the day_of_month
        before_day_of_month = days_from_start < delta

        # get boolean array for each element after the day_of_month
        after_day_of_month = days_from_start > delta

        # determine the correct n for each date in i
        roll = self._get_roll(i, before_day_of_month, after_day_of_month)

        # isolate the time since it will be striped away one the next line
        time = i.to_perioddelta("D")

        # apply the correct number of months

        # integer-array addition on PeriodIndex is deprecated,
        #  so we use _addsub_int_array directly
        asper = i.to_period("M")

        shifted = asper._addsub_int_array(roll // 2, operator.add)
        i = type(dti)(shifted.to_timestamp())

        # apply the correct day
        i = self._apply_index_days(i, roll)

        return i + time

    def _get_roll(self, i, before_day_of_month, after_day_of_month):
        """
        Return an array with the correct n for each date in i.

        The roll array is based on the fact that i gets rolled back to
        the first day of the month.
        """
        raise AbstractMethodError(self)

    def _apply_index_days(self, i, roll):
        """
        Apply the correct day for each date in i.
        """
        raise AbstractMethodError(self)


class SemiMonthEnd(SemiMonthOffset):
    """
    Two DateOffset's per month repeating on the last
    day of the month and day_of_month.

    Parameters
    ----------
    n : int
    normalize : bool, default False
    day_of_month : int, {1, 3,...,27}, default 15
    """

    _prefix = "SM"
    _min_day_of_month = 1

    def is_on_offset(self, dt: datetime) -> bool:
        if self.normalize and not is_normalized(dt):
            return False
        days_in_month = ccalendar.get_days_in_month(dt.year, dt.month)
        return dt.day in (self.day_of_month, days_in_month)

    def _apply(self, n, other):
        months = n // 2
        day = 31 if n % 2 else self.day_of_month
        return shift_month(other, months, day)

    def _get_roll(self, i, before_day_of_month, after_day_of_month):
        n = self.n
        is_month_end = i.is_month_end
        if n > 0:
            roll_end = np.where(is_month_end, 1, 0)
            roll_before = np.where(before_day_of_month, n, n + 1)
            roll = roll_end + roll_before
        elif n == 0:
            roll_after = np.where(after_day_of_month, 2, 0)
            roll_before = np.where(~after_day_of_month, 1, 0)
            roll = roll_before + roll_after
        else:
            roll = np.where(after_day_of_month, n + 2, n + 1)
        return roll

    def _apply_index_days(self, i, roll):
        """
        Add days portion of offset to DatetimeIndex i.

        Parameters
        ----------
        i : DatetimeIndex
        roll : ndarray[int64_t]

        Returns
        -------
        result : DatetimeIndex
        """
        nanos = (roll % 2) * Timedelta(days=self.day_of_month).value
        i += nanos.astype("timedelta64[ns]")
        return i + Timedelta(days=-1)


class SemiMonthBegin(SemiMonthOffset):
    """
    Two DateOffset's per month repeating on the first
    day of the month and day_of_month.

    Parameters
    ----------
    n : int
    normalize : bool, default False
    day_of_month : int, {2, 3,...,27}, default 15
    """

    _prefix = "SMS"

    def is_on_offset(self, dt: datetime) -> bool:
        if self.normalize and not is_normalized(dt):
            return False
        return dt.day in (1, self.day_of_month)

    def _apply(self, n, other):
        months = n // 2 + n % 2
        day = 1 if n % 2 else self.day_of_month
        return shift_month(other, months, day)

    def _get_roll(self, i, before_day_of_month, after_day_of_month):
        n = self.n
        is_month_start = i.is_month_start
        if n > 0:
            roll = np.where(before_day_of_month, n, n + 1)
        elif n == 0:
            roll_start = np.where(is_month_start, 0, 1)
            roll_after = np.where(after_day_of_month, 1, 0)
            roll = roll_start + roll_after
        else:
            roll_after = np.where(after_day_of_month, n + 2, n + 1)
            roll_start = np.where(is_month_start, -1, 0)
            roll = roll_after + roll_start
        return roll

    def _apply_index_days(self, i, roll):
        """
        Add days portion of offset to DatetimeIndex i.

        Parameters
        ----------
        i : DatetimeIndex
        roll : ndarray[int64_t]

        Returns
        -------
        result : DatetimeIndex
        """
        nanos = (roll % 2) * Timedelta(days=self.day_of_month - 1).value
        return i + nanos.astype("timedelta64[ns]")


# ---------------------------------------------------------------------
# Week-Based Offset Classes


class Week(SingleConstructorOffset):
    """
    Weekly offset.

    Parameters
    ----------
    weekday : int, default None
        Always generate specific day of week. 0 for Monday.
    """

    _inc = timedelta(weeks=1)
    _prefix = "W"
    _attributes = frozenset(["n", "normalize", "weekday"])

    def __init__(self, n=1, normalize=False, weekday=None):
        BaseOffset.__init__(self, n, normalize)
        object.__setattr__(self, "weekday", weekday)

        if self.weekday is not None:
            if self.weekday < 0 or self.weekday > 6:
                raise ValueError(f"Day must be 0<=day<=6, got {self.weekday}")

    def is_anchored(self) -> bool:
        return self.n == 1 and self.weekday is not None

    @apply_wraps
    def apply(self, other):
        if self.weekday is None:
            return other + self.n * self._inc

        if not isinstance(other, datetime):
            raise TypeError(
                f"Cannot add {type(other).__name__} to {type(self).__name__}"
            )

        k = self.n
        otherDay = other.weekday()
        if otherDay != self.weekday:
            other = other + timedelta((self.weekday - otherDay) % 7)
            if k > 0:
                k -= 1

        return other + timedelta(weeks=k)

    @apply_index_wraps
    def apply_index(self, i):
        if self.weekday is None:
            # integer addition on PeriodIndex is deprecated,
            #  so we use _time_shift directly
            asper = i.to_period("W")

            shifted = asper._time_shift(self.n)
            return shifted.to_timestamp() + i.to_perioddelta("W")
        else:
            return self._end_apply_index(i)

    def _end_apply_index(self, dtindex):
        """
        Add self to the given DatetimeIndex, specialized for case where
        self.weekday is non-null.

        Parameters
        ----------
        dtindex : DatetimeIndex

        Returns
        -------
        result : DatetimeIndex
        """
        off = dtindex.to_perioddelta("D")

        base, mult = libfrequencies.get_freq_code(self.freqstr)
        base_period = dtindex.to_period(base)

        if self.n > 0:
            # when adding, dates on end roll to next
            normed = dtindex - off + Timedelta(1, "D") - Timedelta(1, "ns")
            roll = np.where(
                base_period.to_timestamp(how="end") == normed, self.n, self.n - 1
            )
            # integer-array addition on PeriodIndex is deprecated,
            #  so we use _addsub_int_array directly
            shifted = base_period._addsub_int_array(roll, operator.add)
            base = shifted.to_timestamp(how="end")
        else:
            # integer addition on PeriodIndex is deprecated,
            #  so we use _time_shift directly
            roll = self.n
            base = base_period._time_shift(roll).to_timestamp(how="end")

        return base + off + Timedelta(1, "ns") - Timedelta(1, "D")

    def is_on_offset(self, dt: datetime) -> bool:
        if self.normalize and not is_normalized(dt):
            return False
        elif self.weekday is None:
            return True
        return dt.weekday() == self.weekday

    @property
    def rule_code(self) -> str:
        suffix = ""
        if self.weekday is not None:
            weekday = ccalendar.int_to_weekday[self.weekday]
            suffix = f"-{weekday}"
        return self._prefix + suffix

    @classmethod
    def _from_name(cls, suffix=None):
        if not suffix:
            weekday = None
        else:
            weekday = ccalendar.weekday_to_int[suffix]
        return cls(weekday=weekday)


class WeekOfMonth(liboffsets.WeekOfMonthMixin):
    """
    Describes monthly dates like "the Tuesday of the 2nd week of each month".

    Parameters
    ----------
    n : int
    week : int {0, 1, 2, 3, ...}, default 0
        A specific integer for the week of the month.
        e.g. 0 is 1st week of month, 1 is the 2nd week, etc.
    weekday : int {0, 1, ..., 6}, default 0
        A specific integer for the day of the week.

        - 0 is Monday
        - 1 is Tuesday
        - 2 is Wednesday
        - 3 is Thursday
        - 4 is Friday
        - 5 is Saturday
        - 6 is Sunday.
    """

    _prefix = "WOM"
    _attributes = frozenset(["n", "normalize", "week", "weekday"])

    def __init__(self, n=1, normalize=False, week=0, weekday=0):
        liboffsets.WeekOfMonthMixin.__init__(self, n, normalize, weekday)
        object.__setattr__(self, "week", week)

        if self.week < 0 or self.week > 3:
            raise ValueError(f"Week must be 0<=week<=3, got {self.week}")

    def _get_offset_day(self, other: datetime) -> int:
        """
        Find the day in the same month as other that has the same
        weekday as self.weekday and is the self.week'th such day in the month.

        Parameters
        ----------
        other : datetime

        Returns
        -------
        day : int
        """
        mstart = datetime(other.year, other.month, 1)
        wday = mstart.weekday()
        shift_days = (self.weekday - wday) % 7
        return 1 + shift_days + self.week * 7

    @classmethod
    def _from_name(cls, suffix=None):
        if not suffix:
            raise ValueError(f"Prefix {repr(cls._prefix)} requires a suffix.")
        # TODO: handle n here...
        # only one digit weeks (1 --> week 0, 2 --> week 1, etc.)
        week = int(suffix[0]) - 1
        weekday = ccalendar.weekday_to_int[suffix[1:]]
        return cls(week=week, weekday=weekday)


class LastWeekOfMonth(liboffsets.WeekOfMonthMixin):
    """
    Describes monthly dates in last week of month like "the last Tuesday of
    each month".

    Parameters
    ----------
    n : int, default 1
    weekday : int {0, 1, ..., 6}, default 0
        A specific integer for the day of the week.

        - 0 is Monday
        - 1 is Tuesday
        - 2 is Wednesday
        - 3 is Thursday
        - 4 is Friday
        - 5 is Saturday
        - 6 is Sunday.
    """

    _prefix = "LWOM"
    _attributes = frozenset(["n", "normalize", "weekday"])

    def __init__(self, n=1, normalize=False, weekday=0):
        liboffsets.WeekOfMonthMixin.__init__(self, n, normalize, weekday)

        if self.n == 0:
            raise ValueError("N cannot be 0")
        object.__setattr__(self, "week", -1)

    def _get_offset_day(self, other: datetime) -> int:
        """
        Find the day in the same month as other that has the same
        weekday as self.weekday and is the last such day in the month.

        Parameters
        ----------
        other: datetime

        Returns
        -------
        day: int
        """
        dim = ccalendar.get_days_in_month(other.year, other.month)
        mend = datetime(other.year, other.month, dim)
        wday = mend.weekday()
        shift_days = (wday - self.weekday) % 7
        return dim - shift_days

    @classmethod
    def _from_name(cls, suffix=None):
        if not suffix:
            raise ValueError(f"Prefix {repr(cls._prefix)} requires a suffix.")
        # TODO: handle n here...
        weekday = ccalendar.weekday_to_int[suffix]
        return cls(weekday=weekday)


# ---------------------------------------------------------------------
# Quarter-Based Offset Classes


class QuarterOffset(liboffsets.QuarterOffset):
    """
    Quarter representation.
    """

    _default_startingMonth: Optional[int] = None
    _from_name_startingMonth: Optional[int] = None


class BQuarterEnd(QuarterOffset):
    """
    DateOffset increments between business Quarter dates.

    startingMonth = 1 corresponds to dates like 1/31/2007, 4/30/2007, ...
    startingMonth = 2 corresponds to dates like 2/28/2007, 5/31/2007, ...
    startingMonth = 3 corresponds to dates like 3/30/2007, 6/29/2007, ...
    """

    _outputName = "BusinessQuarterEnd"
    _default_startingMonth = 3
    _from_name_startingMonth = 12
    _prefix = "BQ"
    _day_opt = "business_end"


# TODO: This is basically the same as BQuarterEnd
class BQuarterBegin(QuarterOffset):
    _outputName = "BusinessQuarterBegin"
    # I suspect this is wrong for *all* of them.
    # TODO: What does the above comment refer to?
    _default_startingMonth = 3
    _from_name_startingMonth = 1
    _prefix = "BQS"
    _day_opt = "business_start"


class QuarterEnd(QuarterOffset):
    """
    DateOffset increments between business Quarter dates.

    startingMonth = 1 corresponds to dates like 1/31/2007, 4/30/2007, ...
    startingMonth = 2 corresponds to dates like 2/28/2007, 5/31/2007, ...
    startingMonth = 3 corresponds to dates like 3/31/2007, 6/30/2007, ...
    """

    _outputName = "QuarterEnd"
    _default_startingMonth = 3
    _prefix = "Q"
    _day_opt = "end"


class QuarterBegin(QuarterOffset):
    _outputName = "QuarterBegin"
    _default_startingMonth = 3
    _from_name_startingMonth = 1
    _prefix = "QS"
    _day_opt = "start"


# ---------------------------------------------------------------------
# Year-Based Offset Classes


class BYearEnd(liboffsets.YearOffset):
    """
    DateOffset increments between business EOM dates.
    """

    _outputName = "BusinessYearEnd"
    _default_month = 12
    _prefix = "BA"
    _day_opt = "business_end"


class BYearBegin(liboffsets.YearOffset):
    """
    DateOffset increments between business year begin dates.
    """

    _outputName = "BusinessYearBegin"
    _default_month = 1
    _prefix = "BAS"
    _day_opt = "business_start"


class YearEnd(liboffsets.YearOffset):
    """
    DateOffset increments between calendar year ends.
    """

    _default_month = 12
    _prefix = "A"
    _day_opt = "end"


class YearBegin(liboffsets.YearOffset):
    """
    DateOffset increments between calendar year begin dates.
    """

    _default_month = 1
    _prefix = "AS"
    _day_opt = "start"


# ---------------------------------------------------------------------
# Special Offset Classes


<<<<<<< HEAD
class FY5253(SingleConstructorMixin, liboffsets.FY5253Mixin):
=======
class FY5253Mixin(SingleConstructorOffset):
    def __init__(
        self, n=1, normalize=False, weekday=0, startingMonth=1, variation="nearest"
    ):
        BaseOffset.__init__(self, n, normalize)
        object.__setattr__(self, "startingMonth", startingMonth)
        object.__setattr__(self, "weekday", weekday)

        object.__setattr__(self, "variation", variation)

        if self.n == 0:
            raise ValueError("N cannot be 0")

        if self.variation not in ["nearest", "last"]:
            raise ValueError(f"{self.variation} is not a valid variation")

    def is_anchored(self) -> bool:
        return (
            self.n == 1 and self.startingMonth is not None and self.weekday is not None
        )

    # --------------------------------------------------------------------
    # Name-related methods

    @property
    def rule_code(self) -> str:
        prefix = self._prefix
        suffix = self.get_rule_code_suffix()
        return f"{prefix}-{suffix}"

    def _get_suffix_prefix(self) -> str:
        if self.variation == "nearest":
            return "N"
        else:
            return "L"

    def get_rule_code_suffix(self) -> str:
        prefix = self._get_suffix_prefix()
        month = ccalendar.MONTH_ALIASES[self.startingMonth]
        weekday = ccalendar.int_to_weekday[self.weekday]
        return f"{prefix}-{month}-{weekday}"


class FY5253(FY5253Mixin):
>>>>>>> 7c46c68a
    """
    Describes 52-53 week fiscal year. This is also known as a 4-4-5 calendar.

    It is used by companies that desire that their
    fiscal year always end on the same day of the week.

    It is a method of managing accounting periods.
    It is a common calendar structure for some industries,
    such as retail, manufacturing and parking industry.

    For more information see:
    https://en.wikipedia.org/wiki/4-4-5_calendar

    The year may either:

    - end on the last X day of the Y month.
    - end on the last X day closest to the last day of the Y month.

    X is a specific day of the week.
    Y is a certain month of the year

    Parameters
    ----------
    n : int
    weekday : int {0, 1, ..., 6}, default 0
        A specific integer for the day of the week.

        - 0 is Monday
        - 1 is Tuesday
        - 2 is Wednesday
        - 3 is Thursday
        - 4 is Friday
        - 5 is Saturday
        - 6 is Sunday.

    startingMonth : int {1, 2, ... 12}, default 1
        The month in which the fiscal year ends.

    variation : str, default "nearest"
        Method of employing 4-4-5 calendar.

        There are two options:

        - "nearest" means year end is **weekday** closest to last day of month in year.
        - "last" means year end is final **weekday** of the final month in fiscal year.
    """

    _prefix = "RE"
    _attributes = frozenset(["weekday", "startingMonth", "variation"])

    def __reduce__(self):
        tup = (self.n, self.normalize, self.weekday, self.startingMonth, self.variation)
        return type(self), tup

    def is_on_offset(self, dt: datetime) -> bool:
        if self.normalize and not is_normalized(dt):
            return False
        dt = datetime(dt.year, dt.month, dt.day)
        year_end = self.get_year_end(dt)

        if self.variation == "nearest":
            # We have to check the year end of "this" cal year AND the previous
            return year_end == dt or self.get_year_end(shift_month(dt, -1, None)) == dt
        else:
            return year_end == dt

    @apply_wraps
    def apply(self, other):
        norm = Timestamp(other).normalize()

        n = self.n
        prev_year = self.get_year_end(datetime(other.year - 1, self.startingMonth, 1))
        cur_year = self.get_year_end(datetime(other.year, self.startingMonth, 1))
        next_year = self.get_year_end(datetime(other.year + 1, self.startingMonth, 1))

        prev_year = conversion.localize_pydatetime(prev_year, other.tzinfo)
        cur_year = conversion.localize_pydatetime(cur_year, other.tzinfo)
        next_year = conversion.localize_pydatetime(next_year, other.tzinfo)

        # Note: next_year.year == other.year + 1, so we will always
        # have other < next_year
        if norm == prev_year:
            n -= 1
        elif norm == cur_year:
            pass
        elif n > 0:
            if norm < prev_year:
                n -= 2
            elif prev_year < norm < cur_year:
                n -= 1
            elif cur_year < norm < next_year:
                pass
        else:
            if cur_year < norm < next_year:
                n += 1
            elif prev_year < norm < cur_year:
                pass
            elif (
                norm.year == prev_year.year
                and norm < prev_year
                and prev_year - norm <= timedelta(6)
            ):
                # GH#14774, error when next_year.year == cur_year.year
                # e.g. prev_year == datetime(2004, 1, 3),
                # other == datetime(2004, 1, 1)
                n -= 1
            else:
                assert False

        shifted = datetime(other.year + n, self.startingMonth, 1)
        result = self.get_year_end(shifted)
        result = datetime(
            result.year,
            result.month,
            result.day,
            other.hour,
            other.minute,
            other.second,
            other.microsecond,
        )
        return result

    def get_year_end(self, dt):
        assert dt.tzinfo is None

        dim = ccalendar.get_days_in_month(dt.year, self.startingMonth)
        target_date = datetime(dt.year, self.startingMonth, dim)
        wkday_diff = self.weekday - target_date.weekday()
        if wkday_diff == 0:
            # year_end is the same for "last" and "nearest" cases
            return target_date

        if self.variation == "last":
            days_forward = (wkday_diff % 7) - 7

            # days_forward is always negative, so we always end up
            # in the same year as dt
            return target_date + timedelta(days=days_forward)
        else:
            # variation == "nearest":
            days_forward = wkday_diff % 7
            if days_forward <= 3:
                # The upcoming self.weekday is closer than the previous one
                return target_date + timedelta(days_forward)
            else:
                # The previous self.weekday is closer than the upcoming one
                return target_date + timedelta(days_forward - 7)

    @classmethod
    def _parse_suffix(cls, varion_code, startingMonth_code, weekday_code):
        if varion_code == "N":
            variation = "nearest"
        elif varion_code == "L":
            variation = "last"
        else:
            raise ValueError(f"Unable to parse varion_code: {varion_code}")

        startingMonth = ccalendar.MONTH_TO_CAL_NUM[startingMonth_code]
        weekday = ccalendar.weekday_to_int[weekday_code]

        return {
            "weekday": weekday,
            "startingMonth": startingMonth,
            "variation": variation,
        }

    @classmethod
    def _from_name(cls, *args):
        return cls(**cls._parse_suffix(*args))


<<<<<<< HEAD
class FY5253Quarter(SingleConstructorMixin, liboffsets.FY5253Mixin):
=======
class FY5253Quarter(FY5253Mixin):
>>>>>>> 7c46c68a
    """
    DateOffset increments between business quarter dates
    for 52-53 week fiscal year (also known as a 4-4-5 calendar).

    It is used by companies that desire that their
    fiscal year always end on the same day of the week.

    It is a method of managing accounting periods.
    It is a common calendar structure for some industries,
    such as retail, manufacturing and parking industry.

    For more information see:
    https://en.wikipedia.org/wiki/4-4-5_calendar

    The year may either:

    - end on the last X day of the Y month.
    - end on the last X day closest to the last day of the Y month.

    X is a specific day of the week.
    Y is a certain month of the year

    startingMonth = 1 corresponds to dates like 1/31/2007, 4/30/2007, ...
    startingMonth = 2 corresponds to dates like 2/28/2007, 5/31/2007, ...
    startingMonth = 3 corresponds to dates like 3/30/2007, 6/29/2007, ...

    Parameters
    ----------
    n : int
    weekday : int {0, 1, ..., 6}, default 0
        A specific integer for the day of the week.

        - 0 is Monday
        - 1 is Tuesday
        - 2 is Wednesday
        - 3 is Thursday
        - 4 is Friday
        - 5 is Saturday
        - 6 is Sunday.

    startingMonth : int {1, 2, ..., 12}, default 1
        The month in which fiscal years end.

    qtr_with_extra_week : int {1, 2, 3, 4}, default 1
        The quarter number that has the leap or 14 week when needed.

    variation : str, default "nearest"
        Method of employing 4-4-5 calendar.

        There are two options:

        - "nearest" means year end is **weekday** closest to last day of month in year.
        - "last" means year end is final **weekday** of the final month in fiscal year.
    """

    _prefix = "REQ"
    _attributes = frozenset(
        ["weekday", "startingMonth", "qtr_with_extra_week", "variation"]
    )

    def __init__(
        self,
        n=1,
        normalize=False,
        weekday=0,
        startingMonth=1,
        qtr_with_extra_week=1,
        variation="nearest",
    ):
        liboffsets.FY5253Mixin.__init__(
            self, n, normalize, weekday, startingMonth, variation
        )
        object.__setattr__(self, "qtr_with_extra_week", qtr_with_extra_week)

    def __reduce__(self):
        tup = (
            self.n,
            self.normalize,
            self.weekday,
            self.startingMonth,
            self.qtr_with_extra_week,
            self.variation,
        )
        return type(self), tup

    @cache_readonly
    def _offset(self):
        return FY5253(
            startingMonth=self.startingMonth,
            weekday=self.weekday,
            variation=self.variation,
        )

    def _rollback_to_year(self, other):
        """
        Roll `other` back to the most recent date that was on a fiscal year
        end.

        Return the date of that year-end, the number of full quarters
        elapsed between that year-end and other, and the remaining Timedelta
        since the most recent quarter-end.

        Parameters
        ----------
        other : datetime or Timestamp

        Returns
        -------
        tuple of
        prev_year_end : Timestamp giving most recent fiscal year end
        num_qtrs : int
        tdelta : Timedelta
        """
        num_qtrs = 0

        norm = Timestamp(other).tz_localize(None)
        start = self._offset.rollback(norm)
        # Note: start <= norm and self._offset.is_on_offset(start)

        if start < norm:
            # roll adjustment
            qtr_lens = self.get_weeks(norm)

            # check that qtr_lens is consistent with self._offset addition
            end = liboffsets.shift_day(start, days=7 * sum(qtr_lens))
            assert self._offset.is_on_offset(end), (start, end, qtr_lens)

            tdelta = norm - start
            for qlen in qtr_lens:
                if qlen * 7 <= tdelta.days:
                    num_qtrs += 1
                    tdelta -= Timedelta(days=qlen * 7)
                else:
                    break
        else:
            tdelta = Timedelta(0)

        # Note: we always have tdelta.value >= 0
        return start, num_qtrs, tdelta

    @apply_wraps
    def apply(self, other):
        # Note: self.n == 0 is not allowed.
        n = self.n

        prev_year_end, num_qtrs, tdelta = self._rollback_to_year(other)
        res = prev_year_end
        n += num_qtrs
        if self.n <= 0 and tdelta.value > 0:
            n += 1

        # Possible speedup by handling years first.
        years = n // 4
        if years:
            res += self._offset * years
            n -= years * 4

        # Add an extra day to make *sure* we are getting the quarter lengths
        # for the upcoming year, not the previous year
        qtr_lens = self.get_weeks(res + Timedelta(days=1))

        # Note: we always have 0 <= n < 4
        weeks = sum(qtr_lens[:n])
        if weeks:
            res = liboffsets.shift_day(res, days=weeks * 7)

        return res

    def get_weeks(self, dt):
        ret = [13] * 4

        year_has_extra_week = self.year_has_extra_week(dt)

        if year_has_extra_week:
            ret[self.qtr_with_extra_week - 1] = 14

        return ret

    def year_has_extra_week(self, dt: datetime) -> bool:
        # Avoid round-down errors --> normalize to get
        # e.g. '370D' instead of '360D23H'
        norm = Timestamp(dt).normalize().tz_localize(None)

        next_year_end = self._offset.rollforward(norm)
        prev_year_end = norm - self._offset
        weeks_in_year = (next_year_end - prev_year_end).days / 7
        assert weeks_in_year in [52, 53], weeks_in_year
        return weeks_in_year == 53

    def is_on_offset(self, dt: datetime) -> bool:
        if self.normalize and not is_normalized(dt):
            return False
        if self._offset.is_on_offset(dt):
            return True

        next_year_end = dt - self._offset

        qtr_lens = self.get_weeks(dt)

        current = next_year_end
        for qtr_len in qtr_lens:
            current = liboffsets.shift_day(current, days=qtr_len * 7)
            if dt == current:
                return True
        return False

    @property
    def rule_code(self) -> str:
        suffix = liboffsets.FY5253Mixin.rule_code.__get__(self)
        qtr = self.qtr_with_extra_week
        return f"{suffix}-{qtr}"

    @classmethod
    def _from_name(cls, *args):
        return cls(
            **dict(FY5253._parse_suffix(*args[:-1]), qtr_with_extra_week=int(args[-1]))
        )


class Easter(SingleConstructorOffset):
    """
    DateOffset for the Easter holiday using logic defined in dateutil.

    Right now uses the revised method which is valid in years 1583-4099.
    """

    @apply_wraps
    def apply(self, other):
        current_easter = easter(other.year)
        current_easter = datetime(
            current_easter.year, current_easter.month, current_easter.day
        )
        current_easter = conversion.localize_pydatetime(current_easter, other.tzinfo)

        n = self.n
        if n >= 0 and other < current_easter:
            n -= 1
        elif n < 0 and other > current_easter:
            n += 1
        # TODO: Why does this handle the 0 case the opposite of others?

        # NOTE: easter returns a datetime.date so we have to convert to type of
        # other
        new = easter(other.year + n)
        new = datetime(
            new.year,
            new.month,
            new.day,
            other.hour,
            other.minute,
            other.second,
            other.microsecond,
        )
        return new

    def is_on_offset(self, dt: datetime) -> bool:
        if self.normalize and not is_normalized(dt):
            return False
        return date(dt.year, dt.month, dt.day) == easter(dt.year)


# ---------------------------------------------------------------------

BDay = BusinessDay
BMonthEnd = BusinessMonthEnd
BMonthBegin = BusinessMonthBegin
CBMonthEnd = CustomBusinessMonthEnd
CBMonthBegin = CustomBusinessMonthBegin
CDay = CustomBusinessDay

prefix_mapping = {
    offset._prefix: offset
    for offset in [
        YearBegin,  # 'AS'
        YearEnd,  # 'A'
        BYearBegin,  # 'BAS'
        BYearEnd,  # 'BA'
        BusinessDay,  # 'B'
        BusinessMonthBegin,  # 'BMS'
        BusinessMonthEnd,  # 'BM'
        BQuarterEnd,  # 'BQ'
        BQuarterBegin,  # 'BQS'
        BusinessHour,  # 'BH'
        CustomBusinessDay,  # 'C'
        CustomBusinessMonthEnd,  # 'CBM'
        CustomBusinessMonthBegin,  # 'CBMS'
        CustomBusinessHour,  # 'CBH'
        MonthEnd,  # 'M'
        MonthBegin,  # 'MS'
        Nano,  # 'N'
        SemiMonthEnd,  # 'SM'
        SemiMonthBegin,  # 'SMS'
        Week,  # 'W'
        Second,  # 'S'
        Minute,  # 'T'
        Micro,  # 'U'
        QuarterEnd,  # 'Q'
        QuarterBegin,  # 'QS'
        Milli,  # 'L'
        Hour,  # 'H'
        Day,  # 'D'
        WeekOfMonth,  # 'WOM'
        FY5253,
        FY5253Quarter,
    ]
}<|MERGE_RESOLUTION|>--- conflicted
+++ resolved
@@ -790,7 +790,7 @@
 # Month-Based Offset Classes
 
 
-class MonthEnd(SingleConstructorMixin, liboffsets.MonthOffset):
+class MonthEnd(liboffsets.MonthOffset):
     """
     DateOffset of one month end.
     """
@@ -799,7 +799,7 @@
     _day_opt = "end"
 
 
-class MonthBegin(SingleConstructorMixin, liboffsets.MonthOffset):
+class MonthBegin(liboffsets.MonthOffset):
     """
     DateOffset of one month at beginning.
     """
@@ -808,7 +808,7 @@
     _day_opt = "start"
 
 
-class BusinessMonthEnd(SingleConstructorMixin, liboffsets.MonthOffset):
+class BusinessMonthEnd(liboffsets.MonthOffset):
     """
     DateOffset increments between business EOM dates.
     """
@@ -817,7 +817,7 @@
     _day_opt = "business_end"
 
 
-class BusinessMonthBegin(SingleConstructorMixin, liboffsets.MonthOffset):
+class BusinessMonthBegin(liboffsets.MonthOffset):
     """
     DateOffset of one business month at beginning.
     """
@@ -827,9 +827,7 @@
 
 
 @doc(bound="bound")
-class _CustomBusinessMonth(
-    CustomMixin, BusinessMixin, SingleConstructorMixin, liboffsets.MonthOffset
-):
+class _CustomBusinessMonth(CustomMixin, BusinessMixin, liboffsets.MonthOffset):
     """
     DateOffset subclass representing custom business month(s).
 
@@ -1506,54 +1504,7 @@
 # Special Offset Classes
 
 
-<<<<<<< HEAD
-class FY5253(SingleConstructorMixin, liboffsets.FY5253Mixin):
-=======
-class FY5253Mixin(SingleConstructorOffset):
-    def __init__(
-        self, n=1, normalize=False, weekday=0, startingMonth=1, variation="nearest"
-    ):
-        BaseOffset.__init__(self, n, normalize)
-        object.__setattr__(self, "startingMonth", startingMonth)
-        object.__setattr__(self, "weekday", weekday)
-
-        object.__setattr__(self, "variation", variation)
-
-        if self.n == 0:
-            raise ValueError("N cannot be 0")
-
-        if self.variation not in ["nearest", "last"]:
-            raise ValueError(f"{self.variation} is not a valid variation")
-
-    def is_anchored(self) -> bool:
-        return (
-            self.n == 1 and self.startingMonth is not None and self.weekday is not None
-        )
-
-    # --------------------------------------------------------------------
-    # Name-related methods
-
-    @property
-    def rule_code(self) -> str:
-        prefix = self._prefix
-        suffix = self.get_rule_code_suffix()
-        return f"{prefix}-{suffix}"
-
-    def _get_suffix_prefix(self) -> str:
-        if self.variation == "nearest":
-            return "N"
-        else:
-            return "L"
-
-    def get_rule_code_suffix(self) -> str:
-        prefix = self._get_suffix_prefix()
-        month = ccalendar.MONTH_ALIASES[self.startingMonth]
-        weekday = ccalendar.int_to_weekday[self.weekday]
-        return f"{prefix}-{month}-{weekday}"
-
-
-class FY5253(FY5253Mixin):
->>>>>>> 7c46c68a
+class FY5253(liboffsets.FY5253Mixin):
     """
     Describes 52-53 week fiscal year. This is also known as a 4-4-5 calendar.
 
@@ -1725,11 +1676,7 @@
         return cls(**cls._parse_suffix(*args))
 
 
-<<<<<<< HEAD
-class FY5253Quarter(SingleConstructorMixin, liboffsets.FY5253Mixin):
-=======
-class FY5253Quarter(FY5253Mixin):
->>>>>>> 7c46c68a
+class FY5253Quarter(liboffsets.FY5253Mixin):
     """
     DateOffset increments between business quarter dates
     for 52-53 week fiscal year (also known as a 4-4-5 calendar).
