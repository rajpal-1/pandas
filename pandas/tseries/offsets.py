from datetime import date, datetime, timedelta
import functools
import operator
<<<<<<< HEAD
from typing import Any, List, Optional
=======
from typing import Any, Optional
import warnings
>>>>>>> 1d36851f

from dateutil.easter import easter
import numpy as np

from pandas._libs.tslibs import (
    NaT,
    OutOfBoundsDatetime,
    Period,
    Timedelta,
    Timestamp,
    ccalendar,
    conversion,
    delta_to_nanoseconds,
    frequencies as libfrequencies,
    normalize_date,
    offsets as liboffsets,
    timezones,
)
from pandas._libs.tslibs.offsets import (
    ApplyTypeError,
    BaseOffset,
    _get_calendar,
    _is_normalized,
    _to_dt64,
    apply_index_wraps,
    as_datetime,
    roll_yearday,
    shift_month,
)
from pandas.errors import AbstractMethodError
from pandas.util._decorators import Appender, Substitution, cache_readonly

from pandas.core.dtypes.inference import is_list_like

__all__ = [
    "Day",
    "BusinessDay",
    "BDay",
    "CustomBusinessDay",
    "CDay",
    "CBMonthEnd",
    "CBMonthBegin",
    "MonthBegin",
    "BMonthBegin",
    "MonthEnd",
    "BMonthEnd",
    "SemiMonthEnd",
    "SemiMonthBegin",
    "BusinessHour",
    "CustomBusinessHour",
    "YearBegin",
    "BYearBegin",
    "YearEnd",
    "BYearEnd",
    "QuarterBegin",
    "BQuarterBegin",
    "QuarterEnd",
    "BQuarterEnd",
    "LastWeekOfMonth",
    "FY5253Quarter",
    "FY5253",
    "Week",
    "WeekOfMonth",
    "Easter",
    "Hour",
    "Minute",
    "Second",
    "Milli",
    "Micro",
    "Nano",
    "DateOffset",
]

# convert to/from datetime/timestamp to allow invalid Timestamp ranges to
# pass thru


def as_timestamp(obj):
    if isinstance(obj, Timestamp):
        return obj
    try:
        return Timestamp(obj)
    except (OutOfBoundsDatetime):
        pass
    return obj


def apply_wraps(func):
    @functools.wraps(func)
    def wrapper(self, other):
        if other is NaT:
            return NaT
        elif isinstance(other, (timedelta, Tick, DateOffset)):
            # timedelta path
            return func(self, other)
        elif isinstance(other, (np.datetime64, datetime, date)):
            other = as_timestamp(other)

        tz = getattr(other, "tzinfo", None)
        nano = getattr(other, "nanosecond", 0)

        try:
            if self._adjust_dst and isinstance(other, Timestamp):
                other = other.tz_localize(None)

            result = func(self, other)

            if self._adjust_dst:
                result = conversion.localize_pydatetime(result, tz)

            result = Timestamp(result)
            if self.normalize:
                result = result.normalize()

            # nanosecond may be deleted depending on offset process
            if not self.normalize and nano != 0:
                if not isinstance(self, Nano) and result.nanosecond != nano:
                    if result.tz is not None:
                        # convert to UTC
                        value = conversion.tz_convert_single(
                            result.value, timezones.UTC, result.tz
                        )
                    else:
                        value = result.value
                    result = Timestamp(value + nano)

            if tz is not None and result.tzinfo is None:
                result = conversion.localize_pydatetime(result, tz)

        except OutOfBoundsDatetime:
            result = func(self, as_datetime(other))

            if self.normalize:
                # normalize_date returns normal datetime
                result = normalize_date(result)

            if tz is not None and result.tzinfo is None:
                result = conversion.localize_pydatetime(result, tz)

            result = Timestamp(result)

        return result

    return wrapper


# ---------------------------------------------------------------------
# DateOffset


class DateOffset(BaseOffset):
    """
    Standard kind of date increment used for a date range.

    Works exactly like relativedelta in terms of the keyword args you
    pass in, use of the keyword n is discouraged-- you would be better
    off specifying n in the keywords you use, but regardless it is
    there for you. n is needed for DateOffset subclasses.

    DateOffset work as follows.  Each offset specify a set of dates
    that conform to the DateOffset.  For example, Bday defines this
    set to be the set of dates that are weekdays (M-F).  To test if a
    date is in the set of a DateOffset dateOffset we can use the
    is_on_offset method: dateOffset.is_on_offset(date).

    If a date is not on a valid date, the rollback and rollforward
    methods can be used to roll the date to the nearest valid date
    before/after the date.

    DateOffsets can be created to move dates forward a given number of
    valid dates.  For example, Bday(2) can be added to a date to move
    it two business days forward.  If the date does not start on a
    valid date, first it is moved to a valid date.  Thus pseudo code
    is:

    def __add__(date):
      date = rollback(date) # does nothing if date is valid
      return date + <n number of periods>

    When a date offset is created for a negative number of periods,
    the date is first rolled forward.  The pseudo code is:

    def __add__(date):
      date = rollforward(date) # does nothing is date is valid
      return date + <n number of periods>

    Zero presents a problem.  Should it roll forward or back?  We
    arbitrarily have it rollforward:

    date + BDay(0) == BDay.rollforward(date)

    Since 0 is a bit weird, we suggest avoiding its use.

    Parameters
    ----------
    n : int, default 1
        The number of time periods the offset represents.
    normalize : bool, default False
        Whether to round the result of a DateOffset addition down to the
        previous midnight.
    **kwds
        Temporal parameter that add to or replace the offset value.

        Parameters that **add** to the offset (like Timedelta):

        - years
        - months
        - weeks
        - days
        - hours
        - minutes
        - seconds
        - microseconds
        - nanoseconds

        Parameters that **replace** the offset value:

        - year
        - month
        - day
        - weekday
        - hour
        - minute
        - second
        - microsecond
        - nanosecond.

    See Also
    --------
    dateutil.relativedelta.relativedelta : The relativedelta type is designed
        to be applied to an existing datetime an can replace specific components of
        that datetime, or represents an interval of time.

    Examples
    --------
    >>> from pandas.tseries.offsets import DateOffset
    >>> ts = pd.Timestamp('2017-01-01 09:10:11')
    >>> ts + DateOffset(months=3)
    Timestamp('2017-04-01 09:10:11')

    >>> ts = pd.Timestamp('2017-01-01 09:10:11')
    >>> ts + DateOffset(months=2)
    Timestamp('2017-03-01 09:10:11')
    """

    # https://github.com/python/mypy/issues/6185
    # error: "Callable[[_BaseOffset], Tuple[Any, ...]]" has no attribute "fget"
    _params = cache_readonly(BaseOffset._params.fget)
    _use_relativedelta = False
    _adjust_dst = False
    _attributes = frozenset(["n", "normalize"] + list(liboffsets.relativedelta_kwds))
    _deprecations = frozenset(["isAnchored", "onOffset"])

    # default for prior pickles
    normalize = False

    def __init__(self, n=1, normalize=False, **kwds):
        BaseOffset.__init__(self, n, normalize)

        off, use_rd = liboffsets._determine_offset(kwds)
        object.__setattr__(self, "_offset", off)
        object.__setattr__(self, "_use_relativedelta", use_rd)
        for key in kwds:
            val = kwds[key]
            object.__setattr__(self, key, val)

    @apply_wraps
    def apply(self, other):
        if self._use_relativedelta:
            other = as_datetime(other)

        if len(self.kwds) > 0:
            tzinfo = getattr(other, "tzinfo", None)
            if tzinfo is not None and self._use_relativedelta:
                # perform calculation in UTC
                other = other.replace(tzinfo=None)

            if self.n > 0:
                for i in range(self.n):
                    other = other + self._offset
            else:
                for i in range(-self.n):
                    other = other - self._offset

            if tzinfo is not None and self._use_relativedelta:
                # bring tz back from UTC calculation
                other = conversion.localize_pydatetime(other, tzinfo)

            return as_timestamp(other)
        else:
            return other + timedelta(self.n)

    @apply_index_wraps
    def apply_index(self, i):
        """
        Vectorized apply of DateOffset to DatetimeIndex,
        raises NotImplentedError for offsets without a
        vectorized implementation.

        Parameters
        ----------
        i : DatetimeIndex

        Returns
        -------
        y : DatetimeIndex
        """

        if type(self) is not DateOffset:
            raise NotImplementedError(
                f"DateOffset subclass {type(self).__name__} "
                "does not have a vectorized implementation"
            )
        kwds = self.kwds
        relativedelta_fast = {
            "years",
            "months",
            "weeks",
            "days",
            "hours",
            "minutes",
            "seconds",
            "microseconds",
        }
        # relativedelta/_offset path only valid for base DateOffset
        if self._use_relativedelta and set(kwds).issubset(relativedelta_fast):

            months = (kwds.get("years", 0) * 12 + kwds.get("months", 0)) * self.n
            if months:
                shifted = liboffsets.shift_months(i.asi8, months)
                i = type(i)(shifted, dtype=i.dtype)

            weeks = (kwds.get("weeks", 0)) * self.n
            if weeks:
                # integer addition on PeriodIndex is deprecated,
                #   so we directly use _time_shift instead
                asper = i.to_period("W")
                if not isinstance(asper._data, np.ndarray):
                    # unwrap PeriodIndex --> PeriodArray
                    asper = asper._data
                shifted = asper._time_shift(weeks)
                i = shifted.to_timestamp() + i.to_perioddelta("W")

            timedelta_kwds = {
                k: v
                for k, v in kwds.items()
                if k in ["days", "hours", "minutes", "seconds", "microseconds"]
            }
            if timedelta_kwds:
                delta = Timedelta(**timedelta_kwds)
                i = i + (self.n * delta)
            return i
        elif not self._use_relativedelta and hasattr(self, "_offset"):
            # timedelta
            return i + (self._offset * self.n)
        else:
            # relativedelta with other keywords
            kwd = set(kwds) - relativedelta_fast
            raise NotImplementedError(
                "DateOffset with relativedelta "
                f"keyword(s) {kwd} not able to be "
                "applied vectorized"
            )

    def is_anchored(self):
        # TODO: Does this make sense for the general case?  It would help
        # if there were a canonical docstring for what is_anchored means.
        return self.n == 1

    def onOffset(self, dt):
        warnings.warn(
            "onOffset is a deprecated, use is_on_offset instead",
            FutureWarning,
            stacklevel=2,
        )
        return self.is_on_offset(dt)

    def isAnchored(self):
        warnings.warn(
            "isAnchored is a deprecated, use is_anchored instead",
            FutureWarning,
            stacklevel=2,
        )
        return self.is_anchored()

    # TODO: Combine this with BusinessMixin version by defining a whitelisted
    # set of attributes on each object rather than the existing behavior of
    # iterating over internal ``__dict__``
    def _repr_attrs(self):
        exclude = {"n", "inc", "normalize"}
        attrs = []
        for attr in sorted(self.__dict__):
            if attr.startswith("_") or attr == "kwds":
                continue
            elif attr not in exclude:
                value = getattr(self, attr)
                attrs.append(f"{attr}={value}")

        out = ""
        if attrs:
            out += ": " + ", ".join(attrs)
        return out

    @property
    def name(self):
        return self.rule_code

    def rollback(self, dt):
        """
        Roll provided date backward to next offset only if not on offset.

        Returns
        -------
        TimeStamp
            Rolled timestamp if not on offset, otherwise unchanged timestamp.
        """
        dt = as_timestamp(dt)
        if not self.is_on_offset(dt):
            dt = dt - type(self)(1, normalize=self.normalize, **self.kwds)
        return dt

    def rollforward(self, dt):
        """
        Roll provided date forward to next offset only if not on offset.

        Returns
        -------
        TimeStamp
            Rolled timestamp if not on offset, otherwise unchanged timestamp.
        """
        dt = as_timestamp(dt)
        if not self.is_on_offset(dt):
            dt = dt + type(self)(1, normalize=self.normalize, **self.kwds)
        return dt

    def is_on_offset(self, dt):
        if self.normalize and not _is_normalized(dt):
            return False
        # XXX, see #1395
        if type(self) == DateOffset or isinstance(self, Tick):
            return True

        # Default (slow) method for determining if some date is a member of the
        # date range generated by this offset. Subclasses may have this
        # re-implemented in a nicer way.
        a = dt
        b = (dt + self) - self
        return a == b

    # way to get around weirdness with rule_code
    @property
    def _prefix(self):
        raise NotImplementedError("Prefix not defined")

    @property
    def rule_code(self):
        return self._prefix

    @cache_readonly
    def freqstr(self):
        try:
            code = self.rule_code
        except NotImplementedError:
            return repr(self)

        if self.n != 1:
            fstr = f"{self.n}{code}"
        else:
            fstr = code

        try:
            if self._offset:
                fstr += self._offset_str()
        except AttributeError:
            # TODO: standardize `_offset` vs `offset` naming convention
            pass

        return fstr

    def _offset_str(self):
        return ""

    @property
    def nanos(self):
        raise ValueError(f"{self} is a non-fixed frequency")


class SingleConstructorOffset(DateOffset):
    @classmethod
    def _from_name(cls, suffix=None):
        # default _from_name calls cls with no args
        if suffix:
            raise ValueError(f"Bad freq suffix {suffix}")
        return cls()


class _CustomMixin:
    """
    Mixin for classes that define and validate calendar, holidays,
    and weekdays attributes.
    """

    def __init__(self, weekmask, holidays, calendar):
        calendar, holidays = _get_calendar(
            weekmask=weekmask, holidays=holidays, calendar=calendar
        )
        # Custom offset instances are identified by the
        # following two attributes. See DateOffset._params()
        # holidays, weekmask

        object.__setattr__(self, "weekmask", weekmask)
        object.__setattr__(self, "holidays", holidays)
        object.__setattr__(self, "calendar", calendar)


class BusinessMixin:
    """
    Mixin to business types to provide related functions.
    """

    @property
    def offset(self):
        """
        Alias for self._offset.
        """
        # Alias for backward compat
        return self._offset

    def _repr_attrs(self):
        attrs: Optional[List[str]]
        if self.offset:
            attrs = [f"offset={repr(self.offset)}"]
        else:
            attrs = None
        out = ""
        if attrs:
            out += ": " + ", ".join(attrs)
        return out


class BusinessDay(BusinessMixin, SingleConstructorOffset):
    """
    DateOffset subclass representing possibly n business days.
    """

    _prefix = "B"
    _adjust_dst = True
    _attributes = frozenset(["n", "normalize", "offset"])

    def __init__(self, n=1, normalize=False, offset=timedelta(0)):
        BaseOffset.__init__(self, n, normalize)
        object.__setattr__(self, "_offset", offset)

    def _offset_str(self):
        def get_str(td):
            off_str = ""
            if td.days > 0:
                off_str += str(td.days) + "D"
            if td.seconds > 0:
                s = td.seconds
                hrs = int(s / 3600)
                if hrs != 0:
                    off_str += str(hrs) + "H"
                    s -= hrs * 3600
                mts = int(s / 60)
                if mts != 0:
                    off_str += str(mts) + "Min"
                    s -= mts * 60
                if s != 0:
                    off_str += str(s) + "s"
            if td.microseconds > 0:
                off_str += str(td.microseconds) + "us"
            return off_str

        if isinstance(self.offset, timedelta):
            zero = timedelta(0, 0, 0)
            if self.offset >= zero:
                off_str = "+" + get_str(self.offset)
            else:
                off_str = "-" + get_str(-self.offset)
            return off_str
        else:
            return "+" + repr(self.offset)

    @apply_wraps
    def apply(self, other):
        if isinstance(other, datetime):
            n = self.n
            wday = other.weekday()

            # avoid slowness below by operating on weeks first
            weeks = n // 5
            if n <= 0 and wday > 4:
                # roll forward
                n += 1

            n -= 5 * weeks

            # n is always >= 0 at this point
            if n == 0 and wday > 4:
                # roll back
                days = 4 - wday
            elif wday > 4:
                # roll forward
                days = (7 - wday) + (n - 1)
            elif wday + n <= 4:
                # shift by n days without leaving the current week
                days = n
            else:
                # shift by n days plus 2 to get past the weekend
                days = n + 2

            result = other + timedelta(days=7 * weeks + days)
            if self.offset:
                result = result + self.offset
            return result

        elif isinstance(other, (timedelta, Tick)):
            return BDay(self.n, offset=self.offset + other, normalize=self.normalize)
        else:
            raise ApplyTypeError(
                "Only know how to combine business day with datetime or timedelta."
            )

    @apply_index_wraps
    def apply_index(self, i):
        time = i.to_perioddelta("D")
        # to_period rolls forward to next BDay; track and
        # reduce n where it does when rolling forward
        asper = i.to_period("B")
        if not isinstance(asper._data, np.ndarray):
            # unwrap PeriodIndex --> PeriodArray
            asper = asper._data

        if self.n > 0:
            shifted = (i.to_perioddelta("B") - time).asi8 != 0

            # Integer-array addition is deprecated, so we use
            # _time_shift directly
            roll = np.where(shifted, self.n - 1, self.n)
            shifted = asper._addsub_int_array(roll, operator.add)
        else:
            # Integer addition is deprecated, so we use _time_shift directly
            roll = self.n
            shifted = asper._time_shift(roll)

        result = shifted.to_timestamp() + time
        return result

    def is_on_offset(self, dt):
        if self.normalize and not _is_normalized(dt):
            return False
        return dt.weekday() < 5


class BusinessHourMixin(BusinessMixin):
    def __init__(self, start="09:00", end="17:00", offset=timedelta(0)):
        # must be validated here to equality check
        if not is_list_like(start):
            start = [start]
        if not len(start):
            raise ValueError("Must include at least 1 start time")

        if not is_list_like(end):
            end = [end]
        if not len(end):
            raise ValueError("Must include at least 1 end time")

        start = np.array([liboffsets._validate_business_time(x) for x in start])
        end = np.array([liboffsets._validate_business_time(x) for x in end])

        # Validation of input
        if len(start) != len(end):
            raise ValueError("number of starting time and ending time must be the same")
        num_openings = len(start)

        # sort starting and ending time by starting time
        index = np.argsort(start)

        # convert to tuple so that start and end are hashable
        start = tuple(start[index])
        end = tuple(end[index])

        total_secs = 0
        for i in range(num_openings):
            total_secs += self._get_business_hours_by_sec(start[i], end[i])
            total_secs += self._get_business_hours_by_sec(
                end[i], start[(i + 1) % num_openings]
            )
        if total_secs != 24 * 60 * 60:
            raise ValueError(
                "invalid starting and ending time(s): "
                "opening hours should not touch or overlap with "
                "one another"
            )

        object.__setattr__(self, "start", start)
        object.__setattr__(self, "end", end)
        object.__setattr__(self, "_offset", offset)

    @cache_readonly
    def next_bday(self):
        """
        Used for moving to next business day.
        """
        if self.n >= 0:
            nb_offset = 1
        else:
            nb_offset = -1
        if self._prefix.startswith("C"):
            # CustomBusinessHour
            return CustomBusinessDay(
                n=nb_offset,
                weekmask=self.weekmask,
                holidays=self.holidays,
                calendar=self.calendar,
            )
        else:
            return BusinessDay(n=nb_offset)

    def _next_opening_time(self, other, sign=1):
        """
        If self.n and sign have the same sign, return the earliest opening time
        later than or equal to current time.
        Otherwise the latest opening time earlier than or equal to current
        time.

        Opening time always locates on BusinessDay.
        However, closing time may not if business hour extends over midnight.

        Parameters
        ----------
        other : datetime
            Current time.
        sign : int, default 1.
            Either 1 or -1. Going forward in time if it has the same sign as
            self.n. Going backward in time otherwise.

        Returns
        -------
        result : datetime
            Next opening time.
        """
        earliest_start = self.start[0]
        latest_start = self.start[-1]

        if not self.next_bday.is_on_offset(other):
            # today is not business day
            other = other + sign * self.next_bday
            if self.n * sign >= 0:
                hour, minute = earliest_start.hour, earliest_start.minute
            else:
                hour, minute = latest_start.hour, latest_start.minute
        else:
            if self.n * sign >= 0:
                if latest_start < other.time():
                    # current time is after latest starting time in today
                    other = other + sign * self.next_bday
                    hour, minute = earliest_start.hour, earliest_start.minute
                else:
                    # find earliest starting time no earlier than current time
                    for st in self.start:
                        if other.time() <= st:
                            hour, minute = st.hour, st.minute
                            break
            else:
                if other.time() < earliest_start:
                    # current time is before earliest starting time in today
                    other = other + sign * self.next_bday
                    hour, minute = latest_start.hour, latest_start.minute
                else:
                    # find latest starting time no later than current time
                    for st in reversed(self.start):
                        if other.time() >= st:
                            hour, minute = st.hour, st.minute
                            break

        return datetime(other.year, other.month, other.day, hour, minute)

    def _prev_opening_time(self, other):
        """
        If n is positive, return the latest opening time earlier than or equal
        to current time.
        Otherwise the earliest opening time later than or equal to current
        time.

        Parameters
        ----------
        other : datetime
            Current time.

        Returns
        -------
        result : datetime
            Previous opening time.
        """
        return self._next_opening_time(other, sign=-1)

    def _get_business_hours_by_sec(self, start, end):
        """
        Return business hours in a day by seconds.
        """
        # create dummy datetime to calculate businesshours in a day
        dtstart = datetime(2014, 4, 1, start.hour, start.minute)
        day = 1 if start < end else 2
        until = datetime(2014, 4, day, end.hour, end.minute)
        return int((until - dtstart).total_seconds())

    @apply_wraps
    def rollback(self, dt):
        """
        Roll provided date backward to next offset only if not on offset.
        """
        if not self.is_on_offset(dt):
            if self.n >= 0:
                dt = self._prev_opening_time(dt)
            else:
                dt = self._next_opening_time(dt)
            return self._get_closing_time(dt)
        return dt

    @apply_wraps
    def rollforward(self, dt):
        """
        Roll provided date forward to next offset only if not on offset.
        """
        if not self.is_on_offset(dt):
            if self.n >= 0:
                return self._next_opening_time(dt)
            else:
                return self._prev_opening_time(dt)
        return dt

    def _get_closing_time(self, dt):
        """
        Get the closing time of a business hour interval by its opening time.

        Parameters
        ----------
        dt : datetime
            Opening time of a business hour interval.

        Returns
        -------
        result : datetime
            Corresponding closing time.
        """
        for i, st in enumerate(self.start):
            if st.hour == dt.hour and st.minute == dt.minute:
                return dt + timedelta(
                    seconds=self._get_business_hours_by_sec(st, self.end[i])
                )
        assert False

    @apply_wraps
    def apply(self, other):
        if isinstance(other, datetime):
            # used for detecting edge condition
            nanosecond = getattr(other, "nanosecond", 0)
            # reset timezone and nanosecond
            # other may be a Timestamp, thus not use replace
            other = datetime(
                other.year,
                other.month,
                other.day,
                other.hour,
                other.minute,
                other.second,
                other.microsecond,
            )
            n = self.n

            # adjust other to reduce number of cases to handle
            if n >= 0:
                if other.time() in self.end or not self._is_on_offset(other):
                    other = self._next_opening_time(other)
            else:
                if other.time() in self.start:
                    # adjustment to move to previous business day
                    other = other - timedelta(seconds=1)
                if not self._is_on_offset(other):
                    other = self._next_opening_time(other)
                    other = self._get_closing_time(other)

            # get total business hours by sec in one business day
            businesshours = sum(
                self._get_business_hours_by_sec(st, en)
                for st, en in zip(self.start, self.end)
            )

            bd, r = divmod(abs(n * 60), businesshours // 60)
            if n < 0:
                bd, r = -bd, -r

            # adjust by business days first
            if bd != 0:
                skip_bd = BusinessDay(n=bd)
                # midnight business hour may not on BusinessDay
                if not self.next_bday.is_on_offset(other):
                    prev_open = self._prev_opening_time(other)
                    remain = other - prev_open
                    other = prev_open + skip_bd + remain
                else:
                    other = other + skip_bd

            # remaining business hours to adjust
            bhour_remain = timedelta(minutes=r)

            if n >= 0:
                while bhour_remain != timedelta(0):
                    # business hour left in this business time interval
                    bhour = (
                        self._get_closing_time(self._prev_opening_time(other)) - other
                    )
                    if bhour_remain < bhour:
                        # finish adjusting if possible
                        other += bhour_remain
                        bhour_remain = timedelta(0)
                    else:
                        # go to next business time interval
                        bhour_remain -= bhour
                        other = self._next_opening_time(other + bhour)
            else:
                while bhour_remain != timedelta(0):
                    # business hour left in this business time interval
                    bhour = self._next_opening_time(other) - other
                    if (
                        bhour_remain > bhour
                        or bhour_remain == bhour
                        and nanosecond != 0
                    ):
                        # finish adjusting if possible
                        other += bhour_remain
                        bhour_remain = timedelta(0)
                    else:
                        # go to next business time interval
                        bhour_remain -= bhour
                        other = self._get_closing_time(
                            self._next_opening_time(
                                other + bhour - timedelta(seconds=1)
                            )
                        )

            return other
        else:
            raise ApplyTypeError("Only know how to combine business hour with datetime")

    def is_on_offset(self, dt):
        if self.normalize and not _is_normalized(dt):
            return False

        if dt.tzinfo is not None:
            dt = datetime(
                dt.year, dt.month, dt.day, dt.hour, dt.minute, dt.second, dt.microsecond
            )
        # Valid BH can be on the different BusinessDay during midnight
        # Distinguish by the time spent from previous opening time
        return self._is_on_offset(dt)

    def _is_on_offset(self, dt):
        """
        Slight speedups using calculated values.
        """
        # if self.normalize and not _is_normalized(dt):
        #     return False
        # Valid BH can be on the different BusinessDay during midnight
        # Distinguish by the time spent from previous opening time
        if self.n >= 0:
            op = self._prev_opening_time(dt)
        else:
            op = self._next_opening_time(dt)
        span = (dt - op).total_seconds()
        businesshours = 0
        for i, st in enumerate(self.start):
            if op.hour == st.hour and op.minute == st.minute:
                businesshours = self._get_business_hours_by_sec(st, self.end[i])
        if span <= businesshours:
            return True
        else:
            return False

    def _repr_attrs(self):
        out = super()._repr_attrs()
        hours = ",".join(
            f'{st.strftime("%H:%M")}-{en.strftime("%H:%M")}'
            for st, en in zip(self.start, self.end)
        )
        attrs = [f"{self._prefix}={hours}"]
        out += ": " + ", ".join(attrs)
        return out


class BusinessHour(BusinessHourMixin, SingleConstructorOffset):
    """
    DateOffset subclass representing possibly n business hours.
    """

    _prefix = "BH"
    _anchor = 0
    _attributes = frozenset(["n", "normalize", "start", "end", "offset"])

    def __init__(
        self, n=1, normalize=False, start="09:00", end="17:00", offset=timedelta(0)
    ):
        BaseOffset.__init__(self, n, normalize)
        super().__init__(start=start, end=end, offset=offset)


class CustomBusinessDay(_CustomMixin, BusinessDay):
    """
    DateOffset subclass representing possibly n custom business days,
    excluding holidays.

    Parameters
    ----------
    n : int, default 1
    normalize : bool, default False
        Normalize start/end dates to midnight before generating date range.
    weekmask : str, Default 'Mon Tue Wed Thu Fri'
        Weekmask of valid business days, passed to ``numpy.busdaycalendar``.
    holidays : list
        List/array of dates to exclude from the set of valid business days,
        passed to ``numpy.busdaycalendar``.
    calendar : pd.HolidayCalendar or np.busdaycalendar
    offset : timedelta, default timedelta(0)
    """

    _prefix = "C"
    _attributes = frozenset(
        ["n", "normalize", "weekmask", "holidays", "calendar", "offset"]
    )

    def __init__(
        self,
        n=1,
        normalize=False,
        weekmask="Mon Tue Wed Thu Fri",
        holidays=None,
        calendar=None,
        offset=timedelta(0),
    ):
        BaseOffset.__init__(self, n, normalize)
        object.__setattr__(self, "_offset", offset)

        _CustomMixin.__init__(self, weekmask, holidays, calendar)

    @apply_wraps
    def apply(self, other):
        if self.n <= 0:
            roll = "forward"
        else:
            roll = "backward"

        if isinstance(other, datetime):
            date_in = other
            np_dt = np.datetime64(date_in.date())

            np_incr_dt = np.busday_offset(
                np_dt, self.n, roll=roll, busdaycal=self.calendar
            )

            dt_date = np_incr_dt.astype(datetime)
            result = datetime.combine(dt_date, date_in.time())

            if self.offset:
                result = result + self.offset
            return result

        elif isinstance(other, (timedelta, Tick)):
            return BDay(self.n, offset=self.offset + other, normalize=self.normalize)
        else:
            raise ApplyTypeError(
                "Only know how to combine trading day with "
                "datetime, datetime64 or timedelta."
            )

    def apply_index(self, i):
        raise NotImplementedError

    def is_on_offset(self, dt):
        if self.normalize and not _is_normalized(dt):
            return False
        day64 = _to_dt64(dt, "datetime64[D]")
        return np.is_busday(day64, busdaycal=self.calendar)


class CustomBusinessHour(_CustomMixin, BusinessHourMixin, SingleConstructorOffset):
    """
    DateOffset subclass representing possibly n custom business days.
    """

    _prefix = "CBH"
    _anchor = 0
    _attributes = frozenset(
        ["n", "normalize", "weekmask", "holidays", "calendar", "start", "end", "offset"]
    )

    def __init__(
        self,
        n=1,
        normalize=False,
        weekmask="Mon Tue Wed Thu Fri",
        holidays=None,
        calendar=None,
        start="09:00",
        end="17:00",
        offset=timedelta(0),
    ):
        BaseOffset.__init__(self, n, normalize)
        object.__setattr__(self, "_offset", offset)

        _CustomMixin.__init__(self, weekmask, holidays, calendar)
        BusinessHourMixin.__init__(self, start=start, end=end, offset=offset)


# ---------------------------------------------------------------------
# Month-Based Offset Classes


class MonthOffset(SingleConstructorOffset):
    _adjust_dst = True
    _attributes = frozenset(["n", "normalize"])

    # error: Incompatible types in assignment (expression has type
    #  "Callable[[_BaseOffset, Any, Any], Any]", base class "object" defined the type
    #  as "Callable[[object], None]")  [assignment]
    __init__ = BaseOffset.__init__

    @property
    def name(self):
        if self.is_anchored:
            return self.rule_code
        else:
            month = ccalendar.MONTH_ALIASES[self.n]
            return f"{self.code_rule}-{month}"

    def is_on_offset(self, dt):
        if self.normalize and not _is_normalized(dt):
            return False
        return dt.day == self._get_offset_day(dt)

    @apply_wraps
    def apply(self, other):
        compare_day = self._get_offset_day(other)
        n = liboffsets.roll_convention(other.day, self.n, compare_day)
        return shift_month(other, n, self._day_opt)

    @apply_index_wraps
    def apply_index(self, i):
        shifted = liboffsets.shift_months(i.asi8, self.n, self._day_opt)
        # TODO: going through __new__ raises on call to _validate_frequency;
        #  are we passing incorrect freq?
        return type(i)._simple_new(shifted, freq=i.freq, dtype=i.dtype)


class MonthEnd(MonthOffset):
    """
    DateOffset of one month end.
    """

    _prefix = "M"
    _day_opt = "end"


class MonthBegin(MonthOffset):
    """
    DateOffset of one month at beginning.
    """

    _prefix = "MS"
    _day_opt = "start"


class BusinessMonthEnd(MonthOffset):
    """
    DateOffset increments between business EOM dates.
    """

    _prefix = "BM"
    _day_opt = "business_end"


class BusinessMonthBegin(MonthOffset):
    """
    DateOffset of one business month at beginning.
    """

    _prefix = "BMS"
    _day_opt = "business_start"


class _CustomBusinessMonth(_CustomMixin, BusinessMixin, MonthOffset):
    """
    DateOffset subclass representing custom business month(s).

    Increments between %(bound)s of month dates.

    Parameters
    ----------
    n : int, default 1
        The number of months represented.
    normalize : bool, default False
        Normalize start/end dates to midnight before generating date range.
    weekmask : str, Default 'Mon Tue Wed Thu Fri'
        Weekmask of valid business days, passed to ``numpy.busdaycalendar``.
    holidays : list
        List/array of dates to exclude from the set of valid business days,
        passed to ``numpy.busdaycalendar``.
    calendar : pd.HolidayCalendar or np.busdaycalendar
        Calendar to integrate.
    offset : timedelta, default timedelta(0)
        Time offset to apply.
    """

    _attributes = frozenset(
        ["n", "normalize", "weekmask", "holidays", "calendar", "offset"]
    )

    is_on_offset = DateOffset.is_on_offset  # override MonthOffset method
    apply_index = DateOffset.apply_index  # override MonthOffset method

    def __init__(
        self,
        n=1,
        normalize=False,
        weekmask="Mon Tue Wed Thu Fri",
        holidays=None,
        calendar=None,
        offset=timedelta(0),
    ):
        BaseOffset.__init__(self, n, normalize)
        object.__setattr__(self, "_offset", offset)

        _CustomMixin.__init__(self, weekmask, holidays, calendar)

    @cache_readonly
    def cbday_roll(self):
        """
        Define default roll function to be called in apply method.
        """
        cbday = CustomBusinessDay(n=self.n, normalize=False, **self.kwds)

        if self._prefix.endswith("S"):
            # MonthBegin
            roll_func = cbday.rollforward
        else:
            # MonthEnd
            roll_func = cbday.rollback
        return roll_func

    @cache_readonly
    def m_offset(self):
        if self._prefix.endswith("S"):
            # MonthBegin
            moff = MonthBegin(n=1, normalize=False)
        else:
            # MonthEnd
            moff = MonthEnd(n=1, normalize=False)
        return moff

    @cache_readonly
    def month_roll(self):
        """
        Define default roll function to be called in apply method.
        """
        if self._prefix.endswith("S"):
            # MonthBegin
            roll_func = self.m_offset.rollback
        else:
            # MonthEnd
            roll_func = self.m_offset.rollforward
        return roll_func

    @apply_wraps
    def apply(self, other):
        # First move to month offset
        cur_month_offset_date = self.month_roll(other)

        # Find this custom month offset
        compare_date = self.cbday_roll(cur_month_offset_date)
        n = liboffsets.roll_convention(other.day, self.n, compare_date.day)

        new = cur_month_offset_date + n * self.m_offset
        result = self.cbday_roll(new)
        return result


@Substitution(bound="end")
@Appender(_CustomBusinessMonth.__doc__)
class CustomBusinessMonthEnd(_CustomBusinessMonth):
    _prefix = "CBM"


@Substitution(bound="beginning")
@Appender(_CustomBusinessMonth.__doc__)
class CustomBusinessMonthBegin(_CustomBusinessMonth):
    _prefix = "CBMS"


# ---------------------------------------------------------------------
# Semi-Month Based Offset Classes


class SemiMonthOffset(DateOffset):
    _adjust_dst = True
    _default_day_of_month = 15
    _min_day_of_month = 2
    _attributes = frozenset(["n", "normalize", "day_of_month"])

    def __init__(self, n=1, normalize=False, day_of_month=None):
        BaseOffset.__init__(self, n, normalize)

        if day_of_month is None:
            object.__setattr__(self, "day_of_month", self._default_day_of_month)
        else:
            object.__setattr__(self, "day_of_month", int(day_of_month))
        if not self._min_day_of_month <= self.day_of_month <= 27:
            raise ValueError(
                "day_of_month must be "
                f"{self._min_day_of_month}<=day_of_month<=27, "
                f"got {self.day_of_month}"
            )

    @classmethod
    def _from_name(cls, suffix=None):
        return cls(day_of_month=suffix)

    @property
    def rule_code(self):
        suffix = f"-{self.day_of_month}"
        return self._prefix + suffix

    @apply_wraps
    def apply(self, other):
        # shift `other` to self.day_of_month, incrementing `n` if necessary
        n = liboffsets.roll_convention(other.day, self.n, self.day_of_month)

        days_in_month = ccalendar.get_days_in_month(other.year, other.month)

        # For SemiMonthBegin on other.day == 1 and
        # SemiMonthEnd on other.day == days_in_month,
        # shifting `other` to `self.day_of_month` _always_ requires
        # incrementing/decrementing `n`, regardless of whether it is
        # initially positive.
        if type(self) is SemiMonthBegin and (self.n <= 0 and other.day == 1):
            n -= 1
        elif type(self) is SemiMonthEnd and (self.n > 0 and other.day == days_in_month):
            n += 1

        return self._apply(n, other)

    def _apply(self, n, other):
        """
        Handle specific apply logic for child classes.
        """
        raise AbstractMethodError(self)

    @apply_index_wraps
    def apply_index(self, i):
        # determine how many days away from the 1st of the month we are
        dti = i
        days_from_start = i.to_perioddelta("M").asi8
        delta = Timedelta(days=self.day_of_month - 1).value

        # get boolean array for each element before the day_of_month
        before_day_of_month = days_from_start < delta

        # get boolean array for each element after the day_of_month
        after_day_of_month = days_from_start > delta

        # determine the correct n for each date in i
        roll = self._get_roll(i, before_day_of_month, after_day_of_month)

        # isolate the time since it will be striped away one the next line
        time = i.to_perioddelta("D")

        # apply the correct number of months

        # integer-array addition on PeriodIndex is deprecated,
        #  so we use _addsub_int_array directly
        asper = i.to_period("M")
        if not isinstance(asper._data, np.ndarray):
            # unwrap PeriodIndex --> PeriodArray
            asper = asper._data

        shifted = asper._addsub_int_array(roll // 2, operator.add)
        i = type(dti)(shifted.to_timestamp())

        # apply the correct day
        i = self._apply_index_days(i, roll)

        return i + time

    def _get_roll(self, i, before_day_of_month, after_day_of_month):
        """
        Return an array with the correct n for each date in i.

        The roll array is based on the fact that i gets rolled back to
        the first day of the month.
        """
        raise AbstractMethodError(self)

    def _apply_index_days(self, i, roll):
        """
        Apply the correct day for each date in i.
        """
        raise AbstractMethodError(self)


class SemiMonthEnd(SemiMonthOffset):
    """
    Two DateOffset's per month repeating on the last
    day of the month and day_of_month.

    Parameters
    ----------
    n : int
    normalize : bool, default False
    day_of_month : int, {1, 3,...,27}, default 15
    """

    _prefix = "SM"
    _min_day_of_month = 1

    def is_on_offset(self, dt):
        if self.normalize and not _is_normalized(dt):
            return False
        days_in_month = ccalendar.get_days_in_month(dt.year, dt.month)
        return dt.day in (self.day_of_month, days_in_month)

    def _apply(self, n, other):
        months = n // 2
        day = 31 if n % 2 else self.day_of_month
        return shift_month(other, months, day)

    def _get_roll(self, i, before_day_of_month, after_day_of_month):
        n = self.n
        is_month_end = i.is_month_end
        if n > 0:
            roll_end = np.where(is_month_end, 1, 0)
            roll_before = np.where(before_day_of_month, n, n + 1)
            roll = roll_end + roll_before
        elif n == 0:
            roll_after = np.where(after_day_of_month, 2, 0)
            roll_before = np.where(~after_day_of_month, 1, 0)
            roll = roll_before + roll_after
        else:
            roll = np.where(after_day_of_month, n + 2, n + 1)
        return roll

    def _apply_index_days(self, i, roll):
        """
        Add days portion of offset to DatetimeIndex i.

        Parameters
        ----------
        i : DatetimeIndex
        roll : ndarray[int64_t]

        Returns
        -------
        result : DatetimeIndex
        """
        nanos = (roll % 2) * Timedelta(days=self.day_of_month).value
        i += nanos.astype("timedelta64[ns]")
        return i + Timedelta(days=-1)


class SemiMonthBegin(SemiMonthOffset):
    """
    Two DateOffset's per month repeating on the first
    day of the month and day_of_month.

    Parameters
    ----------
    n : int
    normalize : bool, default False
    day_of_month : int, {2, 3,...,27}, default 15
    """

    _prefix = "SMS"

    def is_on_offset(self, dt):
        if self.normalize and not _is_normalized(dt):
            return False
        return dt.day in (1, self.day_of_month)

    def _apply(self, n, other):
        months = n // 2 + n % 2
        day = 1 if n % 2 else self.day_of_month
        return shift_month(other, months, day)

    def _get_roll(self, i, before_day_of_month, after_day_of_month):
        n = self.n
        is_month_start = i.is_month_start
        if n > 0:
            roll = np.where(before_day_of_month, n, n + 1)
        elif n == 0:
            roll_start = np.where(is_month_start, 0, 1)
            roll_after = np.where(after_day_of_month, 1, 0)
            roll = roll_start + roll_after
        else:
            roll_after = np.where(after_day_of_month, n + 2, n + 1)
            roll_start = np.where(is_month_start, -1, 0)
            roll = roll_after + roll_start
        return roll

    def _apply_index_days(self, i, roll):
        """
        Add days portion of offset to DatetimeIndex i.

        Parameters
        ----------
        i : DatetimeIndex
        roll : ndarray[int64_t]

        Returns
        -------
        result : DatetimeIndex
        """
        nanos = (roll % 2) * Timedelta(days=self.day_of_month - 1).value
        return i + nanos.astype("timedelta64[ns]")


# ---------------------------------------------------------------------
# Week-Based Offset Classes


class Week(DateOffset):
    """
    Weekly offset.

    Parameters
    ----------
    weekday : int, default None
        Always generate specific day of week. 0 for Monday.
    """

    _adjust_dst = True
    _inc = timedelta(weeks=1)
    _prefix = "W"
    _attributes = frozenset(["n", "normalize", "weekday"])

    def __init__(self, n=1, normalize=False, weekday=None):
        BaseOffset.__init__(self, n, normalize)
        object.__setattr__(self, "weekday", weekday)

        if self.weekday is not None:
            if self.weekday < 0 or self.weekday > 6:
                raise ValueError(f"Day must be 0<=day<=6, got {self.weekday}")

    def is_anchored(self):
        return self.n == 1 and self.weekday is not None

    @apply_wraps
    def apply(self, other):
        if self.weekday is None:
            return other + self.n * self._inc

        if not isinstance(other, datetime):
            raise TypeError(
                f"Cannot add {type(other).__name__} to {type(self).__name__}"
            )

        k = self.n
        otherDay = other.weekday()
        if otherDay != self.weekday:
            other = other + timedelta((self.weekday - otherDay) % 7)
            if k > 0:
                k -= 1

        return other + timedelta(weeks=k)

    @apply_index_wraps
    def apply_index(self, i):
        if self.weekday is None:
            # integer addition on PeriodIndex is deprecated,
            #  so we use _time_shift directly
            asper = i.to_period("W")
            if not isinstance(asper._data, np.ndarray):
                # unwrap PeriodIndex --> PeriodArray
                asper = asper._data

            shifted = asper._time_shift(self.n)
            return shifted.to_timestamp() + i.to_perioddelta("W")
        else:
            return self._end_apply_index(i)

    def _end_apply_index(self, dtindex):
        """
        Add self to the given DatetimeIndex, specialized for case where
        self.weekday is non-null.

        Parameters
        ----------
        dtindex : DatetimeIndex

        Returns
        -------
        result : DatetimeIndex
        """
        off = dtindex.to_perioddelta("D")

        base, mult = libfrequencies.get_freq_code(self.freqstr)
        base_period = dtindex.to_period(base)
        if not isinstance(base_period._data, np.ndarray):
            # unwrap PeriodIndex --> PeriodArray
            base_period = base_period._data

        if self.n > 0:
            # when adding, dates on end roll to next
            normed = dtindex - off + Timedelta(1, "D") - Timedelta(1, "ns")
            roll = np.where(
                base_period.to_timestamp(how="end") == normed, self.n, self.n - 1
            )
            # integer-array addition on PeriodIndex is deprecated,
            #  so we use _addsub_int_array directly
            shifted = base_period._addsub_int_array(roll, operator.add)
            base = shifted.to_timestamp(how="end")
        else:
            # integer addition on PeriodIndex is deprecated,
            #  so we use _time_shift directly
            roll = self.n
            base = base_period._time_shift(roll).to_timestamp(how="end")

        return base + off + Timedelta(1, "ns") - Timedelta(1, "D")

    def is_on_offset(self, dt):
        if self.normalize and not _is_normalized(dt):
            return False
        elif self.weekday is None:
            return True
        return dt.weekday() == self.weekday

    @property
    def rule_code(self):
        suffix = ""
        if self.weekday is not None:
            weekday = ccalendar.int_to_weekday[self.weekday]
            suffix = f"-{weekday}"
        return self._prefix + suffix

    @classmethod
    def _from_name(cls, suffix=None):
        if not suffix:
            weekday = None
        else:
            weekday = ccalendar.weekday_to_int[suffix]
        return cls(weekday=weekday)


class _WeekOfMonthMixin:
    """
    Mixin for methods common to WeekOfMonth and LastWeekOfMonth.
    """

    @apply_wraps
    def apply(self, other):
        compare_day = self._get_offset_day(other)

        months = self.n
        if months > 0 and compare_day > other.day:
            months -= 1
        elif months <= 0 and compare_day < other.day:
            months += 1

        shifted = shift_month(other, months, "start")
        to_day = self._get_offset_day(shifted)
        return liboffsets.shift_day(shifted, to_day - shifted.day)

    def is_on_offset(self, dt):
        if self.normalize and not _is_normalized(dt):
            return False
        return dt.day == self._get_offset_day(dt)


class WeekOfMonth(_WeekOfMonthMixin, DateOffset):
    """
    Describes monthly dates like "the Tuesday of the 2nd week of each month".

    Parameters
    ----------
    n : int
    week : int {0, 1, 2, 3, ...}, default 0
        A specific integer for the week of the month.
        e.g. 0 is 1st week of month, 1 is the 2nd week, etc.
    weekday : int {0, 1, ..., 6}, default 0
        A specific integer for the day of the week.

        - 0 is Monday
        - 1 is Tuesday
        - 2 is Wednesday
        - 3 is Thursday
        - 4 is Friday
        - 5 is Saturday
        - 6 is Sunday.
    """

    _prefix = "WOM"
    _adjust_dst = True
    _attributes = frozenset(["n", "normalize", "week", "weekday"])

    def __init__(self, n=1, normalize=False, week=0, weekday=0):
        BaseOffset.__init__(self, n, normalize)
        object.__setattr__(self, "weekday", weekday)
        object.__setattr__(self, "week", week)

        if self.weekday < 0 or self.weekday > 6:
            raise ValueError(f"Day must be 0<=day<=6, got {self.weekday}")
        if self.week < 0 or self.week > 3:
            raise ValueError(f"Week must be 0<=week<=3, got {self.week}")

    def _get_offset_day(self, other):
        """
        Find the day in the same month as other that has the same
        weekday as self.weekday and is the self.week'th such day in the month.

        Parameters
        ----------
        other : datetime

        Returns
        -------
        day : int
        """
        mstart = datetime(other.year, other.month, 1)
        wday = mstart.weekday()
        shift_days = (self.weekday - wday) % 7
        return 1 + shift_days + self.week * 7

    @property
    def rule_code(self):
        weekday = ccalendar.int_to_weekday.get(self.weekday, "")
        return f"{self._prefix}-{self.week + 1}{weekday}"

    @classmethod
    def _from_name(cls, suffix=None):
        if not suffix:
            raise ValueError(f"Prefix {repr(cls._prefix)} requires a suffix.")
        # TODO: handle n here...
        # only one digit weeks (1 --> week 0, 2 --> week 1, etc.)
        week = int(suffix[0]) - 1
        weekday = ccalendar.weekday_to_int[suffix[1:]]
        return cls(week=week, weekday=weekday)


class LastWeekOfMonth(_WeekOfMonthMixin, DateOffset):
    """
    Describes monthly dates in last week of month like "the last Tuesday of
    each month".

    Parameters
    ----------
    n : int, default 1
    weekday : int {0, 1, ..., 6}, default 0
        A specific integer for the day of the week.

        - 0 is Monday
        - 1 is Tuesday
        - 2 is Wednesday
        - 3 is Thursday
        - 4 is Friday
        - 5 is Saturday
        - 6 is Sunday.
    """

    _prefix = "LWOM"
    _adjust_dst = True
    _attributes = frozenset(["n", "normalize", "weekday"])

    def __init__(self, n=1, normalize=False, weekday=0):
        BaseOffset.__init__(self, n, normalize)
        object.__setattr__(self, "weekday", weekday)

        if self.n == 0:
            raise ValueError("N cannot be 0")

        if self.weekday < 0 or self.weekday > 6:
            raise ValueError(f"Day must be 0<=day<=6, got {self.weekday}")

    def _get_offset_day(self, other):
        """
        Find the day in the same month as other that has the same
        weekday as self.weekday and is the last such day in the month.

        Parameters
        ----------
        other: datetime

        Returns
        -------
        day: int
        """
        dim = ccalendar.get_days_in_month(other.year, other.month)
        mend = datetime(other.year, other.month, dim)
        wday = mend.weekday()
        shift_days = (wday - self.weekday) % 7
        return dim - shift_days

    @property
    def rule_code(self):
        weekday = ccalendar.int_to_weekday.get(self.weekday, "")
        return f"{self._prefix}-{weekday}"

    @classmethod
    def _from_name(cls, suffix=None):
        if not suffix:
            raise ValueError(f"Prefix {repr(cls._prefix)} requires a suffix.")
        # TODO: handle n here...
        weekday = ccalendar.weekday_to_int[suffix]
        return cls(weekday=weekday)


# ---------------------------------------------------------------------
# Quarter-Based Offset Classes


class QuarterOffset(DateOffset):
    """
    Quarter representation - doesn't call super.
    """

    _default_startingMonth: Optional[int] = None
    _from_name_startingMonth: Optional[int] = None
    _adjust_dst = True
    _attributes = frozenset(["n", "normalize", "startingMonth"])
    # TODO: Consider combining QuarterOffset and YearOffset __init__ at some
    #       point.  Also apply_index, is_on_offset, rule_code if
    #       startingMonth vs month attr names are resolved

    def __init__(self, n=1, normalize=False, startingMonth=None):
        BaseOffset.__init__(self, n, normalize)

        if startingMonth is None:
            startingMonth = self._default_startingMonth
        object.__setattr__(self, "startingMonth", startingMonth)

    def is_anchored(self):
        return self.n == 1 and self.startingMonth is not None

    @classmethod
    def _from_name(cls, suffix=None):
        kwargs = {}
        if suffix:
            kwargs["startingMonth"] = ccalendar.MONTH_TO_CAL_NUM[suffix]
        else:
            if cls._from_name_startingMonth is not None:
                kwargs["startingMonth"] = cls._from_name_startingMonth
        return cls(**kwargs)

    @property
    def rule_code(self):
        month = ccalendar.MONTH_ALIASES[self.startingMonth]
        return f"{self._prefix}-{month}"

    @apply_wraps
    def apply(self, other):
        # months_since: find the calendar quarter containing other.month,
        # e.g. if other.month == 8, the calendar quarter is [Jul, Aug, Sep].
        # Then find the month in that quarter containing an is_on_offset date for
        # self.  `months_since` is the number of months to shift other.month
        # to get to this on-offset month.
        months_since = other.month % 3 - self.startingMonth % 3
        qtrs = liboffsets.roll_qtrday(
            other, self.n, self.startingMonth, day_opt=self._day_opt, modby=3
        )
        months = qtrs * 3 - months_since
        return shift_month(other, months, self._day_opt)

    def is_on_offset(self, dt):
        if self.normalize and not _is_normalized(dt):
            return False
        mod_month = (dt.month - self.startingMonth) % 3
        return mod_month == 0 and dt.day == self._get_offset_day(dt)

    @apply_index_wraps
    def apply_index(self, dtindex):
        shifted = liboffsets.shift_quarters(
            dtindex.asi8, self.n, self.startingMonth, self._day_opt
        )
        # TODO: going through __new__ raises on call to _validate_frequency;
        #  are we passing incorrect freq?
        return type(dtindex)._simple_new(
            shifted, freq=dtindex.freq, dtype=dtindex.dtype
        )


class BQuarterEnd(QuarterOffset):
    """
    DateOffset increments between business Quarter dates.

    startingMonth = 1 corresponds to dates like 1/31/2007, 4/30/2007, ...
    startingMonth = 2 corresponds to dates like 2/28/2007, 5/31/2007, ...
    startingMonth = 3 corresponds to dates like 3/30/2007, 6/29/2007, ...
    """

    _outputName = "BusinessQuarterEnd"
    _default_startingMonth = 3
    _from_name_startingMonth = 12
    _prefix = "BQ"
    _day_opt = "business_end"


# TODO: This is basically the same as BQuarterEnd
class BQuarterBegin(QuarterOffset):
    _outputName = "BusinessQuarterBegin"
    # I suspect this is wrong for *all* of them.
    _default_startingMonth = 3
    _from_name_startingMonth = 1
    _prefix = "BQS"
    _day_opt = "business_start"


class QuarterEnd(QuarterOffset):
    """
    DateOffset increments between business Quarter dates.

    startingMonth = 1 corresponds to dates like 1/31/2007, 4/30/2007, ...
    startingMonth = 2 corresponds to dates like 2/28/2007, 5/31/2007, ...
    startingMonth = 3 corresponds to dates like 3/31/2007, 6/30/2007, ...
    """

    _outputName = "QuarterEnd"
    _default_startingMonth = 3
    _prefix = "Q"
    _day_opt = "end"


class QuarterBegin(QuarterOffset):
    _outputName = "QuarterBegin"
    _default_startingMonth = 3
    _from_name_startingMonth = 1
    _prefix = "QS"
    _day_opt = "start"


# ---------------------------------------------------------------------
# Year-Based Offset Classes


class YearOffset(DateOffset):
    """
    DateOffset that just needs a month.
    """

    _adjust_dst = True
    _attributes = frozenset(["n", "normalize", "month"])

    def _get_offset_day(self, other):
        # override BaseOffset method to use self.month instead of other.month
        # TODO: there may be a more performant way to do this
        return liboffsets.get_day_of_month(
            other.replace(month=self.month), self._day_opt
        )

    @apply_wraps
    def apply(self, other):
        years = roll_yearday(other, self.n, self.month, self._day_opt)
        months = years * 12 + (self.month - other.month)
        return shift_month(other, months, self._day_opt)

    @apply_index_wraps
    def apply_index(self, dtindex):
        shifted = liboffsets.shift_quarters(
            dtindex.asi8, self.n, self.month, self._day_opt, modby=12
        )
        # TODO: going through __new__ raises on call to _validate_frequency;
        #  are we passing incorrect freq?
        return type(dtindex)._simple_new(
            shifted, freq=dtindex.freq, dtype=dtindex.dtype
        )

    def is_on_offset(self, dt):
        if self.normalize and not _is_normalized(dt):
            return False
        return dt.month == self.month and dt.day == self._get_offset_day(dt)

    def __init__(self, n=1, normalize=False, month=None):
        BaseOffset.__init__(self, n, normalize)

        month = month if month is not None else self._default_month
        object.__setattr__(self, "month", month)

        if self.month < 1 or self.month > 12:
            raise ValueError("Month must go from 1 to 12")

    @classmethod
    def _from_name(cls, suffix=None):
        kwargs = {}
        if suffix:
            kwargs["month"] = ccalendar.MONTH_TO_CAL_NUM[suffix]
        return cls(**kwargs)

    @property
    def rule_code(self):
        month = ccalendar.MONTH_ALIASES[self.month]
        return f"{self._prefix}-{month}"


class BYearEnd(YearOffset):
    """
    DateOffset increments between business EOM dates.
    """

    _outputName = "BusinessYearEnd"
    _default_month = 12
    _prefix = "BA"
    _day_opt = "business_end"


class BYearBegin(YearOffset):
    """
    DateOffset increments between business year begin dates.
    """

    _outputName = "BusinessYearBegin"
    _default_month = 1
    _prefix = "BAS"
    _day_opt = "business_start"


class YearEnd(YearOffset):
    """
    DateOffset increments between calendar year ends.
    """

    _default_month = 12
    _prefix = "A"
    _day_opt = "end"


class YearBegin(YearOffset):
    """
    DateOffset increments between calendar year begin dates.
    """

    _default_month = 1
    _prefix = "AS"
    _day_opt = "start"


# ---------------------------------------------------------------------
# Special Offset Classes


class FY5253(DateOffset):
    """
    Describes 52-53 week fiscal year. This is also known as a 4-4-5 calendar.

    It is used by companies that desire that their
    fiscal year always end on the same day of the week.

    It is a method of managing accounting periods.
    It is a common calendar structure for some industries,
    such as retail, manufacturing and parking industry.

    For more information see:
    http://en.wikipedia.org/wiki/4-4-5_calendar

    The year may either:

    - end on the last X day of the Y month.
    - end on the last X day closest to the last day of the Y month.

    X is a specific day of the week.
    Y is a certain month of the year

    Parameters
    ----------
    n : int
    weekday : int {0, 1, ..., 6}, default 0
        A specific integer for the day of the week.

        - 0 is Monday
        - 1 is Tuesday
        - 2 is Wednesday
        - 3 is Thursday
        - 4 is Friday
        - 5 is Saturday
        - 6 is Sunday.

    startingMonth : int {1, 2, ... 12}, default 1
        The month in which the fiscal year ends.

    variation : str, default "nearest"
        Method of employing 4-4-5 calendar.

        There are two options:

        - "nearest" means year end is **weekday** closest to last day of month in year.
        - "last" means year end is final **weekday** of the final month in fiscal year.
    """

    _prefix = "RE"
    _adjust_dst = True
    _attributes = frozenset(["weekday", "startingMonth", "variation"])

    def __init__(
        self, n=1, normalize=False, weekday=0, startingMonth=1, variation="nearest"
    ):
        BaseOffset.__init__(self, n, normalize)
        object.__setattr__(self, "startingMonth", startingMonth)
        object.__setattr__(self, "weekday", weekday)

        object.__setattr__(self, "variation", variation)

        if self.n == 0:
            raise ValueError("N cannot be 0")

        if self.variation not in ["nearest", "last"]:
            raise ValueError(f"{self.variation} is not a valid variation")

    def is_anchored(self):
        return (
            self.n == 1 and self.startingMonth is not None and self.weekday is not None
        )

    def is_on_offset(self, dt):
        if self.normalize and not _is_normalized(dt):
            return False
        dt = datetime(dt.year, dt.month, dt.day)
        year_end = self.get_year_end(dt)

        if self.variation == "nearest":
            # We have to check the year end of "this" cal year AND the previous
            return year_end == dt or self.get_year_end(shift_month(dt, -1, None)) == dt
        else:
            return year_end == dt

    @apply_wraps
    def apply(self, other):
        norm = Timestamp(other).normalize()

        n = self.n
        prev_year = self.get_year_end(datetime(other.year - 1, self.startingMonth, 1))
        cur_year = self.get_year_end(datetime(other.year, self.startingMonth, 1))
        next_year = self.get_year_end(datetime(other.year + 1, self.startingMonth, 1))

        prev_year = conversion.localize_pydatetime(prev_year, other.tzinfo)
        cur_year = conversion.localize_pydatetime(cur_year, other.tzinfo)
        next_year = conversion.localize_pydatetime(next_year, other.tzinfo)

        # Note: next_year.year == other.year + 1, so we will always
        # have other < next_year
        if norm == prev_year:
            n -= 1
        elif norm == cur_year:
            pass
        elif n > 0:
            if norm < prev_year:
                n -= 2
            elif prev_year < norm < cur_year:
                n -= 1
            elif cur_year < norm < next_year:
                pass
        else:
            if cur_year < norm < next_year:
                n += 1
            elif prev_year < norm < cur_year:
                pass
            elif (
                norm.year == prev_year.year
                and norm < prev_year
                and prev_year - norm <= timedelta(6)
            ):
                # GH#14774, error when next_year.year == cur_year.year
                # e.g. prev_year == datetime(2004, 1, 3),
                # other == datetime(2004, 1, 1)
                n -= 1
            else:
                assert False

        shifted = datetime(other.year + n, self.startingMonth, 1)
        result = self.get_year_end(shifted)
        result = datetime(
            result.year,
            result.month,
            result.day,
            other.hour,
            other.minute,
            other.second,
            other.microsecond,
        )
        return result

    def get_year_end(self, dt):
        assert dt.tzinfo is None

        dim = ccalendar.get_days_in_month(dt.year, self.startingMonth)
        target_date = datetime(dt.year, self.startingMonth, dim)
        wkday_diff = self.weekday - target_date.weekday()
        if wkday_diff == 0:
            # year_end is the same for "last" and "nearest" cases
            return target_date

        if self.variation == "last":
            days_forward = (wkday_diff % 7) - 7

            # days_forward is always negative, so we always end up
            # in the same year as dt
            return target_date + timedelta(days=days_forward)
        else:
            # variation == "nearest":
            days_forward = wkday_diff % 7
            if days_forward <= 3:
                # The upcoming self.weekday is closer than the previous one
                return target_date + timedelta(days_forward)
            else:
                # The previous self.weekday is closer than the upcoming one
                return target_date + timedelta(days_forward - 7)

    @property
    def rule_code(self):
        prefix = self._prefix
        suffix = self.get_rule_code_suffix()
        return f"{prefix}-{suffix}"

    def _get_suffix_prefix(self):
        if self.variation == "nearest":
            return "N"
        else:
            return "L"

    def get_rule_code_suffix(self):
        prefix = self._get_suffix_prefix()
        month = ccalendar.MONTH_ALIASES[self.startingMonth]
        weekday = ccalendar.int_to_weekday[self.weekday]
        return f"{prefix}-{month}-{weekday}"

    @classmethod
    def _parse_suffix(cls, varion_code, startingMonth_code, weekday_code):
        if varion_code == "N":
            variation = "nearest"
        elif varion_code == "L":
            variation = "last"
        else:
            raise ValueError(f"Unable to parse varion_code: {varion_code}")

        startingMonth = ccalendar.MONTH_TO_CAL_NUM[startingMonth_code]
        weekday = ccalendar.weekday_to_int[weekday_code]

        return {
            "weekday": weekday,
            "startingMonth": startingMonth,
            "variation": variation,
        }

    @classmethod
    def _from_name(cls, *args):
        return cls(**cls._parse_suffix(*args))


class FY5253Quarter(DateOffset):
    """
    DateOffset increments between business quarter dates
    for 52-53 week fiscal year (also known as a 4-4-5 calendar).

    It is used by companies that desire that their
    fiscal year always end on the same day of the week.

    It is a method of managing accounting periods.
    It is a common calendar structure for some industries,
    such as retail, manufacturing and parking industry.

    For more information see:
    http://en.wikipedia.org/wiki/4-4-5_calendar

    The year may either:

    - end on the last X day of the Y month.
    - end on the last X day closest to the last day of the Y month.

    X is a specific day of the week.
    Y is a certain month of the year

    startingMonth = 1 corresponds to dates like 1/31/2007, 4/30/2007, ...
    startingMonth = 2 corresponds to dates like 2/28/2007, 5/31/2007, ...
    startingMonth = 3 corresponds to dates like 3/30/2007, 6/29/2007, ...

    Parameters
    ----------
    n : int
    weekday : int {0, 1, ..., 6}, default 0
        A specific integer for the day of the week.

        - 0 is Monday
        - 1 is Tuesday
        - 2 is Wednesday
        - 3 is Thursday
        - 4 is Friday
        - 5 is Saturday
        - 6 is Sunday.

    startingMonth : int {1, 2, ..., 12}, default 1
        The month in which fiscal years end.

    qtr_with_extra_week : int {1, 2, 3, 4}, default 1
        The quarter number that has the leap or 14 week when needed.

    variation : str, default "nearest"
        Method of employing 4-4-5 calendar.

        There are two options:

        - "nearest" means year end is **weekday** closest to last day of month in year.
        - "last" means year end is final **weekday** of the final month in fiscal year.
    """

    _prefix = "REQ"
    _adjust_dst = True
    _attributes = frozenset(
        ["weekday", "startingMonth", "qtr_with_extra_week", "variation"]
    )

    def __init__(
        self,
        n=1,
        normalize=False,
        weekday=0,
        startingMonth=1,
        qtr_with_extra_week=1,
        variation="nearest",
    ):
        BaseOffset.__init__(self, n, normalize)

        object.__setattr__(self, "startingMonth", startingMonth)
        object.__setattr__(self, "weekday", weekday)
        object.__setattr__(self, "qtr_with_extra_week", qtr_with_extra_week)
        object.__setattr__(self, "variation", variation)

        if self.n == 0:
            raise ValueError("N cannot be 0")

    @cache_readonly
    def _offset(self):
        return FY5253(
            startingMonth=self.startingMonth,
            weekday=self.weekday,
            variation=self.variation,
        )

    def is_anchored(self):
        return self.n == 1 and self._offset.is_anchored()

    def _rollback_to_year(self, other):
        """
        Roll `other` back to the most recent date that was on a fiscal year
        end.

        Return the date of that year-end, the number of full quarters
        elapsed between that year-end and other, and the remaining Timedelta
        since the most recent quarter-end.

        Parameters
        ----------
        other : datetime or Timestamp

        Returns
        -------
        tuple of
        prev_year_end : Timestamp giving most recent fiscal year end
        num_qtrs : int
        tdelta : Timedelta
        """
        num_qtrs = 0

        norm = Timestamp(other).tz_localize(None)
        start = self._offset.rollback(norm)
        # Note: start <= norm and self._offset.is_on_offset(start)

        if start < norm:
            # roll adjustment
            qtr_lens = self.get_weeks(norm)

            # check thet qtr_lens is consistent with self._offset addition
            end = liboffsets.shift_day(start, days=7 * sum(qtr_lens))
            assert self._offset.is_on_offset(end), (start, end, qtr_lens)

            tdelta = norm - start
            for qlen in qtr_lens:
                if qlen * 7 <= tdelta.days:
                    num_qtrs += 1
                    tdelta -= Timedelta(days=qlen * 7)
                else:
                    break
        else:
            tdelta = Timedelta(0)

        # Note: we always have tdelta.value >= 0
        return start, num_qtrs, tdelta

    @apply_wraps
    def apply(self, other):
        # Note: self.n == 0 is not allowed.
        n = self.n

        prev_year_end, num_qtrs, tdelta = self._rollback_to_year(other)
        res = prev_year_end
        n += num_qtrs
        if self.n <= 0 and tdelta.value > 0:
            n += 1

        # Possible speedup by handling years first.
        years = n // 4
        if years:
            res += self._offset * years
            n -= years * 4

        # Add an extra day to make *sure* we are getting the quarter lengths
        # for the upcoming year, not the previous year
        qtr_lens = self.get_weeks(res + Timedelta(days=1))

        # Note: we always have 0 <= n < 4
        weeks = sum(qtr_lens[:n])
        if weeks:
            res = liboffsets.shift_day(res, days=weeks * 7)

        return res

    def get_weeks(self, dt):
        ret = [13] * 4

        year_has_extra_week = self.year_has_extra_week(dt)

        if year_has_extra_week:
            ret[self.qtr_with_extra_week - 1] = 14

        return ret

    def year_has_extra_week(self, dt):
        # Avoid round-down errors --> normalize to get
        # e.g. '370D' instead of '360D23H'
        norm = Timestamp(dt).normalize().tz_localize(None)

        next_year_end = self._offset.rollforward(norm)
        prev_year_end = norm - self._offset
        weeks_in_year = (next_year_end - prev_year_end).days / 7
        assert weeks_in_year in [52, 53], weeks_in_year
        return weeks_in_year == 53

    def is_on_offset(self, dt):
        if self.normalize and not _is_normalized(dt):
            return False
        if self._offset.is_on_offset(dt):
            return True

        next_year_end = dt - self._offset

        qtr_lens = self.get_weeks(dt)

        current = next_year_end
        for qtr_len in qtr_lens:
            current = liboffsets.shift_day(current, days=qtr_len * 7)
            if dt == current:
                return True
        return False

    @property
    def rule_code(self):
        suffix = self._offset.get_rule_code_suffix()
        qtr = self.qtr_with_extra_week
        return f"{self._prefix}-{suffix}-{qtr}"

    @classmethod
    def _from_name(cls, *args):
        return cls(
            **dict(FY5253._parse_suffix(*args[:-1]), qtr_with_extra_week=int(args[-1]))
        )


class Easter(DateOffset):
    """
    DateOffset for the Easter holiday using logic defined in dateutil.

    Right now uses the revised method which is valid in years 1583-4099.
    """

    _adjust_dst = True
    _attributes = frozenset(["n", "normalize"])

    # error: Incompatible types in assignment (expression has type
    #  "Callable[[_BaseOffset, Any, Any], Any]", base class "object" defined the type
    #  as "Callable[[object], None]")  [assignment]
    __init__ = BaseOffset.__init__

    @apply_wraps
    def apply(self, other):
        current_easter = easter(other.year)
        current_easter = datetime(
            current_easter.year, current_easter.month, current_easter.day
        )
        current_easter = conversion.localize_pydatetime(current_easter, other.tzinfo)

        n = self.n
        if n >= 0 and other < current_easter:
            n -= 1
        elif n < 0 and other > current_easter:
            n += 1
        # TODO: Why does this handle the 0 case the opposite of others?

        # NOTE: easter returns a datetime.date so we have to convert to type of
        # other
        new = easter(other.year + n)
        new = datetime(
            new.year,
            new.month,
            new.day,
            other.hour,
            other.minute,
            other.second,
            other.microsecond,
        )
        return new

    def is_on_offset(self, dt):
        if self.normalize and not _is_normalized(dt):
            return False
        return date(dt.year, dt.month, dt.day) == easter(dt.year)


# ---------------------------------------------------------------------
# Ticks


def _tick_comp(op):
    assert op not in [operator.eq, operator.ne]

    def f(self, other):
        try:
            return op(self.delta, other.delta)
        except AttributeError:
            # comparing with a non-Tick object
            raise TypeError(
                f"Invalid comparison between {type(self).__name__} "
                f"and {type(other).__name__}"
            )

    f.__name__ = f"__{op.__name__}__"
    return f


class Tick(liboffsets._Tick, SingleConstructorOffset):
    _inc = Timedelta(microseconds=1000)
    _prefix = "undefined"
    _attributes = frozenset(["n", "normalize"])

    def __init__(self, n=1, normalize=False):
        BaseOffset.__init__(self, n, normalize)
        if normalize:
            raise ValueError(
                "Tick offset with `normalize=True` are not allowed."
            )  # GH#21427

    __gt__ = _tick_comp(operator.gt)
    __ge__ = _tick_comp(operator.ge)
    __lt__ = _tick_comp(operator.lt)
    __le__ = _tick_comp(operator.le)

    def __add__(self, other):
        if isinstance(other, Tick):
            if type(self) == type(other):
                return type(self)(self.n + other.n)
            else:
                return _delta_to_tick(self.delta + other.delta)
        elif isinstance(other, Period):
            return other + self
        try:
            return self.apply(other)
        except ApplyTypeError:
            return NotImplemented
        except OverflowError:
            raise OverflowError(
                f"the add operation between {self} and {other} will overflow"
            )

    def __eq__(self, other: Any) -> bool:
        if isinstance(other, str):
            from pandas.tseries.frequencies import to_offset

            try:
                # GH#23524 if to_offset fails, we are dealing with an
                #  incomparable type so == is False and != is True
                other = to_offset(other)
            except ValueError:
                # e.g. "infer"
                return False

        if isinstance(other, Tick):
            return self.delta == other.delta
        else:
            return False

    # This is identical to DateOffset.__hash__, but has to be redefined here
    # for Python 3, because we've redefined __eq__.
    def __hash__(self):
        return hash(self._params)

    def __ne__(self, other):
        if isinstance(other, str):
            from pandas.tseries.frequencies import to_offset

            try:
                # GH#23524 if to_offset fails, we are dealing with an
                #  incomparable type so == is False and != is True
                other = to_offset(other)
            except ValueError:
                # e.g. "infer"
                return True

        if isinstance(other, Tick):
            return self.delta != other.delta
        else:
            return True

    @property
    def delta(self):
        return self.n * self._inc

    @property
    def nanos(self):
        return delta_to_nanoseconds(self.delta)

    # TODO: Should Tick have its own apply_index?
    def apply(self, other):
        # Timestamp can handle tz and nano sec, thus no need to use apply_wraps
        if isinstance(other, Timestamp):

            # GH 15126
            # in order to avoid a recursive
            # call of __add__ and __radd__ if there is
            # an exception, when we call using the + operator,
            # we directly call the known method
            result = other.__add__(self)
            if result is NotImplemented:
                raise OverflowError
            return result
        elif isinstance(other, (datetime, np.datetime64, date)):
            return as_timestamp(other) + self

        if isinstance(other, timedelta):
            return other + self.delta
        elif isinstance(other, type(self)):
            return type(self)(self.n + other.n)

        raise ApplyTypeError(f"Unhandled type: {type(other).__name__}")

    def is_anchored(self):
        return False


def _delta_to_tick(delta):
    if delta.microseconds == 0 and getattr(delta, "nanoseconds", 0) == 0:
        # nanoseconds only for pd.Timedelta
        if delta.seconds == 0:
            return Day(delta.days)
        else:
            seconds = delta.days * 86400 + delta.seconds
            if seconds % 3600 == 0:
                return Hour(seconds / 3600)
            elif seconds % 60 == 0:
                return Minute(seconds / 60)
            else:
                return Second(seconds)
    else:
        nanos = delta_to_nanoseconds(delta)
        if nanos % 1000000 == 0:
            return Milli(nanos // 1000000)
        elif nanos % 1000 == 0:
            return Micro(nanos // 1000)
        else:  # pragma: no cover
            return Nano(nanos)


class Day(Tick):
    _inc = Timedelta(days=1)
    _prefix = "D"


class Hour(Tick):
    _inc = Timedelta(hours=1)
    _prefix = "H"


class Minute(Tick):
    _inc = Timedelta(minutes=1)
    _prefix = "T"


class Second(Tick):
    _inc = Timedelta(seconds=1)
    _prefix = "S"


class Milli(Tick):
    _inc = Timedelta(milliseconds=1)
    _prefix = "L"


class Micro(Tick):
    _inc = Timedelta(microseconds=1)
    _prefix = "U"


class Nano(Tick):
    _inc = Timedelta(nanoseconds=1)
    _prefix = "N"


BDay = BusinessDay
BMonthEnd = BusinessMonthEnd
BMonthBegin = BusinessMonthBegin
CBMonthEnd = CustomBusinessMonthEnd
CBMonthBegin = CustomBusinessMonthBegin
CDay = CustomBusinessDay

# ---------------------------------------------------------------------


def generate_range(start=None, end=None, periods=None, offset=BDay()):
    """
    Generates a sequence of dates corresponding to the specified time
    offset. Similar to dateutil.rrule except uses pandas DateOffset
    objects to represent time increments.

    Parameters
    ----------
    start : datetime, (default None)
    end : datetime, (default None)
    periods : int, (default None)
    offset : DateOffset, (default BDay())

    Notes
    -----
    * This method is faster for generating weekdays than dateutil.rrule
    * At least two of (start, end, periods) must be specified.
    * If both start and end are specified, the returned dates will
    satisfy start <= date <= end.

    Returns
    -------
    dates : generator object
    """
    from pandas.tseries.frequencies import to_offset

    offset = to_offset(offset)

    start = Timestamp(start)
    start = start if start is not NaT else None
    end = Timestamp(end)
    end = end if end is not NaT else None

    if start and not offset.is_on_offset(start):
        start = offset.rollforward(start)

    elif end and not offset.is_on_offset(end):
        end = offset.rollback(end)

    if periods is None and end < start and offset.n >= 0:
        end = None
        periods = 0

    if end is None:
        end = start + (periods - 1) * offset

    if start is None:
        start = end - (periods - 1) * offset

    cur = start
    if offset.n >= 0:
        while cur <= end:
            yield cur

            if cur == end:
                # GH#24252 avoid overflows by not performing the addition
                # in offset.apply unless we have to
                break

            # faster than cur + offset
            next_date = offset.apply(cur)
            if next_date <= cur:
                raise ValueError(f"Offset {offset} did not increment date")
            cur = next_date
    else:
        while cur >= end:
            yield cur

            if cur == end:
                # GH#24252 avoid overflows by not performing the addition
                # in offset.apply unless we have to
                break

            # faster than cur + offset
            next_date = offset.apply(cur)
            if next_date >= cur:
                raise ValueError(f"Offset {offset} did not decrement date")
            cur = next_date


prefix_mapping = {
    offset._prefix: offset
    for offset in [
        YearBegin,  # 'AS'
        YearEnd,  # 'A'
        BYearBegin,  # 'BAS'
        BYearEnd,  # 'BA'
        BusinessDay,  # 'B'
        BusinessMonthBegin,  # 'BMS'
        BusinessMonthEnd,  # 'BM'
        BQuarterEnd,  # 'BQ'
        BQuarterBegin,  # 'BQS'
        BusinessHour,  # 'BH'
        CustomBusinessDay,  # 'C'
        CustomBusinessMonthEnd,  # 'CBM'
        CustomBusinessMonthBegin,  # 'CBMS'
        CustomBusinessHour,  # 'CBH'
        MonthEnd,  # 'M'
        MonthBegin,  # 'MS'
        Nano,  # 'N'
        SemiMonthEnd,  # 'SM'
        SemiMonthBegin,  # 'SMS'
        Week,  # 'W'
        Second,  # 'S'
        Minute,  # 'T'
        Micro,  # 'U'
        QuarterEnd,  # 'Q'
        QuarterBegin,  # 'QS'
        Milli,  # 'L'
        Hour,  # 'H'
        Day,  # 'D'
        WeekOfMonth,  # 'WOM'
        FY5253,
        FY5253Quarter,
    ]
}<|MERGE_RESOLUTION|>--- conflicted
+++ resolved
@@ -1,12 +1,8 @@
 from datetime import date, datetime, timedelta
 import functools
 import operator
-<<<<<<< HEAD
 from typing import Any, List, Optional
-=======
-from typing import Any, Optional
 import warnings
->>>>>>> 1d36851f
 
 from dateutil.easter import easter
 import numpy as np
