from __future__ import annotations

from datetime import (
    datetime,
    timedelta,
    tzinfo,
)
from os import PathLike
import sys
from typing import (
    TYPE_CHECKING,
    Any,
    Callable,
    Dict,
    Hashable,
    Iterator,
    List,
    Literal,
    Mapping,
    Optional,
    Protocol,
    Sequence,
    Tuple,
    Type as type_t,
    TypeVar,
    Union,
)

import numpy as np

# To prevent import cycles place any internal imports in the branch below
# and use a string literal forward reference to it in subsequent types
# https://mypy.readthedocs.io/en/latest/common_issues.html#import-cycles
if TYPE_CHECKING:
    import numpy.typing as npt

    from pandas._libs import (
        NaTType,
        Period,
        Timedelta,
        Timestamp,
    )
    from pandas._libs.tslibs import BaseOffset

    from pandas.core.dtypes.dtypes import ExtensionDtype

    from pandas import Interval
    from pandas.arrays import (
        DatetimeArray,
        TimedeltaArray,
    )
    from pandas.core.arrays.base import ExtensionArray
    from pandas.core.frame import DataFrame
    from pandas.core.generic import NDFrame
    from pandas.core.groupby.generic import (
        DataFrameGroupBy,
        GroupBy,
        SeriesGroupBy,
    )
    from pandas.core.indexes.base import Index
    from pandas.core.internals import (
        ArrayManager,
        BlockManager,
        SingleArrayManager,
        SingleBlockManager,
    )
    from pandas.core.resample import Resampler
    from pandas.core.series import Series
    from pandas.core.window.rolling import BaseWindow

    from pandas.io.formats.format import EngFormatter

    ScalarLike_co = Union[
        int,
        float,
        complex,
        str,
        bytes,
        np.generic,
    ]

    # numpy compatible types
    NumpyValueArrayLike = Union[ScalarLike_co, npt.ArrayLike]
    # Name "npt._ArrayLikeInt_co" is not defined  [name-defined]
    NumpySorter = Optional[npt._ArrayLikeInt_co]  # type: ignore[name-defined]

    if sys.version_info >= (3, 10):
        from typing import TypeGuard
    else:
        from typing_extensions import TypeGuard  # pyright: reportUnusedImport = false

    if sys.version_info >= (3, 11):
        from typing import Self
    else:
        from typing_extensions import Self  # pyright: reportUnusedImport = false
else:
    npt: Any = None
    Self: Any = None
    TypeGuard: Any = None

HashableT = TypeVar("HashableT", bound=Hashable)

# array-like

ArrayLike = Union["ExtensionArray", np.ndarray]
AnyArrayLike = Union[ArrayLike, "Index", "Series"]
TimeArrayLike = Union["DatetimeArray", "TimedeltaArray"]

# list-like

# Cannot use `Sequence` because a string is a sequence, and we don't want to
# accept that.  Could refine if https://github.com/python/typing/issues/256 is
# resolved to differentiate between Sequence[str] and str
ListLike = Union[AnyArrayLike, List, range]

# scalars

PythonScalar = Union[str, float, bool]
DatetimeLikeScalar = Union["Period", "Timestamp", "Timedelta"]
PandasScalar = Union["Period", "Timestamp", "Timedelta", "Interval"]
Scalar = Union[PythonScalar, PandasScalar, np.datetime64, np.timedelta64, datetime]
IntStrT = TypeVar("IntStrT", int, str)


# timestamp and timedelta convertible types

TimestampConvertibleTypes = Union[
    "Timestamp", datetime, np.datetime64, np.int64, float, str
]
TimedeltaConvertibleTypes = Union[
    "Timedelta", timedelta, np.timedelta64, np.int64, float, str
]
Timezone = Union[str, tzinfo]

ToTimestampHow = Literal["s", "e", "start", "end"]

# NDFrameT is stricter and ensures that the same subclass of NDFrame always is
# used. E.g. `def func(a: NDFrameT) -> NDFrameT: ...` means that if a
# Series is passed into a function, a Series is always returned and if a DataFrame is
# passed in, a DataFrame is always returned.
NDFrameT = TypeVar("NDFrameT", bound="NDFrame")

NumpyIndexT = TypeVar("NumpyIndexT", np.ndarray, "Index")

AxisInt = int
Axis = Union[AxisInt, Literal["index", "columns", "rows"]]
IndexLabel = Union[Hashable, Sequence[Hashable]]
Level = Hashable
Shape = Tuple[int, ...]
Suffixes = Tuple[Optional[str], Optional[str]]
Ordered = Optional[bool]
JSONSerializable = Optional[Union[PythonScalar, List, Dict]]
Frequency = Union[str, "BaseOffset"]
Axes = ListLike

RandomState = Union[
    int,
    ArrayLike,
    np.random.Generator,
    np.random.BitGenerator,
    np.random.RandomState,
]

# dtypes
NpDtype = Union[str, np.dtype, type_t[Union[str, complex, bool, object]]]
Dtype = Union["ExtensionDtype", NpDtype]
AstypeArg = Union["ExtensionDtype", "npt.DTypeLike"]
# DtypeArg specifies all allowable dtypes in a functions its dtype argument
DtypeArg = Union[Dtype, Dict[Hashable, Dtype]]
DtypeObj = Union[np.dtype, "ExtensionDtype"]

# converters
ConvertersArg = Dict[Hashable, Callable[[Dtype], Dtype]]

# parse_dates
ParseDatesArg = Union[
    bool, List[Hashable], List[List[Hashable]], Dict[Hashable, List[Hashable]]
]

# For functions like rename that convert one label to another
Renamer = Union[Mapping[Any, Hashable], Callable[[Any], Hashable]]

# to maintain type information across generic functions and parametrization
T = TypeVar("T")

# used in decorators to preserve the signature of the function it decorates
# see https://mypy.readthedocs.io/en/stable/generics.html#declaring-decorators
FuncType = Callable[..., Any]
F = TypeVar("F", bound=FuncType)

# types of vectorized key functions for DataFrame::sort_values and
# DataFrame::sort_index, among others
ValueKeyFunc = Optional[Callable[["Series"], Union["Series", AnyArrayLike]]]
IndexKeyFunc = Optional[Callable[["Index"], Union["Index", AnyArrayLike]]]

# types of `func` kwarg for DataFrame.aggregate and Series.aggregate
AggFuncTypeBase = Union[Callable, str]
AggFuncTypeDict = Dict[Hashable, Union[AggFuncTypeBase, List[AggFuncTypeBase]]]
AggFuncType = Union[
    AggFuncTypeBase,
    List[AggFuncTypeBase],
    AggFuncTypeDict,
]
AggObjType = Union[
    "Series",
    "DataFrame",
    "GroupBy",
    "SeriesGroupBy",
    "DataFrameGroupBy",
    "BaseWindow",
    "Resampler",
]

PythonFuncType = Callable[[Any], Any]

# filenames and file-like-objects
AnyStr_co = TypeVar("AnyStr_co", str, bytes, covariant=True)
AnyStr_contra = TypeVar("AnyStr_contra", str, bytes, contravariant=True)


class BaseBuffer(Protocol):
    @property
    def mode(self) -> str:
        # for _get_filepath_or_buffer
        ...

    def seek(self, __offset: int, __whence: int = ...) -> int:
        # with one argument: gzip.GzipFile, bz2.BZ2File
        # with two arguments: zip.ZipFile, read_sas
        ...

    def seekable(self) -> bool:
        # for bz2.BZ2File
        ...

    def tell(self) -> int:
        # for zip.ZipFile, read_stata, to_stata
        ...


class ReadBuffer(BaseBuffer, Protocol[AnyStr_co]):
    def read(self, __n: int = ...) -> AnyStr_co:
        # for BytesIOWrapper, gzip.GzipFile, bz2.BZ2File
        ...


class WriteBuffer(BaseBuffer, Protocol[AnyStr_contra]):
    def write(self, __b: AnyStr_contra) -> Any:
        # for gzip.GzipFile, bz2.BZ2File
        ...

    def flush(self) -> Any:
        # for gzip.GzipFile, bz2.BZ2File
        ...


class ReadPickleBuffer(ReadBuffer[bytes], Protocol):
    def readline(self) -> bytes:
        ...


class WriteExcelBuffer(WriteBuffer[bytes], Protocol):
    def truncate(self, size: int | None = ...) -> int:
        ...


class ReadCsvBuffer(ReadBuffer[AnyStr_co], Protocol):
    def __iter__(self) -> Iterator[AnyStr_co]:
        # for engine=python
        ...

    def fileno(self) -> int:
        # for _MMapWrapper
        ...

    def readline(self) -> AnyStr_co:
        # for engine=python
        ...

    @property
    def closed(self) -> bool:
        # for enine=pyarrow
        ...


FilePath = Union[str, "PathLike[str]"]

# for arbitrary kwargs passed during reading/writing files
StorageOptions = Optional[Dict[str, Any]]


# compression keywords and compression
CompressionDict = Dict[str, Any]
CompressionOptions = Optional[
    Union[Literal["infer", "gzip", "bz2", "zip", "xz", "zstd", "tar"], CompressionDict]
]

# types in DataFrameFormatter
FormattersType = Union[
    List[Callable], Tuple[Callable, ...], Mapping[Union[str, int], Callable]
]
ColspaceType = Mapping[Hashable, Union[str, int]]
FloatFormatType = Union[str, Callable, "EngFormatter"]
ColspaceArgType = Union[
    str, int, Sequence[Union[str, int]], Mapping[Hashable, Union[str, int]]
]

# Arguments for nsmalles and n_largest
NsmallestNlargestKeep = Literal["first", "last", "all"]

# Arguments for fillna()
FillnaOptions = Literal["backfill", "bfill", "ffill", "pad"]

# internals
Manager = Union[
    "ArrayManager", "SingleArrayManager", "BlockManager", "SingleBlockManager"
]
SingleManager = Union["SingleArrayManager", "SingleBlockManager"]
Manager2D = Union["ArrayManager", "BlockManager"]

# indexing
# PositionalIndexer -> valid 1D positional indexer, e.g. can pass
# to ndarray.__getitem__
# ScalarIndexer is for a single value as the index
# SequenceIndexer is for list like or slices (but not tuples)
# PositionalIndexerTuple is extends the PositionalIndexer for 2D arrays
# These are used in various __getitem__ overloads
# TODO(typing#684): add Ellipsis, see
# https://github.com/python/typing/issues/684#issuecomment-548203158
# https://bugs.python.org/issue41810
# Using List[int] here rather than Sequence[int] to disallow tuples.
ScalarIndexer = Union[int, np.integer]
SequenceIndexer = Union[slice, List[int], np.ndarray]
PositionalIndexer = Union[ScalarIndexer, SequenceIndexer]
PositionalIndexerTuple = Tuple[PositionalIndexer, PositionalIndexer]
PositionalIndexer2D = Union[PositionalIndexer, PositionalIndexerTuple]
if TYPE_CHECKING:
    TakeIndexer = Union[Sequence[int], Sequence[np.integer], npt.NDArray[np.integer]]
else:
    TakeIndexer = Any

# Shared by functions such as drop and astype
IgnoreRaise = Literal["ignore", "raise"]

# Windowing rank methods
WindowingRankType = Literal["average", "min", "max"]

# read_csv engines
CSVEngine = Literal["c", "python", "pyarrow", "python-fwf"]

# read_json engines
JSONEngine = Literal["ujson", "pyarrow"]

# read_xml parsers
XMLParsers = Literal["lxml", "etree"]

# Interval closed type
IntervalLeftRight = Literal["left", "right"]
IntervalClosedType = Union[IntervalLeftRight, Literal["both", "neither"]]

# datetime and NaTType
DatetimeNaTType = Union[datetime, "NaTType"]
DateTimeErrorChoices = Union[IgnoreRaise, Literal["coerce"]]

# sort_index
SortKind = Literal["quicksort", "mergesort", "heapsort", "stable"]
NaPosition = Literal["first", "last"]

# quantile interpolation
QuantileInterpolation = Literal["linear", "lower", "higher", "midpoint", "nearest"]

# plotting
PlottingOrientation = Literal["horizontal", "vertical"]

# dropna
AnyAll = Literal["any", "all"]

# merge
MergeHow = Literal["left", "right", "inner", "outer", "cross"]
MergeValidate = Literal[
    "one_to_one",
    "1:1",
    "one_to_many",
    "1:m",
    "many_to_one",
    "m:1",
    "many_to_many",
    "m:m",
]

# join
JoinHow = Literal["left", "right", "inner", "outer"]
JoinValidate = Literal[
    "one_to_one",
    "1:1",
    "one_to_many",
    "1:m",
    "many_to_one",
    "m:1",
    "many_to_many",
    "m:m",
]

# reindex
ReindexMethod = Union[FillnaOptions, Literal["nearest"]]

MatplotlibColor = Union[str, Sequence[float]]
TimeGrouperOrigin = Union[
    "Timestamp", Literal["epoch", "start", "start_day", "end", "end_day"]
]
TimeAmbiguous = Union[Literal["infer", "NaT", "raise"], "npt.NDArray[np.bool_]"]
TimeNonexistent = Union[
    Literal["shift_forward", "shift_backward", "NaT", "raise"], timedelta
]
DropKeep = Literal["first", "last", False]
CorrelationMethod = Union[
    Literal["pearson", "kendall", "spearman"], Callable[[np.ndarray, np.ndarray], float]
]
AlignJoin = Literal["outer", "inner", "left", "right"]
DtypeBackend = Literal["pyarrow", "numpy_nullable"]

<<<<<<< HEAD
# update
UpdateJoin = Literal["left"]

# applymap
NaAction = Literal["ignore"]

# from_dict
FromDictOrient = Literal["columns", "index", "tight"]

# to_gbc
ToGbqIfexist = Literal["fail", "replace", "append"]

# to_stata
ToStataByteorder = Literal[">", "<", "little", "big"]
=======
OpenFileErrors = Literal[
    "strict",
    "ignore",
    "replace",
    "surrogateescape",
    "xmlcharrefreplace",
    "backslashreplace",
    "namereplace",
]
>>>>>>> 7059b7b8
<|MERGE_RESOLUTION|>--- conflicted
+++ resolved
@@ -305,9 +305,6 @@
     str, int, Sequence[Union[str, int]], Mapping[Hashable, Union[str, int]]
 ]
 
-# Arguments for nsmalles and n_largest
-NsmallestNlargestKeep = Literal["first", "last", "all"]
-
 # Arguments for fillna()
 FillnaOptions = Literal["backfill", "bfill", "ffill", "pad"]
 
@@ -419,22 +416,6 @@
 AlignJoin = Literal["outer", "inner", "left", "right"]
 DtypeBackend = Literal["pyarrow", "numpy_nullable"]
 
-<<<<<<< HEAD
-# update
-UpdateJoin = Literal["left"]
-
-# applymap
-NaAction = Literal["ignore"]
-
-# from_dict
-FromDictOrient = Literal["columns", "index", "tight"]
-
-# to_gbc
-ToGbqIfexist = Literal["fail", "replace", "append"]
-
-# to_stata
-ToStataByteorder = Literal[">", "<", "little", "big"]
-=======
 OpenFileErrors = Literal[
     "strict",
     "ignore",
@@ -444,4 +425,18 @@
     "backslashreplace",
     "namereplace",
 ]
->>>>>>> 7059b7b8
+
+# update
+UpdateJoin = Literal["left"]
+
+# applymap
+NaAction = Literal["ignore"]
+
+# from_dict
+FromDictOrient = Literal["columns", "index", "tight"]
+
+# to_gbc
+ToGbqIfexist = Literal["fail", "replace", "append"]
+
+# to_stata
+ToStataByteorder = Literal[">", "<", "little", "big"]