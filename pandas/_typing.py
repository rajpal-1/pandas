from __future__ import annotations

from datetime import (
    datetime,
    timedelta,
    tzinfo,
)
from os import PathLike
from typing import (
    TYPE_CHECKING,
    Any,
    Callable,
    Collection,
    Dict,
    Hashable,
    Iterator,
    List,
    Literal,
    Mapping,
    Optional,
    Protocol,
    Sequence,
    Tuple,
    Type as type_t,
    TypeVar,
    Union,
)

import numpy as np

# To prevent import cycles place any internal imports in the branch below
# and use a string literal forward reference to it in subsequent types
# https://mypy.readthedocs.io/en/latest/common_issues.html#import-cycles
if TYPE_CHECKING:
    import numpy.typing as npt

    from pandas._libs import (
        Period,
        Timedelta,
        Timestamp,
    )

    from pandas.core.dtypes.dtypes import ExtensionDtype

    from pandas import Interval
    from pandas.core.arrays.base import ExtensionArray
    from pandas.core.frame import DataFrame
    from pandas.core.generic import NDFrame
    from pandas.core.groupby.generic import (
        DataFrameGroupBy,
        GroupBy,
        SeriesGroupBy,
    )
    from pandas.core.indexes.base import Index
    from pandas.core.internals import (
        ArrayManager,
        BlockManager,
        SingleArrayManager,
        SingleBlockManager,
    )
    from pandas.core.resample import Resampler
    from pandas.core.series import Series
    from pandas.core.window.rolling import BaseWindow

    from pandas.io.formats.format import EngFormatter
    from pandas.tseries.offsets import DateOffset

    # numpy compatible types
    NumpyValueArrayLike = Union[npt._ScalarLike_co, npt.ArrayLike]
    NumpySorter = Optional[npt._ArrayLikeInt_co]

else:
    npt: Any = None


# array-like

ArrayLike = Union["ExtensionArray", np.ndarray]
AnyArrayLike = Union[ArrayLike, "Index", "Series"]

# scalars

PythonScalar = Union[str, int, float, bool]
DatetimeLikeScalar = Union["Period", "Timestamp", "Timedelta"]
PandasScalar = Union["Period", "Timestamp", "Timedelta", "Interval"]
Scalar = Union[PythonScalar, PandasScalar]
IntStrT = TypeVar("IntStrT", int, str)


# timestamp and timedelta convertible types

TimestampConvertibleTypes = Union[
    "Timestamp", datetime, np.datetime64, int, np.int64, float, str
]
TimedeltaConvertibleTypes = Union[
    "Timedelta", timedelta, np.timedelta64, int, np.int64, float, str
]
Timezone = Union[str, tzinfo]

# NDFrameT is stricter and ensures that the same subclass of NDFrame always is
# used. E.g. `def func(a: NDFrameT) -> NDFrameT: ...` means that if a
# Series is passed into a function, a Series is always returned and if a DataFrame is
# passed in, a DataFrame is always returned.
NDFrameT = TypeVar("NDFrameT", bound="NDFrame")

Axis = Union[str, int]
IndexLabel = Union[Hashable, Sequence[Hashable]]
Level = Union[Hashable, int]
Shape = Tuple[int, ...]
Suffixes = Tuple[Optional[str], Optional[str]]
Ordered = Optional[bool]
JSONSerializable = Optional[Union[PythonScalar, List, Dict]]
Frequency = Union[str, "DateOffset"]
Axes = Collection[Any]

RandomState = Union[
    int,
    ArrayLike,
    np.random.Generator,
    np.random.BitGenerator,
    np.random.RandomState,
]

# dtypes
NpDtype = Union[str, np.dtype, type_t[Union[str, float, int, complex, bool, object]]]
Dtype = Union["ExtensionDtype", NpDtype]
AstypeArg = Union["ExtensionDtype", "npt.DTypeLike"]
# DtypeArg specifies all allowable dtypes in a functions its dtype argument
DtypeArg = Union[Dtype, Dict[Hashable, Dtype]]
DtypeObj = Union[np.dtype, "ExtensionDtype"]

# For functions like rename that convert one label to another
Renamer = Union[Mapping[Hashable, Any], Callable[[Hashable], Hashable]]

# to maintain type information across generic functions and parametrization
T = TypeVar("T")

# used in decorators to preserve the signature of the function it decorates
# see https://mypy.readthedocs.io/en/stable/generics.html#declaring-decorators
FuncType = Callable[..., Any]
F = TypeVar("F", bound=FuncType)

# types of vectorized key functions for DataFrame::sort_values and
# DataFrame::sort_index, among others
ValueKeyFunc = Optional[Callable[["Series"], Union["Series", AnyArrayLike]]]
IndexKeyFunc = Optional[Callable[["Index"], Union["Index", AnyArrayLike]]]

# types of `func` kwarg for DataFrame.aggregate and Series.aggregate
AggFuncTypeBase = Union[Callable, str]
AggFuncTypeDict = Dict[Hashable, Union[AggFuncTypeBase, List[AggFuncTypeBase]]]
AggFuncType = Union[
    AggFuncTypeBase,
    List[AggFuncTypeBase],
    AggFuncTypeDict,
]
AggObjType = Union[
    "Series",
    "DataFrame",
    "GroupBy",
    "SeriesGroupBy",
    "DataFrameGroupBy",
    "BaseWindow",
    "Resampler",
]

PythonFuncType = Callable[[Any], Any]

# filenames and file-like-objects
AnyStr_cov = TypeVar("AnyStr_cov", str, bytes, covariant=True)
AnyStr_con = TypeVar("AnyStr_con", str, bytes, contravariant=True)


class BaseBuffer(Protocol):
    @property
    def mode(self) -> str:
        # for _get_filepath_or_buffer
        ...

    def fileno(self) -> int:
        # for _MMapWrapper
        ...

    def seek(self, __offset: int, __whence: int = ...) -> int:
        # with one argument: gzip.GzipFile, bz2.BZ2File
        # with two arguments: zip.ZipFile, read_sas
        ...

    def seekable(self) -> bool:
        # for bz2.BZ2File
        ...

    def tell(self) -> int:
        # for zip.ZipFile, read_stata, to_stata
        ...


class ReadBuffer(BaseBuffer, Protocol[AnyStr_cov]):
    def read(self, __n: int | None = ...) -> AnyStr_cov:
        # for BytesIOWrapper, gzip.GzipFile, bz2.BZ2File
        ...


class WriteBuffer(BaseBuffer, Protocol[AnyStr_con]):
    def write(self, __b: AnyStr_con) -> Any:
        # for gzip.GzipFile, bz2.BZ2File
        ...

    def flush(self) -> Any:
        # for gzip.GzipFile, bz2.BZ2File
        ...


class ReadPickleBuffer(ReadBuffer[bytes], Protocol):
    def readline(self) -> AnyStr_cov:
        ...


class WriteExcelBuffer(WriteBuffer[bytes], Protocol):
    def truncate(self, size: int | None = ...) -> int:
        ...


class ReadCsvBuffer(ReadBuffer[AnyStr_cov], Protocol):
    def __iter__(self) -> Iterator[AnyStr_cov]:
        # for engine=python
        ...

    def readline(self) -> AnyStr_cov:
        # for engine=python
        ...

    @property
    def closed(self) -> bool:
        # for enine=pyarrow
        ...


FilePath = Union[str, "PathLike[str]"]

# for arbitrary kwargs passed during reading/writing files
StorageOptions = Optional[Dict[str, Any]]


# compression keywords and compression
CompressionDict = Dict[str, Any]
CompressionOptions = Optional[
<<<<<<< HEAD
    Union[Literal["infer", "gzip", "bz2", "zip", "xz", "tar"], CompressionDict]
=======
    Union[Literal["infer", "gzip", "bz2", "zip", "xz", "zstd"], CompressionDict]
>>>>>>> a2aa4771
]
XMLParsers = Literal["lxml", "etree"]


# types in DataFrameFormatter
FormattersType = Union[
    List[Callable], Tuple[Callable, ...], Mapping[Union[str, int], Callable]
]
ColspaceType = Mapping[Hashable, Union[str, int]]
FloatFormatType = Union[str, Callable, "EngFormatter"]
ColspaceArgType = Union[
    str, int, Sequence[Union[str, int]], Mapping[Hashable, Union[str, int]]
]

# Arguments for fillna()
FillnaOptions = Literal["backfill", "bfill", "ffill", "pad"]

# internals
Manager = Union[
    "ArrayManager", "SingleArrayManager", "BlockManager", "SingleBlockManager"
]
SingleManager = Union["SingleArrayManager", "SingleBlockManager"]
Manager2D = Union["ArrayManager", "BlockManager"]

# indexing
# PositionalIndexer -> valid 1D positional indexer, e.g. can pass
# to ndarray.__getitem__
# ScalarIndexer is for a single value as the index
# SequenceIndexer is for list like or slices (but not tuples)
# PositionalIndexerTuple is extends the PositionalIndexer for 2D arrays
# These are used in various __getitem__ overloads
# TODO(typing#684): add Ellipsis, see
# https://github.com/python/typing/issues/684#issuecomment-548203158
# https://bugs.python.org/issue41810
# Using List[int] here rather than Sequence[int] to disallow tuples.
ScalarIndexer = Union[int, np.integer]
SequenceIndexer = Union[slice, List[int], np.ndarray]
PositionalIndexer = Union[ScalarIndexer, SequenceIndexer]
PositionalIndexerTuple = Tuple[PositionalIndexer, PositionalIndexer]
PositionalIndexer2D = Union[PositionalIndexer, PositionalIndexerTuple]
if TYPE_CHECKING:
    TakeIndexer = Union[Sequence[int], Sequence[np.integer], npt.NDArray[np.integer]]
else:
    TakeIndexer = Any

# Windowing rank methods
WindowingRankType = Literal["average", "min", "max"]<|MERGE_RESOLUTION|>--- conflicted
+++ resolved
@@ -244,11 +244,7 @@
 # compression keywords and compression
 CompressionDict = Dict[str, Any]
 CompressionOptions = Optional[
-<<<<<<< HEAD
-    Union[Literal["infer", "gzip", "bz2", "zip", "xz", "tar"], CompressionDict]
-=======
-    Union[Literal["infer", "gzip", "bz2", "zip", "xz", "zstd"], CompressionDict]
->>>>>>> a2aa4771
+    Union[Literal["infer", "gzip", "bz2", "zip", "xz", "zstd", "tar"], CompressionDict]
 ]
 XMLParsers = Literal["lxml", "etree"]
 
