--- conflicted
+++ resolved
@@ -10,15 +10,10 @@
 import matplotlib.units as units
 import numpy as np
 
-<<<<<<< HEAD
-from pandas._libs import lib, tslibs
-from pandas._libs.tslibs.frequencies import FreqGroup, get_freq_code, get_freq_group
-=======
 from pandas._libs import lib
 from pandas._libs.tslibs import Timestamp, to_offset
 from pandas._libs.tslibs.dtypes import FreqGroup
 from pandas._libs.tslibs.offsets import BaseOffset
->>>>>>> 16dfb614
 
 from pandas.core.dtypes.common import (
     is_datetime64_ns_dtype,
@@ -558,11 +553,7 @@
     elif dtype_code == FreqGroup.FR_DAY:
         periodsperyear = 365
         periodspermonth = 28
-<<<<<<< HEAD
-    elif get_freq_group(freq) == FreqGroup.FR_WK:
-=======
     elif FreqGroup.get_freq_group(dtype_code) == FreqGroup.FR_WK:
->>>>>>> 16dfb614
         periodsperyear = 52
         periodspermonth = 3
     else:  # pragma: no cover
@@ -897,16 +888,9 @@
     return info
 
 
-<<<<<<< HEAD
-def get_finder(freq):
-    if isinstance(freq, str):
-        freq = get_freq_code(freq)[0]
-    fgroup = get_freq_group(freq)
-=======
 def get_finder(freq: BaseOffset):
     dtype_code = freq._period_dtype_code
     fgroup = (dtype_code // 1000) * 1000
->>>>>>> 16dfb614
 
     if fgroup == FreqGroup.FR_ANN:
         return _annual_finder
@@ -949,12 +933,7 @@
         day=1,
         plot_obj=None,
     ):
-<<<<<<< HEAD
-        if isinstance(freq, str):
-            freq = get_freq_code(freq)[0]
-=======
         freq = to_offset(freq)
->>>>>>> 16dfb614
         self.freq = freq
         self.base = base
         (self.quarter, self.month, self.day) = (quarter, month, day)
@@ -1032,12 +1011,7 @@
     """
 
     def __init__(self, freq, minor_locator=False, dynamic_mode=True, plot_obj=None):
-<<<<<<< HEAD
-        if isinstance(freq, str):
-            freq = get_freq_code(freq)[0]
-=======
         freq = to_offset(freq)
->>>>>>> 16dfb614
         self.format = None
         self.freq = freq
         self.locs = []
