--- conflicted
+++ resolved
@@ -198,13 +198,8 @@
     return freq, ax_freq
 
 
-<<<<<<< HEAD
 def _use_dynamic_x(ax, data: "FrameOrSeriesUnion") -> bool:
-    freq = _get_index_freq(data)
-=======
-def _use_dynamic_x(ax, data):
     freq = _get_index_freq(data.index)
->>>>>>> 2428cdda
     ax_freq = _get_ax_freq(ax)
 
     if freq is None:  # convert irregular if axes has freq info
