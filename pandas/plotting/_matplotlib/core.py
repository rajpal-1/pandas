from __future__ import annotations

from collections import (
    Counter,
    Iterable,
)
from typing import (
    TYPE_CHECKING,
    Hashable,
    Sequence,
)
import warnings

from matplotlib.artist import Artist
import numpy as np

from pandas._typing import IndexLabel
from pandas.errors import AbstractMethodError
from pandas.util._decorators import cache_readonly

from pandas.core.dtypes.common import (
    is_categorical_dtype,
    is_extension_array_dtype,
    is_float,
    is_float_dtype,
    is_hashable,
    is_integer,
    is_integer_dtype,
    is_iterator,
    is_list_like,
    is_number,
    is_numeric_dtype,
)
from pandas.core.dtypes.generic import (
    ABCDataFrame,
    ABCIndex,
    ABCMultiIndex,
    ABCPeriodIndex,
    ABCSeries,
)
from pandas.core.dtypes.missing import (
    isna,
    notna,
)

import pandas.core.common as com
from pandas.core.frame import DataFrame

from pandas.io.formats.printing import pprint_thing
from pandas.plotting._matplotlib.compat import mpl_ge_3_0_0
from pandas.plotting._matplotlib.converter import register_pandas_matplotlib_converters
from pandas.plotting._matplotlib.groupby import reconstruct_data_with_by
from pandas.plotting._matplotlib.style import get_standard_colors
from pandas.plotting._matplotlib.timeseries import (
    decorate_axes,
    format_dateaxis,
    maybe_convert_index,
    maybe_resample,
    use_dynamic_x,
)
from pandas.plotting._matplotlib.tools import (
    create_subplots,
    flatten_axes,
    format_date_labels,
    get_all_lines,
    get_xlim,
    handle_shared_axes,
    table,
)

if TYPE_CHECKING:
    from matplotlib.axes import Axes
    from matplotlib.axis import Axis


def _color_in_style(style: str) -> bool:
    """
    Check if there is a color letter in the style string.
    """
    from matplotlib.colors import BASE_COLORS

    return not set(BASE_COLORS).isdisjoint(style)


class MPLPlot:
    """
    Base class for assembling a pandas plot using matplotlib

    Parameters
    ----------
    data :

    """

    @property
    def _kind(self):
        """Specify kind str. Must be overridden in child class"""
        raise NotImplementedError

    _layout_type = "vertical"
    _default_rot = 0
    orientation: str | None = None

    axes: np.ndarray  # of Axes objects

    def __init__(
        self,
        data,
        kind=None,
<<<<<<< HEAD
        by=None,
        subplots: bool | Sequence[Sequence[str]] = False,
=======
        by: IndexLabel | None = None,
        subplots=False,
>>>>>>> c03cc224
        sharex=None,
        sharey=False,
        use_index=True,
        figsize=None,
        grid=None,
        legend=True,
        rot=None,
        ax=None,
        fig=None,
        title=None,
        xlim=None,
        ylim=None,
        xticks=None,
        yticks=None,
        xlabel: Hashable | None = None,
        ylabel: Hashable | None = None,
        sort_columns=False,
        fontsize=None,
        secondary_y=False,
        colormap=None,
        table=False,
        layout=None,
        include_bool=False,
        column: IndexLabel | None = None,
        **kwds,
    ):

        import matplotlib.pyplot as plt

        self.data = data

        # if users assign an empty list or tuple, raise `ValueError`
        # similar to current `df.box` and `df.hist` APIs.
        if by in ([], ()):
            raise ValueError("No group keys passed!")
        self.by = com.maybe_make_list(by)

        # Assign the rest of columns into self.columns if by is explicitly defined
        # while column is not, only need `columns` in hist/box plot when it's DF
        # TODO: Might deprecate `column` argument in future PR (#28373)
        if isinstance(data, DataFrame):
            if column:
                self.columns = com.maybe_make_list(column)
            else:
                if self.by is None:
                    self.columns = [
                        col for col in data.columns if is_numeric_dtype(data[col])
                    ]
                else:
                    self.columns = [
                        col
                        for col in data.columns
                        if col not in self.by and is_numeric_dtype(data[col])
                    ]

        # For `hist` plot, need to get grouped original data before `self.data` is
        # updated later
        if self.by is not None and self._kind == "hist":
            self._grouped = data.groupby(self.by)

        self.kind = kind

        self.sort_columns = sort_columns
        self.subplots = self._validate_subplots_kwarg(subplots)

        if sharex is None:

            # if by is defined, subplots are used and sharex should be False
            if ax is None and by is None:
                self.sharex = True
            else:
                # if we get an axis, the users should do the visibility
                # setting...
                self.sharex = False
        else:
            self.sharex = sharex

        self.sharey = sharey
        self.figsize = figsize
        self.layout = layout

        self.xticks = xticks
        self.yticks = yticks
        self.xlim = xlim
        self.ylim = ylim
        self.title = title
        self.use_index = use_index
        self.xlabel = xlabel
        self.ylabel = ylabel

        self.fontsize = fontsize

        if rot is not None:
            self.rot = rot
            # need to know for format_date_labels since it's rotated to 30 by
            # default
            self._rot_set = True
        else:
            self._rot_set = False
            self.rot = self._default_rot

        if grid is None:
            grid = False if secondary_y else plt.rcParams["axes.grid"]

        self.grid = grid
        self.legend = legend
        self.legend_handles: list[Artist] = []
        self.legend_labels: list[Hashable] = []

        self.logx = kwds.pop("logx", False)
        self.logy = kwds.pop("logy", False)
        self.loglog = kwds.pop("loglog", False)
        self.label = kwds.pop("label", None)
        self.style = kwds.pop("style", None)
        self.mark_right = kwds.pop("mark_right", True)
        self.stacked = kwds.pop("stacked", False)

        self.ax = ax
        self.fig = fig
        self.axes = np.array([], dtype=object)  # "real" version get set in `generate`

        # parse errorbar input if given
        xerr = kwds.pop("xerr", None)
        yerr = kwds.pop("yerr", None)
        self.errors = {
            kw: self._parse_errorbars(kw, err)
            for kw, err in zip(["xerr", "yerr"], [xerr, yerr])
        }

        if not isinstance(secondary_y, (bool, tuple, list, np.ndarray, ABCIndex)):
            secondary_y = [secondary_y]
        self.secondary_y = secondary_y

        # ugly TypeError if user passes matplotlib's `cmap` name.
        # Probably better to accept either.
        if "cmap" in kwds and colormap:
            raise TypeError("Only specify one of `cmap` and `colormap`.")
        elif "cmap" in kwds:
            self.colormap = kwds.pop("cmap")
        else:
            self.colormap = colormap

        self.table = table
        self.include_bool = include_bool

        self.kwds = kwds

        self._validate_color_args()

    def _validate_subplots_kwarg(
        self, subplots: bool | Sequence[Sequence[str]]
    ) -> bool | list[tuple[int, ...]]:
        """
        Validate the subplots parameter

        - check type and content
        - check for duplicate columns
        - check for invalid column names
        - convert column names into indices
        - add missing columns in a group of their own
        See comments in code below for more details.

        Parameters
        ----------
        subplots : subplots parameters as passed to PlotAccessor

        Returns
        -------
        validated subplots : a bool or a list of tuples of column indices. Columns
        in the same tuple will be grouped together in the resulting plot.
        """

        if isinstance(subplots, bool):
            return subplots
        elif not isinstance(subplots, Iterable):
            raise ValueError("subplots should be a bool or an iterable")

        supported_kinds = (
            "line",
            "bar",
            "barh",
            "hist",
            "kde",
            "density",
            "area",
            "pie",
        )
        if self._kind not in supported_kinds:
            raise ValueError(
                "When subplots is an iterable, kind must be "
                f"one of {', '.join(supported_kinds)}. Got {self._kind}."
            )

        if any(
            not isinstance(group, Iterable) or isinstance(group, str)
            for group in subplots
        ):
            raise ValueError(
                "When subplots is an iterable, each entry "
                "should be a list/tuple of column names."
            )

        cols_in_groups = [col for group in subplots for col in group]
        duplicates = {col for (col, cnt) in Counter(cols_in_groups).items() if cnt > 1}
        if duplicates:
            raise ValueError(
                f"Each column should be in only one subplot. Columns {duplicates} "
                "were found in multiple sublots."
            )

        cols_in_groups_set = set(cols_in_groups)
        cols_remaining = set(self.data.columns) - cols_in_groups_set
        bad_columns = cols_in_groups_set - set(self.data.columns)

        if bad_columns:
            raise ValueError(
                "Subplots contains the following column(s) "
                f"which are invalid names: {bad_columns}"
            )

        # subplots is a list of tuples where each tuple is a group of
        # columns to be grouped together (one ax per group).
        # we consolidate the subplots list such that:
        # - the tuples contain indices instead of column names
        # - the columns that aren't yet in the list are added in a group
        #   of their own.
        # For example with columns from a to g, and
        # subplots = [(a, c), (b, f, e)],
        # we end up with [(ai, ci), (bi, fi, ei), (di,), (gi,)]
        # This way, we can handle self.subplots in a homogeneous manner
        # later.
        # TODO: also accept indices instead of just names?

        out = []
        index = list(self.data.columns).index
        for group in subplots:
            out.append(tuple(index(col) for col in group))
        for col in cols_remaining:
            out.append((index(col),))
        return out

    def _validate_color_args(self):
        if (
            "color" in self.kwds
            and self.nseries == 1
            and not is_list_like(self.kwds["color"])
        ):
            # support series.plot(color='green')
            self.kwds["color"] = [self.kwds["color"]]

        if (
            "color" in self.kwds
            and isinstance(self.kwds["color"], tuple)
            and self.nseries == 1
            and len(self.kwds["color"]) in (3, 4)
        ):
            # support RGB and RGBA tuples in series plot
            self.kwds["color"] = [self.kwds["color"]]

        if (
            "color" in self.kwds or "colors" in self.kwds
        ) and self.colormap is not None:
            warnings.warn(
                "'color' and 'colormap' cannot be used simultaneously. Using 'color'"
            )

        if "color" in self.kwds and self.style is not None:
            if is_list_like(self.style):
                styles = self.style
            else:
                styles = [self.style]
            # need only a single match
            for s in styles:
                if _color_in_style(s):
                    raise ValueError(
                        "Cannot pass 'style' string with a color symbol and "
                        "'color' keyword argument. Please use one or the "
                        "other or pass 'style' without a color symbol"
                    )

    def _iter_data(self, data=None, keep_index=False, fillna=None):
        if data is None:
            data = self.data
        if fillna is not None:
            data = data.fillna(fillna)

        for col, values in data.items():
            if keep_index is True:
                yield col, values
            else:
                yield col, values.values

    @property
    def nseries(self) -> int:

        # When `by` is explicitly assigned, grouped data size will be defined, and
        # this will determine number of subplots to have, aka `self.nseries`
        if self.data.ndim == 1:
            return 1
        elif self.by is not None and self._kind == "hist":
            return len(self._grouped)
        elif self.by is not None and self._kind == "box":
            return len(self.columns)
        else:
            return self.data.shape[1]

    def draw(self):
        self.plt.draw_if_interactive()

    def generate(self):
        self._args_adjust()
        self._compute_plot_data()
        self._setup_subplots()
        self._make_plot()
        self._add_table()
        self._make_legend()
        self._adorn_subplots()

        for ax in self.axes:
            self._post_plot_logic_common(ax, self.data)
            self._post_plot_logic(ax, self.data)

    def _args_adjust(self):
        pass

    def _has_plotted_object(self, ax: Axes) -> bool:
        """check whether ax has data"""
        return len(ax.lines) != 0 or len(ax.artists) != 0 or len(ax.containers) != 0

    def _maybe_right_yaxis(self, ax: Axes, axes_num):
        if not self.on_right(axes_num):
            # secondary axes may be passed via ax kw
            return self._get_ax_layer(ax)

        if hasattr(ax, "right_ax"):
            # if it has right_ax property, ``ax`` must be left axes
            return ax.right_ax
        elif hasattr(ax, "left_ax"):
            # if it has left_ax property, ``ax`` must be right axes
            return ax
        else:
            # otherwise, create twin axes
            orig_ax, new_ax = ax, ax.twinx()
            # TODO: use Matplotlib public API when available
            new_ax._get_lines = orig_ax._get_lines
            new_ax._get_patches_for_fill = orig_ax._get_patches_for_fill
            orig_ax.right_ax, new_ax.left_ax = new_ax, orig_ax

            if not self._has_plotted_object(orig_ax):  # no data on left y
                orig_ax.get_yaxis().set_visible(False)

            if self.logy is True or self.loglog is True:
                new_ax.set_yscale("log")
            elif self.logy == "sym" or self.loglog == "sym":
                new_ax.set_yscale("symlog")
            return new_ax

    def _setup_subplots(self):
        if self.subplots:
            naxes = (
                self.nseries if isinstance(self.subplots, bool) else len(self.subplots)
            )
            fig, axes = create_subplots(
                naxes=naxes,
                sharex=self.sharex,
                sharey=self.sharey,
                figsize=self.figsize,
                ax=self.ax,
                layout=self.layout,
                layout_type=self._layout_type,
            )
        else:
            if self.ax is None:
                fig = self.plt.figure(figsize=self.figsize)
                axes = fig.add_subplot(111)
            else:
                fig = self.ax.get_figure()
                if self.figsize is not None:
                    fig.set_size_inches(self.figsize)
                axes = self.ax

        axes = flatten_axes(axes)

        valid_log = {False, True, "sym", None}
        input_log = {self.logx, self.logy, self.loglog}
        if input_log - valid_log:
            invalid_log = next(iter(input_log - valid_log))
            raise ValueError(
                f"Boolean, None and 'sym' are valid options, '{invalid_log}' is given."
            )

        if self.logx is True or self.loglog is True:
            [a.set_xscale("log") for a in axes]
        elif self.logx == "sym" or self.loglog == "sym":
            [a.set_xscale("symlog") for a in axes]

        if self.logy is True or self.loglog is True:
            [a.set_yscale("log") for a in axes]
        elif self.logy == "sym" or self.loglog == "sym":
            [a.set_yscale("symlog") for a in axes]

        self.fig = fig
        self.axes = axes

    @property
    def result(self):
        """
        Return result axes
        """
        if self.subplots:
            if self.layout is not None and not is_list_like(self.ax):
                return self.axes.reshape(*self.layout)
            else:
                return self.axes
        else:
            sec_true = isinstance(self.secondary_y, bool) and self.secondary_y
            all_sec = (
                is_list_like(self.secondary_y) and len(self.secondary_y) == self.nseries
            )
            if sec_true or all_sec:
                # if all data is plotted on secondary, return right axes
                return self._get_ax_layer(self.axes[0], primary=False)
            else:
                return self.axes[0]

    def _convert_to_ndarray(self, data):
        # GH31357: categorical columns are processed separately
        if is_categorical_dtype(data):
            return data

        # GH32073: cast to float if values contain nulled integers
        if (
            is_integer_dtype(data.dtype) or is_float_dtype(data.dtype)
        ) and is_extension_array_dtype(data.dtype):
            return data.to_numpy(dtype="float", na_value=np.nan)

        # GH25587: cast ExtensionArray of pandas (IntegerArray, etc.) to
        # np.ndarray before plot.
        if len(data) > 0:
            return np.asarray(data)

        return data

    def _compute_plot_data(self):
        data = self.data

        if isinstance(data, ABCSeries):
            label = self.label
            if label is None and data.name is None:
                label = "None"
            data = data.to_frame(name=label)
        elif self._kind in ("hist", "box"):
            cols = self.columns if self.by is None else self.columns + self.by
            data = data.loc[:, cols]

        # GH15079 reconstruct data if by is defined
        if self.by is not None:
            self.subplots = True
            data = reconstruct_data_with_by(self.data, by=self.by, cols=self.columns)

        # GH16953, _convert is needed as fallback, for ``Series``
        # with ``dtype == object``
        data = data._convert(datetime=True, timedelta=True)
        include_type = [np.number, "datetime", "datetimetz", "timedelta"]

        # GH23719, allow plotting boolean
        if self.include_bool is True:
            include_type.append(np.bool_)

        # GH22799, exclude datetime-like type for boxplot
        exclude_type = None
        if self._kind == "box":
            # TODO: change after solving issue 27881
            include_type = [np.number]
            exclude_type = ["timedelta"]

        # GH 18755, include object and category type for scatter plot
        if self._kind == "scatter":
            include_type.extend(["object", "category"])

        numeric_data = data.select_dtypes(include=include_type, exclude=exclude_type)

        try:
            is_empty = numeric_data.columns.empty
        except AttributeError:
            is_empty = not len(numeric_data)

        # no non-numeric frames or series allowed
        if is_empty:
            raise TypeError("no numeric data to plot")

        self.data = numeric_data.apply(self._convert_to_ndarray)

    def _make_plot(self):
        raise AbstractMethodError(self)

    def _add_table(self):
        if self.table is False:
            return
        elif self.table is True:
            data = self.data.transpose()
        else:
            data = self.table
        ax = self._get_ax(0)
        table(ax, data)

    def _post_plot_logic_common(self, ax, data):
        """Common post process for each axes"""
        if self.orientation == "vertical" or self.orientation is None:
            self._apply_axis_properties(ax.xaxis, rot=self.rot, fontsize=self.fontsize)
            self._apply_axis_properties(ax.yaxis, fontsize=self.fontsize)

            if hasattr(ax, "right_ax"):
                self._apply_axis_properties(ax.right_ax.yaxis, fontsize=self.fontsize)

        elif self.orientation == "horizontal":
            self._apply_axis_properties(ax.yaxis, rot=self.rot, fontsize=self.fontsize)
            self._apply_axis_properties(ax.xaxis, fontsize=self.fontsize)

            if hasattr(ax, "right_ax"):
                self._apply_axis_properties(ax.right_ax.yaxis, fontsize=self.fontsize)
        else:  # pragma no cover
            raise ValueError

    def _post_plot_logic(self, ax, data):
        """Post process for each axes. Overridden in child classes"""
        pass

    def _adorn_subplots(self):
        """Common post process unrelated to data"""
        if len(self.axes) > 0:
            all_axes = self._get_subplots()
            nrows, ncols = self._get_axes_layout()
            handle_shared_axes(
                axarr=all_axes,
                nplots=len(all_axes),
                naxes=nrows * ncols,
                nrows=nrows,
                ncols=ncols,
                sharex=self.sharex,
                sharey=self.sharey,
            )

        for ax in self.axes:
            if self.yticks is not None:
                ax.set_yticks(self.yticks)

            if self.xticks is not None:
                ax.set_xticks(self.xticks)

            if self.ylim is not None:
                ax.set_ylim(self.ylim)

            if self.xlim is not None:
                ax.set_xlim(self.xlim)

            # GH9093, currently Pandas does not show ylabel, so if users provide
            # ylabel will set it as ylabel in the plot.
            if self.ylabel is not None:
                ax.set_ylabel(pprint_thing(self.ylabel))

            ax.grid(self.grid)

        if self.title:
            if self.subplots:
                if is_list_like(self.title):
                    if len(self.title) != self.nseries:
                        raise ValueError(
                            "The length of `title` must equal the number "
                            "of columns if using `title` of type `list` "
                            "and `subplots=True`.\n"
                            f"length of title = {len(self.title)}\n"
                            f"number of columns = {self.nseries}"
                        )

                    for (ax, title) in zip(self.axes, self.title):
                        ax.set_title(title)
                else:
                    self.fig.suptitle(self.title)
            else:
                if is_list_like(self.title):
                    msg = (
                        "Using `title` of type `list` is not supported "
                        "unless `subplots=True` is passed"
                    )
                    raise ValueError(msg)
                self.axes[0].set_title(self.title)

    def _apply_axis_properties(self, axis: Axis, rot=None, fontsize=None):
        """
        Tick creation within matplotlib is reasonably expensive and is
        internally deferred until accessed as Ticks are created/destroyed
        multiple times per draw. It's therefore beneficial for us to avoid
        accessing unless we will act on the Tick.
        """
        if rot is not None or fontsize is not None:
            # rot=0 is a valid setting, hence the explicit None check
            labels = axis.get_majorticklabels() + axis.get_minorticklabels()
            for label in labels:
                if rot is not None:
                    label.set_rotation(rot)
                if fontsize is not None:
                    label.set_fontsize(fontsize)

    @property
    def legend_title(self) -> str | None:
        if not isinstance(self.data.columns, ABCMultiIndex):
            name = self.data.columns.name
            if name is not None:
                name = pprint_thing(name)
            return name
        else:
            stringified = map(pprint_thing, self.data.columns.names)
            return ",".join(stringified)

    def _mark_right_label(self, label: str, index: int) -> str:
        """
        Append ``(right)`` to the label of a line if it's plotted on the right axis.

        Note that ``(right)`` is only appended when ``subplots=False``.
        """
        if not self.subplots and self.mark_right and self.on_right(index):
            label += " (right)"
        return label

    def _append_legend_handles_labels(self, handle: Artist, label: str) -> None:
        """
        Append current handle and label to ``legend_handles`` and ``legend_labels``.

        These will be used to make the legend.
        """
        self.legend_handles.append(handle)
        self.legend_labels.append(label)

    def _make_legend(self):
        ax, leg = self._get_ax_legend(self.axes[0])

        handles = []
        labels = []
        title = ""

        if not self.subplots:
            if leg is not None:
                title = leg.get_title().get_text()
                # Replace leg.LegendHandles because it misses marker info
                handles = leg.legendHandles
                labels = [x.get_text() for x in leg.get_texts()]

            if self.legend:
                if self.legend == "reverse":
                    # error: Incompatible types in assignment (expression has type
                    # "Iterator[Any]", variable has type "List[Any]")
                    self.legend_handles = reversed(  # type: ignore[assignment]
                        self.legend_handles
                    )
                    # error: Incompatible types in assignment (expression has type
                    # "Iterator[Hashable]", variable has type
                    # "List[Hashable]")
                    self.legend_labels = reversed(  # type: ignore[assignment]
                        self.legend_labels
                    )

                handles += self.legend_handles
                labels += self.legend_labels

                if self.legend_title is not None:
                    title = self.legend_title

            if len(handles) > 0:
                ax.legend(handles, labels, loc="best", title=title)

        elif self.subplots and self.legend:
            for ax in self.axes:
                if ax.get_visible():
                    ax.legend(loc="best")

    def _get_ax_legend(self, ax: Axes):
        """
        Take in axes and return ax and legend under different scenarios
        """
        leg = ax.get_legend()

        other_ax = getattr(ax, "left_ax", None) or getattr(ax, "right_ax", None)
        other_leg = None
        if other_ax is not None:
            other_leg = other_ax.get_legend()
        if leg is None and other_leg is not None:
            leg = other_leg
            ax = other_ax
        return ax, leg

    @cache_readonly
    def plt(self):
        import matplotlib.pyplot as plt

        return plt

    _need_to_set_index = False

    def _get_xticks(self, convert_period: bool = False):
        index = self.data.index
        is_datetype = index.inferred_type in ("datetime", "date", "datetime64", "time")

        if self.use_index:
            if convert_period and isinstance(index, ABCPeriodIndex):
                self.data = self.data.reindex(index=index.sort_values())
                x = self.data.index.to_timestamp()._mpl_repr()
            elif index.is_numeric():
                """
                Matplotlib supports numeric values or datetime objects as
                xaxis values. Taking LBYL approach here, by the time
                matplotlib raises exception when using non numeric/datetime
                values for xaxis, several actions are already taken by plt.
                """
                x = index._mpl_repr()
            elif is_datetype:
                self.data = self.data[notna(self.data.index)]
                self.data = self.data.sort_index()
                x = self.data.index._mpl_repr()
            else:
                self._need_to_set_index = True
                x = list(range(len(index)))
        else:
            x = list(range(len(index)))

        return x

    @classmethod
    @register_pandas_matplotlib_converters
    def _plot(cls, ax: Axes, x, y, style=None, is_errorbar: bool = False, **kwds):
        mask = isna(y)
        if mask.any():
            y = np.ma.array(y)
            y = np.ma.masked_where(mask, y)

        if isinstance(x, ABCIndex):
            x = x._mpl_repr()

        if is_errorbar:
            if "xerr" in kwds:
                kwds["xerr"] = np.array(kwds.get("xerr"))
            if "yerr" in kwds:
                kwds["yerr"] = np.array(kwds.get("yerr"))
            return ax.errorbar(x, y, **kwds)
        else:
            # prevent style kwarg from going to errorbar, where it is unsupported
            args = (x, y, style) if style is not None else (x, y)
            return ax.plot(*args, **kwds)

    def _get_index_name(self) -> str | None:
        if isinstance(self.data.index, ABCMultiIndex):
            name = self.data.index.names
            if com.any_not_none(*name):
                name = ",".join([pprint_thing(x) for x in name])
            else:
                name = None
        else:
            name = self.data.index.name
            if name is not None:
                name = pprint_thing(name)

        # GH 9093, override the default xlabel if xlabel is provided.
        if self.xlabel is not None:
            name = pprint_thing(self.xlabel)

        return name

    @classmethod
    def _get_ax_layer(cls, ax, primary=True):
        """get left (primary) or right (secondary) axes"""
        if primary:
            return getattr(ax, "left_ax", ax)
        else:
            return getattr(ax, "right_ax", ax)

    def _col_idx_to_axis_idx(self, col_idx: int) -> int:
        """Return the index of the axis where the column at col_idx should be plotted"""
        if isinstance(self.subplots, list):
            # Subplots is a list: some columns will be grouped together in the same ax
            return next(
                group_idx
                for (group_idx, group) in enumerate(self.subplots)
                if col_idx in group
            )
        else:
            # subplots is True: one ax per column
            return col_idx

    def _get_ax(self, i: int):
        # get the twinx ax if appropriate
        if self.subplots:
            i = self._col_idx_to_axis_idx(i)
            ax = self.axes[i]
            ax = self._maybe_right_yaxis(ax, i)
            self.axes[i] = ax
        else:
            ax = self.axes[0]
            ax = self._maybe_right_yaxis(ax, i)

        ax.get_yaxis().set_visible(True)
        return ax

    @classmethod
    def get_default_ax(cls, ax):
        import matplotlib.pyplot as plt

        if ax is None and len(plt.get_fignums()) > 0:
            with plt.rc_context():
                ax = plt.gca()
            ax = cls._get_ax_layer(ax)

    def on_right(self, i):
        if isinstance(self.secondary_y, bool):
            return self.secondary_y

        if isinstance(self.secondary_y, (tuple, list, np.ndarray, ABCIndex)):
            return self.data.columns[i] in self.secondary_y

    def _apply_style_colors(self, colors, kwds, col_num, label):
        """
        Manage style and color based on column number and its label.
        Returns tuple of appropriate style and kwds which "color" may be added.
        """
        style = None
        if self.style is not None:
            if isinstance(self.style, list):
                try:
                    style = self.style[col_num]
                except IndexError:
                    pass
            elif isinstance(self.style, dict):
                style = self.style.get(label, style)
            else:
                style = self.style

        has_color = "color" in kwds or self.colormap is not None
        nocolor_style = style is None or not _color_in_style(style)
        if (has_color or self.subplots) and nocolor_style:
            if isinstance(colors, dict):
                kwds["color"] = colors[label]
            else:
                kwds["color"] = colors[col_num % len(colors)]
        return style, kwds

    def _get_colors(self, num_colors=None, color_kwds="color"):
        if num_colors is None:
            num_colors = self.nseries

        return get_standard_colors(
            num_colors=num_colors,
            colormap=self.colormap,
            color=self.kwds.get(color_kwds),
        )

    def _parse_errorbars(self, label, err):
        """
        Look for error keyword arguments and return the actual errorbar data
        or return the error DataFrame/dict

        Error bars can be specified in several ways:
            Series: the user provides a pandas.Series object of the same
                    length as the data
            ndarray: provides a np.ndarray of the same length as the data
            DataFrame/dict: error values are paired with keys matching the
                    key in the plotted DataFrame
            str: the name of the column within the plotted DataFrame

        Asymmetrical error bars are also supported, however raw error values
        must be provided in this case. For a ``N`` length :class:`Series`, a
        ``2xN`` array should be provided indicating lower and upper (or left
        and right) errors. For a ``MxN`` :class:`DataFrame`, asymmetrical errors
        should be in a ``Mx2xN`` array.
        """
        if err is None:
            return None

        def match_labels(data, e):
            e = e.reindex(data.index)
            return e

        # key-matched DataFrame
        if isinstance(err, ABCDataFrame):

            err = match_labels(self.data, err)
        # key-matched dict
        elif isinstance(err, dict):
            pass

        # Series of error values
        elif isinstance(err, ABCSeries):
            # broadcast error series across data
            err = match_labels(self.data, err)
            err = np.atleast_2d(err)
            err = np.tile(err, (self.nseries, 1))

        # errors are a column in the dataframe
        elif isinstance(err, str):
            evalues = self.data[err].values
            self.data = self.data[self.data.columns.drop(err)]
            err = np.atleast_2d(evalues)
            err = np.tile(err, (self.nseries, 1))

        elif is_list_like(err):
            if is_iterator(err):
                err = np.atleast_2d(list(err))
            else:
                # raw error values
                err = np.atleast_2d(err)

            err_shape = err.shape

            # asymmetrical error bars
            if isinstance(self.data, ABCSeries) and err_shape[0] == 2:
                err = np.expand_dims(err, 0)
                err_shape = err.shape
                if err_shape[2] != len(self.data):
                    raise ValueError(
                        "Asymmetrical error bars should be provided "
                        f"with the shape (2, {len(self.data)})"
                    )
            elif isinstance(self.data, ABCDataFrame) and err.ndim == 3:
                if (
                    (err_shape[0] != self.nseries)
                    or (err_shape[1] != 2)
                    or (err_shape[2] != len(self.data))
                ):
                    raise ValueError(
                        "Asymmetrical error bars should be provided "
                        f"with the shape ({self.nseries}, 2, {len(self.data)})"
                    )

            # broadcast errors to each data series
            if len(err) == 1:
                err = np.tile(err, (self.nseries, 1))

        elif is_number(err):
            err = np.tile([err], (self.nseries, len(self.data)))

        else:
            msg = f"No valid {label} detected"
            raise ValueError(msg)

        return err

    def _get_errorbars(self, label=None, index=None, xerr=True, yerr=True):
        errors = {}

        for kw, flag in zip(["xerr", "yerr"], [xerr, yerr]):
            if flag:
                err = self.errors[kw]
                # user provided label-matched dataframe of errors
                if isinstance(err, (ABCDataFrame, dict)):
                    if label is not None and label in err.keys():
                        err = err[label]
                    else:
                        err = None
                elif index is not None and err is not None:
                    err = err[index]

                if err is not None:
                    errors[kw] = err
        return errors

    def _get_subplots(self):
        from matplotlib.axes import Subplot

        return [
            ax for ax in self.axes[0].get_figure().get_axes() if isinstance(ax, Subplot)
        ]

    def _get_axes_layout(self) -> tuple[int, int]:
        axes = self._get_subplots()
        x_set = set()
        y_set = set()
        for ax in axes:
            # check axes coordinates to estimate layout
            points = ax.get_position().get_points()
            x_set.add(points[0][0])
            y_set.add(points[0][1])
        return (len(y_set), len(x_set))


class PlanePlot(MPLPlot):
    """
    Abstract class for plotting on plane, currently scatter and hexbin.
    """

    _layout_type = "single"

    def __init__(self, data, x, y, **kwargs):
        MPLPlot.__init__(self, data, **kwargs)
        if x is None or y is None:
            raise ValueError(self._kind + " requires an x and y column")
        if is_integer(x) and not self.data.columns.holds_integer():
            x = self.data.columns[x]
        if is_integer(y) and not self.data.columns.holds_integer():
            y = self.data.columns[y]

        # Scatter plot allows to plot objects data
        if self._kind == "hexbin":
            if len(self.data[x]._get_numeric_data()) == 0:
                raise ValueError(self._kind + " requires x column to be numeric")
            if len(self.data[y]._get_numeric_data()) == 0:
                raise ValueError(self._kind + " requires y column to be numeric")

        self.x = x
        self.y = y

    @property
    def nseries(self) -> int:
        return 1

    def _post_plot_logic(self, ax: Axes, data):
        x, y = self.x, self.y
        xlabel = self.xlabel if self.xlabel is not None else pprint_thing(x)
        ylabel = self.ylabel if self.ylabel is not None else pprint_thing(y)
        ax.set_xlabel(xlabel)
        ax.set_ylabel(ylabel)

    def _plot_colorbar(self, ax: Axes, **kwds):
        # Addresses issues #10611 and #10678:
        # When plotting scatterplots and hexbinplots in IPython
        # inline backend the colorbar axis height tends not to
        # exactly match the parent axis height.
        # The difference is due to small fractional differences
        # in floating points with similar representation.
        # To deal with this, this method forces the colorbar
        # height to take the height of the parent axes.
        # For a more detailed description of the issue
        # see the following link:
        # https://github.com/ipython/ipython/issues/11215

        # GH33389, if ax is used multiple times, we should always
        # use the last one which contains the latest information
        # about the ax
        img = ax.collections[-1]
        cbar = self.fig.colorbar(img, ax=ax, **kwds)

        if mpl_ge_3_0_0():
            # The workaround below is no longer necessary.
            return cbar

        points = ax.get_position().get_points()
        cbar_points = cbar.ax.get_position().get_points()

        cbar.ax.set_position(
            [
                cbar_points[0, 0],
                points[0, 1],
                cbar_points[1, 0] - cbar_points[0, 0],
                points[1, 1] - points[0, 1],
            ]
        )
        # To see the discrepancy in axis heights uncomment
        # the following two lines:
        # print(points[1, 1] - points[0, 1])
        # print(cbar_points[1, 1] - cbar_points[0, 1])

        return cbar


class ScatterPlot(PlanePlot):
    _kind = "scatter"

    def __init__(self, data, x, y, s=None, c=None, **kwargs):
        if s is None:
            # hide the matplotlib default for size, in case we want to change
            # the handling of this argument later
            s = 20
        elif is_hashable(s) and s in data.columns:
            s = data[s]
        super().__init__(data, x, y, s=s, **kwargs)
        if is_integer(c) and not self.data.columns.holds_integer():
            c = self.data.columns[c]
        self.c = c

    def _make_plot(self):
        x, y, c, data = self.x, self.y, self.c, self.data
        ax = self.axes[0]

        c_is_column = is_hashable(c) and c in self.data.columns

        color_by_categorical = c_is_column and is_categorical_dtype(self.data[c])

        # pandas uses colormap, matplotlib uses cmap.
        cmap = self.colormap or "Greys"
        cmap = self.plt.cm.get_cmap(cmap)
        color = self.kwds.pop("color", None)
        if c is not None and color is not None:
            raise TypeError("Specify exactly one of `c` and `color`")
        elif c is None and color is None:
            c_values = self.plt.rcParams["patch.facecolor"]
        elif color is not None:
            c_values = color
        elif color_by_categorical:
            c_values = self.data[c].cat.codes
        elif c_is_column:
            c_values = self.data[c].values
        else:
            c_values = c

        if color_by_categorical:
            from matplotlib import colors

            n_cats = len(self.data[c].cat.categories)
            cmap = colors.ListedColormap([cmap(i) for i in range(cmap.N)])
            bounds = np.linspace(0, n_cats, n_cats + 1)
            norm = colors.BoundaryNorm(bounds, cmap.N)
        else:
            norm = None
        # plot colorbar if
        # 1. colormap is assigned, and
        # 2.`c` is a column containing only numeric values
        plot_colorbar = self.colormap or c_is_column
        cb = self.kwds.pop("colorbar", is_numeric_dtype(c_values) and plot_colorbar)

        if self.legend and hasattr(self, "label"):
            label = self.label
        else:
            label = None
        scatter = ax.scatter(
            data[x].values,
            data[y].values,
            c=c_values,
            label=label,
            cmap=cmap,
            norm=norm,
            **self.kwds,
        )
        if cb:
            cbar_label = c if c_is_column else ""
            cbar = self._plot_colorbar(ax, label=cbar_label)
            if color_by_categorical:
                cbar.set_ticks(np.linspace(0.5, n_cats - 0.5, n_cats))
                cbar.ax.set_yticklabels(self.data[c].cat.categories)

        if label is not None:
            self._append_legend_handles_labels(scatter, label)
        else:
            self.legend = False

        errors_x = self._get_errorbars(label=x, index=0, yerr=False)
        errors_y = self._get_errorbars(label=y, index=0, xerr=False)
        if len(errors_x) > 0 or len(errors_y) > 0:
            err_kwds = dict(errors_x, **errors_y)
            err_kwds["ecolor"] = scatter.get_facecolor()[0]
            ax.errorbar(data[x].values, data[y].values, linestyle="none", **err_kwds)


class HexBinPlot(PlanePlot):
    _kind = "hexbin"

    def __init__(self, data, x, y, C=None, **kwargs):
        super().__init__(data, x, y, **kwargs)
        if is_integer(C) and not self.data.columns.holds_integer():
            C = self.data.columns[C]
        self.C = C

    def _make_plot(self):
        x, y, data, C = self.x, self.y, self.data, self.C
        ax = self.axes[0]
        # pandas uses colormap, matplotlib uses cmap.
        cmap = self.colormap or "BuGn"
        cmap = self.plt.cm.get_cmap(cmap)
        cb = self.kwds.pop("colorbar", True)

        if C is None:
            c_values = None
        else:
            c_values = data[C].values

        ax.hexbin(data[x].values, data[y].values, C=c_values, cmap=cmap, **self.kwds)
        if cb:
            self._plot_colorbar(ax)

    def _make_legend(self):
        pass


class LinePlot(MPLPlot):
    _kind = "line"
    _default_rot = 0
    orientation = "vertical"

    def __init__(self, data, **kwargs):
        from pandas.plotting import plot_params

        MPLPlot.__init__(self, data, **kwargs)
        if self.stacked:
            self.data = self.data.fillna(value=0)
        self.x_compat = plot_params["x_compat"]
        if "x_compat" in self.kwds:
            self.x_compat = bool(self.kwds.pop("x_compat"))

    def _is_ts_plot(self) -> bool:
        # this is slightly deceptive
        return not self.x_compat and self.use_index and self._use_dynamic_x()

    def _use_dynamic_x(self):
        return use_dynamic_x(self._get_ax(0), self.data)

    def _make_plot(self):
        if self._is_ts_plot():
            data = maybe_convert_index(self._get_ax(0), self.data)

            x = data.index  # dummy, not used
            plotf = self._ts_plot
            it = self._iter_data(data=data, keep_index=True)
        else:
            x = self._get_xticks(convert_period=True)
            # error: Incompatible types in assignment (expression has type
            # "Callable[[Any, Any, Any, Any, Any, Any, KwArg(Any)], Any]", variable has
            # type "Callable[[Any, Any, Any, Any, KwArg(Any)], Any]")
            plotf = self._plot  # type: ignore[assignment]
            it = self._iter_data()

        stacking_id = self._get_stacking_id()
        is_errorbar = com.any_not_none(*self.errors.values())

        colors = self._get_colors()
        for i, (label, y) in enumerate(it):
            ax = self._get_ax(i)
            kwds = self.kwds.copy()
            style, kwds = self._apply_style_colors(colors, kwds, i, label)

            errors = self._get_errorbars(label=label, index=i)
            kwds = dict(kwds, **errors)

            label = pprint_thing(label)  # .encode('utf-8')
            label = self._mark_right_label(label, index=i)
            kwds["label"] = label

            newlines = plotf(
                ax,
                x,
                y,
                style=style,
                column_num=i,
                stacking_id=stacking_id,
                is_errorbar=is_errorbar,
                **kwds,
            )
            self._append_legend_handles_labels(newlines[0], label)

            if self._is_ts_plot():

                # reset of xlim should be used for ts data
                # TODO: GH28021, should find a way to change view limit on xaxis
                lines = get_all_lines(ax)
                left, right = get_xlim(lines)
                ax.set_xlim(left, right)

    # error: Signature of "_plot" incompatible with supertype "MPLPlot"
    @classmethod
    def _plot(  # type: ignore[override]
        cls, ax: Axes, x, y, style=None, column_num=None, stacking_id=None, **kwds
    ):
        # column_num is used to get the target column from plotf in line and
        # area plots
        if column_num == 0:
            cls._initialize_stacker(ax, stacking_id, len(y))
        y_values = cls._get_stacked_values(ax, stacking_id, y, kwds["label"])
        lines = MPLPlot._plot(ax, x, y_values, style=style, **kwds)
        cls._update_stacker(ax, stacking_id, y)
        return lines

    @classmethod
    def _ts_plot(cls, ax: Axes, x, data, style=None, **kwds):
        # accept x to be consistent with normal plot func,
        # x is not passed to tsplot as it uses data.index as x coordinate
        # column_num must be in kwds for stacking purpose
        freq, data = maybe_resample(data, ax, kwds)

        # Set ax with freq info
        decorate_axes(ax, freq, kwds)
        # digging deeper
        if hasattr(ax, "left_ax"):
            decorate_axes(ax.left_ax, freq, kwds)
        if hasattr(ax, "right_ax"):
            decorate_axes(ax.right_ax, freq, kwds)
        ax._plot_data.append((data, cls._kind, kwds))

        lines = cls._plot(ax, data.index, data.values, style=style, **kwds)
        # set date formatter, locators and rescale limits
        format_dateaxis(ax, ax.freq, data.index)
        return lines

    def _get_stacking_id(self):
        if self.stacked:
            return id(self.data)
        else:
            return None

    @classmethod
    def _initialize_stacker(cls, ax: Axes, stacking_id, n: int):
        if stacking_id is None:
            return
        if not hasattr(ax, "_stacker_pos_prior"):
            ax._stacker_pos_prior = {}
        if not hasattr(ax, "_stacker_neg_prior"):
            ax._stacker_neg_prior = {}
        ax._stacker_pos_prior[stacking_id] = np.zeros(n)
        ax._stacker_neg_prior[stacking_id] = np.zeros(n)

    @classmethod
    def _get_stacked_values(cls, ax: Axes, stacking_id, values, label):
        if stacking_id is None:
            return values
        if not hasattr(ax, "_stacker_pos_prior"):
            # stacker may not be initialized for subplots
            cls._initialize_stacker(ax, stacking_id, len(values))

        if (values >= 0).all():
            return ax._stacker_pos_prior[stacking_id] + values
        elif (values <= 0).all():
            return ax._stacker_neg_prior[stacking_id] + values

        raise ValueError(
            "When stacked is True, each column must be either "
            "all positive or all negative. "
            f"Column '{label}' contains both positive and negative values"
        )

    @classmethod
    def _update_stacker(cls, ax: Axes, stacking_id, values):
        if stacking_id is None:
            return
        if (values >= 0).all():
            ax._stacker_pos_prior[stacking_id] += values
        elif (values <= 0).all():
            ax._stacker_neg_prior[stacking_id] += values

    def _post_plot_logic(self, ax: Axes, data):
        from matplotlib.ticker import FixedLocator

        def get_label(i):
            if is_float(i) and i.is_integer():
                i = int(i)
            try:
                return pprint_thing(data.index[i])
            except Exception:
                return ""

        if self._need_to_set_index:
            xticks = ax.get_xticks()
            xticklabels = [get_label(x) for x in xticks]
            ax.xaxis.set_major_locator(FixedLocator(xticks))
            ax.set_xticklabels(xticklabels)

        # If the index is an irregular time series, then by default
        # we rotate the tick labels. The exception is if there are
        # subplots which don't share their x-axes, in which we case
        # we don't rotate the ticklabels as by default the subplots
        # would be too close together.
        condition = (
            not self._use_dynamic_x()
            and (data.index._is_all_dates and self.use_index)
            and (not self.subplots or (self.subplots and self.sharex))
        )

        index_name = self._get_index_name()

        if condition:
            # irregular TS rotated 30 deg. by default
            # probably a better place to check / set this.
            if not self._rot_set:
                self.rot = 30
            format_date_labels(ax, rot=self.rot)

        if index_name is not None and self.use_index:
            ax.set_xlabel(index_name)


class AreaPlot(LinePlot):
    _kind = "area"

    def __init__(self, data, **kwargs):
        kwargs.setdefault("stacked", True)
        data = data.fillna(value=0)
        LinePlot.__init__(self, data, **kwargs)

        if not self.stacked:
            # use smaller alpha to distinguish overlap
            self.kwds.setdefault("alpha", 0.5)

        if self.logy or self.loglog:
            raise ValueError("Log-y scales are not supported in area plot")

    # error: Signature of "_plot" incompatible with supertype "MPLPlot"
    @classmethod
    def _plot(  # type: ignore[override]
        cls,
        ax: Axes,
        x,
        y,
        style=None,
        column_num=None,
        stacking_id=None,
        is_errorbar: bool = False,
        **kwds,
    ):

        if column_num == 0:
            cls._initialize_stacker(ax, stacking_id, len(y))
        y_values = cls._get_stacked_values(ax, stacking_id, y, kwds["label"])

        # need to remove label, because subplots uses mpl legend as it is
        line_kwds = kwds.copy()
        line_kwds.pop("label")
        lines = MPLPlot._plot(ax, x, y_values, style=style, **line_kwds)

        # get data from the line to get coordinates for fill_between
        xdata, y_values = lines[0].get_data(orig=False)

        # unable to use ``_get_stacked_values`` here to get starting point
        if stacking_id is None:
            start = np.zeros(len(y))
        elif (y >= 0).all():
            start = ax._stacker_pos_prior[stacking_id]
        elif (y <= 0).all():
            start = ax._stacker_neg_prior[stacking_id]
        else:
            start = np.zeros(len(y))

        if "color" not in kwds:
            kwds["color"] = lines[0].get_color()

        rect = ax.fill_between(xdata, start, y_values, **kwds)
        cls._update_stacker(ax, stacking_id, y)

        # LinePlot expects list of artists
        res = [rect]
        return res

    def _post_plot_logic(self, ax: Axes, data):
        LinePlot._post_plot_logic(self, ax, data)

        is_shared_y = len(list(ax.get_shared_y_axes())) > 0
        # do not override the default axis behaviour in case of shared y axes
        if self.ylim is None and not is_shared_y:
            if (data >= 0).all().all():
                ax.set_ylim(0, None)
            elif (data <= 0).all().all():
                ax.set_ylim(None, 0)


class BarPlot(MPLPlot):
    _kind = "bar"
    _default_rot = 90
    orientation = "vertical"

    def __init__(self, data, **kwargs):
        # we have to treat a series differently than a
        # 1-column DataFrame w.r.t. color handling
        self._is_series = isinstance(data, ABCSeries)
        self.bar_width = kwargs.pop("width", 0.5)
        pos = kwargs.pop("position", 0.5)
        kwargs.setdefault("align", "center")
        self.tick_pos = np.arange(len(data))

        self.bottom = kwargs.pop("bottom", 0)
        self.left = kwargs.pop("left", 0)

        self.log = kwargs.pop("log", False)
        MPLPlot.__init__(self, data, **kwargs)

        if self.stacked or self.subplots:
            self.tickoffset = self.bar_width * pos
            if kwargs["align"] == "edge":
                self.lim_offset = self.bar_width / 2
            else:
                self.lim_offset = 0
        else:
            if kwargs["align"] == "edge":
                w = self.bar_width / self.nseries
                self.tickoffset = self.bar_width * (pos - 0.5) + w * 0.5
                self.lim_offset = w * 0.5
            else:
                self.tickoffset = self.bar_width * pos
                self.lim_offset = 0

        self.ax_pos = self.tick_pos - self.tickoffset

    def _args_adjust(self):
        if is_list_like(self.bottom):
            self.bottom = np.array(self.bottom)
        if is_list_like(self.left):
            self.left = np.array(self.left)

    # error: Signature of "_plot" incompatible with supertype "MPLPlot"
    @classmethod
    def _plot(  # type: ignore[override]
        cls, ax: Axes, x, y, w, start=0, log=False, **kwds
    ):
        return ax.bar(x, y, w, bottom=start, log=log, **kwds)

    @property
    def _start_base(self):
        return self.bottom

    def _make_plot(self):
        import matplotlib as mpl

        colors = self._get_colors()
        ncolors = len(colors)

        pos_prior = neg_prior = np.zeros(len(self.data))
        K = self.nseries

        for i, (label, y) in enumerate(self._iter_data(fillna=0)):
            ax = self._get_ax(i)
            kwds = self.kwds.copy()
            if self._is_series:
                kwds["color"] = colors
            elif isinstance(colors, dict):
                kwds["color"] = colors[label]
            else:
                kwds["color"] = colors[i % ncolors]

            errors = self._get_errorbars(label=label, index=i)
            kwds = dict(kwds, **errors)

            label = pprint_thing(label)
            label = self._mark_right_label(label, index=i)

            if (("yerr" in kwds) or ("xerr" in kwds)) and (kwds.get("ecolor") is None):
                kwds["ecolor"] = mpl.rcParams["xtick.color"]

            start = 0
            if self.log and (y >= 1).all():
                start = 1
            start = start + self._start_base

            if self.subplots:
                w = self.bar_width / 2
                rect = self._plot(
                    ax,
                    self.ax_pos + w,
                    y,
                    self.bar_width,
                    start=start,
                    label=label,
                    log=self.log,
                    **kwds,
                )
                ax.set_title(label)
            elif self.stacked:
                mask = y > 0
                start = np.where(mask, pos_prior, neg_prior) + self._start_base
                w = self.bar_width / 2
                rect = self._plot(
                    ax,
                    self.ax_pos + w,
                    y,
                    self.bar_width,
                    start=start,
                    label=label,
                    log=self.log,
                    **kwds,
                )
                pos_prior = pos_prior + np.where(mask, y, 0)
                neg_prior = neg_prior + np.where(mask, 0, y)
            else:
                w = self.bar_width / K
                rect = self._plot(
                    ax,
                    self.ax_pos + (i + 0.5) * w,
                    y,
                    w,
                    start=start,
                    label=label,
                    log=self.log,
                    **kwds,
                )
            self._append_legend_handles_labels(rect, label)

    def _post_plot_logic(self, ax: Axes, data):
        if self.use_index:
            str_index = [pprint_thing(key) for key in data.index]
        else:
            str_index = [pprint_thing(key) for key in range(data.shape[0])]
        name = self._get_index_name()

        s_edge = self.ax_pos[0] - 0.25 + self.lim_offset
        e_edge = self.ax_pos[-1] + 0.25 + self.bar_width + self.lim_offset

        self._decorate_ticks(ax, name, str_index, s_edge, e_edge)

    def _decorate_ticks(self, ax: Axes, name, ticklabels, start_edge, end_edge):
        ax.set_xlim((start_edge, end_edge))

        if self.xticks is not None:
            ax.set_xticks(np.array(self.xticks))
        else:
            ax.set_xticks(self.tick_pos)
            ax.set_xticklabels(ticklabels)

        if name is not None and self.use_index:
            ax.set_xlabel(name)


class BarhPlot(BarPlot):
    _kind = "barh"
    _default_rot = 0
    orientation = "horizontal"

    @property
    def _start_base(self):
        return self.left

    # error: Signature of "_plot" incompatible with supertype "MPLPlot"
    @classmethod
    def _plot(  # type: ignore[override]
        cls, ax: Axes, x, y, w, start=0, log=False, **kwds
    ):
        return ax.barh(x, y, w, left=start, log=log, **kwds)

    def _decorate_ticks(self, ax: Axes, name, ticklabels, start_edge, end_edge):
        # horizontal bars
        ax.set_ylim((start_edge, end_edge))
        ax.set_yticks(self.tick_pos)
        ax.set_yticklabels(ticklabels)
        if name is not None and self.use_index:
            ax.set_ylabel(name)


class PiePlot(MPLPlot):
    _kind = "pie"
    _layout_type = "horizontal"

    def __init__(self, data, kind=None, **kwargs):
        data = data.fillna(value=0)
        if (data < 0).any().any():
            raise ValueError(f"{self._kind} plot doesn't allow negative values")
        MPLPlot.__init__(self, data, kind=kind, **kwargs)

    def _args_adjust(self):
        self.grid = False
        self.logy = False
        self.logx = False
        self.loglog = False

    def _validate_color_args(self):
        pass

    def _make_plot(self):
        colors = self._get_colors(num_colors=len(self.data), color_kwds="colors")
        self.kwds.setdefault("colors", colors)

        for i, (label, y) in enumerate(self._iter_data()):
            ax = self._get_ax(i)
            if label is not None:
                label = pprint_thing(label)
                ax.set_ylabel(label)

            kwds = self.kwds.copy()

            def blank_labeler(label, value):
                if value == 0:
                    return ""
                else:
                    return label

            idx = [pprint_thing(v) for v in self.data.index]
            labels = kwds.pop("labels", idx)
            # labels is used for each wedge's labels
            # Blank out labels for values of 0 so they don't overlap
            # with nonzero wedges
            if labels is not None:
                blabels = [blank_labeler(left, value) for left, value in zip(labels, y)]
            else:
                # error: Incompatible types in assignment (expression has type "None",
                # variable has type "List[Any]")
                blabels = None  # type: ignore[assignment]
            results = ax.pie(y, labels=blabels, **kwds)

            if kwds.get("autopct", None) is not None:
                patches, texts, autotexts = results
            else:
                patches, texts = results
                autotexts = []

            if self.fontsize is not None:
                for t in texts + autotexts:
                    t.set_fontsize(self.fontsize)

            # leglabels is used for legend labels
            leglabels = labels if labels is not None else idx
            for p, l in zip(patches, leglabels):
                self._append_legend_handles_labels(p, l)<|MERGE_RESOLUTION|>--- conflicted
+++ resolved
@@ -107,13 +107,8 @@
         self,
         data,
         kind=None,
-<<<<<<< HEAD
-        by=None,
+        by: IndexLabel | None = None,
         subplots: bool | Sequence[Sequence[str]] = False,
-=======
-        by: IndexLabel | None = None,
-        subplots=False,
->>>>>>> c03cc224
         sharex=None,
         sharey=False,
         use_index=True,
