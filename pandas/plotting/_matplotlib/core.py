--- conflicted
+++ resolved
@@ -1065,14 +1065,10 @@
 
     # TODO: tighter typing for first return?
     @final
-<<<<<<< HEAD
     @staticmethod
     def _parse_errorbars(
         label: str, err, data: NDFrameT, nseries: int
     ) -> tuple[Any, NDFrameT]:
-=======
-    def _parse_errorbars(self, label: str, err):
->>>>>>> d7344963
         """
         Look for error keyword arguments and return the actual errorbar data
         or return the error DataFrame/dict
@@ -1155,11 +1151,7 @@
         elif is_number(err):
             err = np.tile(
                 [err],  # pyright: ignore[reportGeneralTypeIssues]
-<<<<<<< HEAD
                 (nseries, len(data)),
-=======
-                (self.nseries, len(self.data)),
->>>>>>> d7344963
             )
 
         else:
