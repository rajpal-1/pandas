from __future__ import annotations

from abc import (
    ABC,
    abstractmethod,
)
from collections.abc import (
    Hashable,
    Iterable,
    Sequence,
)
from typing import (
    TYPE_CHECKING,
    Literal,
    final,
)
import warnings

import matplotlib as mpl
import numpy as np

from pandas.errors import AbstractMethodError
from pandas.util._decorators import cache_readonly
from pandas.util._exceptions import find_stack_level

from pandas.core.dtypes.common import (
    is_any_real_numeric_dtype,
    is_bool,
    is_float,
    is_float_dtype,
    is_hashable,
    is_integer,
    is_integer_dtype,
    is_iterator,
    is_list_like,
    is_number,
    is_numeric_dtype,
)
from pandas.core.dtypes.dtypes import (
    CategoricalDtype,
    ExtensionDtype,
)
from pandas.core.dtypes.generic import (
    ABCDataFrame,
    ABCIndex,
    ABCMultiIndex,
    ABCPeriodIndex,
    ABCSeries,
)
from pandas.core.dtypes.missing import (
    isna,
    notna,
)

import pandas.core.common as com
from pandas.core.frame import DataFrame
from pandas.util.version import Version

from pandas.io.formats.printing import pprint_thing
from pandas.plotting._matplotlib import tools
from pandas.plotting._matplotlib.converter import register_pandas_matplotlib_converters
from pandas.plotting._matplotlib.groupby import reconstruct_data_with_by
from pandas.plotting._matplotlib.misc import unpack_single_str_list
from pandas.plotting._matplotlib.style import get_standard_colors
from pandas.plotting._matplotlib.timeseries import (
    decorate_axes,
    format_dateaxis,
    maybe_convert_index,
    maybe_resample,
    use_dynamic_x,
)
from pandas.plotting._matplotlib.tools import (
    create_subplots,
    flatten_axes,
    format_date_labels,
    get_all_lines,
    get_xlim,
    handle_shared_axes,
)

if TYPE_CHECKING:
    from matplotlib.artist import Artist
    from matplotlib.axes import Axes
    from matplotlib.axis import Axis
    from matplotlib.figure import Figure

    from pandas._typing import (
        IndexLabel,
        PlottingOrientation,
        npt,
    )

    from pandas import Series


def _color_in_style(style: str) -> bool:
    """
    Check if there is a color letter in the style string.
    """
    from matplotlib.colors import BASE_COLORS

    return not set(BASE_COLORS).isdisjoint(style)


class MPLPlot(ABC):
    """
    Base class for assembling a pandas plot using matplotlib

    Parameters
    ----------
    data :

    """

    @property
    @abstractmethod
    def _kind(self) -> str:
        """Specify kind str. Must be overridden in child class"""
        raise NotImplementedError

    _layout_type = "vertical"
    _default_rot = 0

    @property
    def orientation(self) -> str | None:
        return None

    axes: np.ndarray  # of Axes objects

    def __init__(
        self,
        data,
        kind=None,
        by: IndexLabel | None = None,
        subplots: bool | Sequence[Sequence[str]] = False,
        sharex: bool | None = None,
        sharey: bool = False,
        use_index: bool = True,
        figsize: tuple[float, float] | None = None,
        grid=None,
        legend: bool | str = True,
        rot=None,
        ax=None,
        fig=None,
        title=None,
        xlim=None,
        ylim=None,
        xticks=None,
        yticks=None,
        xlabel: Hashable | None = None,
        ylabel: Hashable | None = None,
        fontsize: int | None = None,
        secondary_y: bool | tuple | list | np.ndarray = False,
        colormap=None,
        table: bool = False,
        layout=None,
        include_bool: bool = False,
        column: IndexLabel | None = None,
        **kwds,
    ) -> None:
        import matplotlib.pyplot as plt

        self.data = data

        # if users assign an empty list or tuple, raise `ValueError`
        # similar to current `df.box` and `df.hist` APIs.
        if by in ([], ()):
            raise ValueError("No group keys passed!")
        self.by = com.maybe_make_list(by)

        # Assign the rest of columns into self.columns if by is explicitly defined
        # while column is not, only need `columns` in hist/box plot when it's DF
        # TODO: Might deprecate `column` argument in future PR (#28373)
        if isinstance(data, DataFrame):
            if column:
                self.columns = com.maybe_make_list(column)
            elif self.by is None:
                self.columns = [
                    col for col in data.columns if is_numeric_dtype(data[col])
                ]
            else:
                self.columns = [
                    col
                    for col in data.columns
                    if col not in self.by and is_numeric_dtype(data[col])
                ]

        # For `hist` plot, need to get grouped original data before `self.data` is
        # updated later
        if self.by is not None and self._kind == "hist":
            self._grouped = data.groupby(unpack_single_str_list(self.by))

        self.kind = kind

        self.subplots = self._validate_subplots_kwarg(subplots)

        self.sharex = self._validate_sharex(sharex, ax, by)
        self.sharey = sharey
        self.figsize = figsize
        self.layout = layout

        self.xticks = xticks
        self.yticks = yticks
        self.xlim = xlim
        self.ylim = ylim
        self.title = title
        self.use_index = use_index
        self.xlabel = xlabel
        self.ylabel = ylabel

        self.fontsize = fontsize

        if rot is not None:
            self.rot = rot
            # need to know for format_date_labels since it's rotated to 30 by
            # default
            self._rot_set = True
        else:
            self._rot_set = False
            self.rot = self._default_rot

        if grid is None:
            grid = False if secondary_y else plt.rcParams["axes.grid"]

        self.grid = grid
        self.legend = legend
        self.legend_handles: list[Artist] = []
        self.legend_labels: list[Hashable] = []

        self.logx = kwds.pop("logx", False)
        self.logy = kwds.pop("logy", False)
        self.loglog = kwds.pop("loglog", False)
        self.label = kwds.pop("label", None)
        self.style = kwds.pop("style", None)
        self.mark_right = kwds.pop("mark_right", True)
        self.stacked = kwds.pop("stacked", False)

        self.ax = ax
        # TODO: deprecate fig keyword as it is ignored, not passed in tests
        #  as of 2023-11-05
        self.axes = np.array([], dtype=object)  # "real" version get set in `generate`

        # parse errorbar input if given
        xerr = kwds.pop("xerr", None)
        yerr = kwds.pop("yerr", None)
        self.errors = {
            kw: self._parse_errorbars(kw, err)
            for kw, err in zip(["xerr", "yerr"], [xerr, yerr])
        }

        if not isinstance(secondary_y, (bool, tuple, list, np.ndarray, ABCIndex)):
            secondary_y = [secondary_y]
        self.secondary_y = secondary_y

        # ugly TypeError if user passes matplotlib's `cmap` name.
        # Probably better to accept either.
        if "cmap" in kwds and colormap:
            raise TypeError("Only specify one of `cmap` and `colormap`.")
        if "cmap" in kwds:
            self.colormap = kwds.pop("cmap")
        else:
            self.colormap = colormap

        self.table = table
        self.include_bool = include_bool

        self.kwds = kwds

        self._validate_color_args()

    @final
    def _validate_sharex(self, sharex: bool | None, ax, by) -> bool:
        if sharex is None:
            # if by is defined, subplots are used and sharex should be False
            if ax is None and by is None:  # pylint: disable=simplifiable-if-statement
                sharex = True
            else:
                # if we get an axis, the users should do the visibility
                # setting...
                sharex = False
        elif not is_bool(sharex):
            raise TypeError("sharex must be a bool or None")
        return bool(sharex)

    @final
    def _validate_subplots_kwarg(
        self, subplots: bool | Sequence[Sequence[str]]
    ) -> bool | list[tuple[int, ...]]:
        """
        Validate the subplots parameter

        - check type and content
        - check for duplicate columns
        - check for invalid column names
        - convert column names into indices
        - add missing columns in a group of their own
        See comments in code below for more details.

        Parameters
        ----------
        subplots : subplots parameters as passed to PlotAccessor

        Returns
        -------
        validated subplots : a bool or a list of tuples of column indices. Columns
        in the same tuple will be grouped together in the resulting plot.
        """

        if isinstance(subplots, bool):
            return subplots
        elif not isinstance(subplots, Iterable):
            raise ValueError("subplots should be a bool or an iterable")

        supported_kinds = (
            "line",
            "bar",
            "barh",
            "hist",
            "kde",
            "density",
            "area",
            "pie",
        )
        if self._kind not in supported_kinds:
            raise ValueError(
                "When subplots is an iterable, kind must be "
                f"one of {', '.join(supported_kinds)}. Got {self._kind}."
            )

        if isinstance(self.data, ABCSeries):
            raise NotImplementedError(
                "An iterable subplots for a Series is not supported."
            )

        columns = self.data.columns
        if isinstance(columns, ABCMultiIndex):
            raise NotImplementedError(
                "An iterable subplots for a DataFrame with a MultiIndex column "
                "is not supported."
            )

        if columns.nunique() != len(columns):
            raise NotImplementedError(
                "An iterable subplots for a DataFrame with non-unique column "
                "labels is not supported."
            )

        # subplots is a list of tuples where each tuple is a group of
        # columns to be grouped together (one ax per group).
        # we consolidate the subplots list such that:
        # - the tuples contain indices instead of column names
        # - the columns that aren't yet in the list are added in a group
        #   of their own.
        # For example with columns from a to g, and
        # subplots = [(a, c), (b, f, e)],
        # we end up with [(ai, ci), (bi, fi, ei), (di,), (gi,)]
        # This way, we can handle self.subplots in a homogeneous manner
        # later.
        # TODO: also accept indices instead of just names?

        out = []
        seen_columns: set[Hashable] = set()
        for group in subplots:
            if not is_list_like(group):
                raise ValueError(
                    "When subplots is an iterable, each entry "
                    "should be a list/tuple of column names."
                )
            idx_locs = columns.get_indexer_for(group)
            if (idx_locs == -1).any():
                bad_labels = np.extract(idx_locs == -1, group)
                raise ValueError(
                    f"Column label(s) {list(bad_labels)} not found in the DataFrame."
                )
            unique_columns = set(group)
            duplicates = seen_columns.intersection(unique_columns)
            if duplicates:
                raise ValueError(
                    "Each column should be in only one subplot. "
                    f"Columns {duplicates} were found in multiple subplots."
                )
            seen_columns = seen_columns.union(unique_columns)
            out.append(tuple(idx_locs))

        unseen_columns = columns.difference(seen_columns)
        for column in unseen_columns:
            idx_loc = columns.get_loc(column)
            out.append((idx_loc,))
        return out

    def _validate_color_args(self):
        if (
            "color" in self.kwds
            and self.nseries == 1
            and self.kwds["color"] is not None
            and not is_list_like(self.kwds["color"])
        ):
            # support series.plot(color='green')
            self.kwds["color"] = [self.kwds["color"]]

        if (
            "color" in self.kwds
            and isinstance(self.kwds["color"], tuple)
            and self.nseries == 1
            and len(self.kwds["color"]) in (3, 4)
        ):
            # support RGB and RGBA tuples in series plot
            self.kwds["color"] = [self.kwds["color"]]

        if (
            "color" in self.kwds or "colors" in self.kwds
        ) and self.colormap is not None:
            warnings.warn(
                "'color' and 'colormap' cannot be used simultaneously. Using 'color'",
                stacklevel=find_stack_level(),
            )

        if "color" in self.kwds and self.style is not None:
            if is_list_like(self.style):
                styles = self.style
            else:
                styles = [self.style]
            # need only a single match
            for s in styles:
                if _color_in_style(s):
                    raise ValueError(
                        "Cannot pass 'style' string with a color symbol and "
                        "'color' keyword argument. Please use one or the "
                        "other or pass 'style' without a color symbol"
                    )

    @final
    def _iter_data(self, data=None, keep_index: bool = False, fillna=None):
        if data is None:
            data = self.data
        if fillna is not None:
            data = data.fillna(fillna)

        for col, values in data.items():
            if keep_index is True:
                yield col, values
            else:
                yield col, values.values

    @property
    def nseries(self) -> int:
        # When `by` is explicitly assigned, grouped data size will be defined, and
        # this will determine number of subplots to have, aka `self.nseries`
        if self.data.ndim == 1:
            return 1
        elif self.by is not None and self._kind == "hist":
            return len(self._grouped)
        elif self.by is not None and self._kind == "box":
            return len(self.columns)
        else:
            return self.data.shape[1]

    @final
    def draw(self) -> None:
        self.plt.draw_if_interactive()

    @final
    def generate(self) -> None:
        self._compute_plot_data()
        fig = self._setup_subplots()
        self._make_plot(fig)
        self._add_table()
        self._make_legend()
        self._adorn_subplots(fig)

        for ax in self.axes:
            self._post_plot_logic_common(ax, self.data)
            self._post_plot_logic(ax, self.data)

    @final
    @staticmethod
    def _has_plotted_object(ax: Axes) -> bool:
        """check whether ax has data"""
        # error: "Axes" has no attribute "containers"
        return (
            len(ax.lines) != 0
            or len(ax.artists) != 0
            or len(ax.containers) != 0  # type: ignore[attr-defined]
        )

    @final
    def _maybe_right_yaxis(self, ax: Axes, axes_num: int):
        if not self.on_right(axes_num):
            # secondary axes may be passed via ax kw
            return self._get_ax_layer(ax)

        if hasattr(ax, "right_ax"):
            # if it has right_ax property, ``ax`` must be left axes
            return ax.right_ax
        elif hasattr(ax, "left_ax"):
            # if it has left_ax property, ``ax`` must be right axes
            return ax
        else:
            # otherwise, create twin axes
            orig_ax, new_ax = ax, ax.twinx()
            # TODO: use Matplotlib public API when available
            new_ax._get_lines = orig_ax._get_lines  # type: ignore[attr-defined]
            # TODO #54485
            new_ax._get_patches_for_fill = (  # type: ignore[attr-defined]
                orig_ax._get_patches_for_fill  # type: ignore[attr-defined]
            )
            # TODO #54485
            orig_ax.right_ax, new_ax.left_ax = (  # type: ignore[attr-defined]
                new_ax,
                orig_ax,
            )

            if not self._has_plotted_object(orig_ax):  # no data on left y
                orig_ax.get_yaxis().set_visible(False)

            if self.logy is True or self.loglog is True:
                new_ax.set_yscale("log")
            elif self.logy == "sym" or self.loglog == "sym":
                new_ax.set_yscale("symlog")
            return new_ax

    @final
    def _setup_subplots(self) -> Figure:
        if self.subplots:
            naxes = (
                self.nseries if isinstance(self.subplots, bool) else len(self.subplots)
            )
            fig, axes = create_subplots(
                naxes=naxes,
                sharex=self.sharex,
                sharey=self.sharey,
                figsize=self.figsize,
                ax=self.ax,
                layout=self.layout,
                layout_type=self._layout_type,
            )
        elif self.ax is None:
            fig = self.plt.figure(figsize=self.figsize)
            axes = fig.add_subplot(111)
        else:
            fig = self.ax.get_figure()
            if self.figsize is not None:
                fig.set_size_inches(self.figsize)
            axes = self.ax

        axes = flatten_axes(axes)

        valid_log = {False, True, "sym", None}
        input_log = {self.logx, self.logy, self.loglog}
        if input_log - valid_log:
            invalid_log = next(iter(input_log - valid_log))
            raise ValueError(
                f"Boolean, None and 'sym' are valid options, '{invalid_log}' is given."
            )

        if self.logx is True or self.loglog is True:
            [a.set_xscale("log") for a in axes]
        elif self.logx == "sym" or self.loglog == "sym":
            [a.set_xscale("symlog") for a in axes]

        if self.logy is True or self.loglog is True:
            [a.set_yscale("log") for a in axes]
        elif self.logy == "sym" or self.loglog == "sym":
            [a.set_yscale("symlog") for a in axes]

        self.axes = axes
        return fig

    @property
    def result(self):
        """
        Return result axes
        """
        if self.subplots:
            if self.layout is not None and not is_list_like(self.ax):
                return self.axes.reshape(*self.layout)
            else:
                return self.axes
        else:
            sec_true = isinstance(self.secondary_y, bool) and self.secondary_y
            # error: Argument 1 to "len" has incompatible type "Union[bool,
            # Tuple[Any, ...], List[Any], ndarray[Any, Any]]"; expected "Sized"
            all_sec = (
                is_list_like(self.secondary_y)
                and len(self.secondary_y) == self.nseries  # type: ignore[arg-type]
            )
            if sec_true or all_sec:
                # if all data is plotted on secondary, return right axes
                return self._get_ax_layer(self.axes[0], primary=False)
            else:
                return self.axes[0]

    @final
    @staticmethod
    def _convert_to_ndarray(data):
        # GH31357: categorical columns are processed separately
        if isinstance(data.dtype, CategoricalDtype):
            return data

        # GH32073: cast to float if values contain nulled integers
        if (is_integer_dtype(data.dtype) or is_float_dtype(data.dtype)) and isinstance(
            data.dtype, ExtensionDtype
        ):
            return data.to_numpy(dtype="float", na_value=np.nan)

        # GH25587: cast ExtensionArray of pandas (IntegerArray, etc.) to
        # np.ndarray before plot.
        if len(data) > 0:
            return np.asarray(data)

        return data

    @final
    def _compute_plot_data(self):
        data = self.data

        if isinstance(data, ABCSeries):
            label = self.label
            if label is None and data.name is None:
                label = ""
            if label is None:
                # We'll end up with columns of [0] instead of [None]
                data = data.to_frame()
            else:
                data = data.to_frame(name=label)
        elif self._kind in ("hist", "box"):
            cols = self.columns if self.by is None else self.columns + self.by
            data = data.loc[:, cols]

        # GH15079 reconstruct data if by is defined
        if self.by is not None:
            self.subplots = True
            data = reconstruct_data_with_by(self.data, by=self.by, cols=self.columns)

        # GH16953, infer_objects is needed as fallback, for ``Series``
        # with ``dtype == object``
        data = data.infer_objects(copy=False)
        include_type = [np.number, "datetime", "datetimetz", "timedelta"]

        # GH23719, allow plotting boolean
        if self.include_bool is True:
            include_type.append(np.bool_)

        # GH22799, exclude datetime-like type for boxplot
        exclude_type = None
        if self._kind == "box":
            # TODO: change after solving issue 27881
            include_type = [np.number]
            exclude_type = ["timedelta"]

        # GH 18755, include object and category type for scatter plot
        if self._kind == "scatter":
            include_type.extend(["object", "category"])

        numeric_data = data.select_dtypes(include=include_type, exclude=exclude_type)

        try:
            is_empty = numeric_data.columns.empty
        except AttributeError:
            is_empty = not len(numeric_data)

        # no non-numeric frames or series allowed
        if is_empty:
            raise TypeError("no numeric data to plot")

        self.data = numeric_data.apply(self._convert_to_ndarray)

    def _make_plot(self, fig: Figure):
        raise AbstractMethodError(self)

    @final
    def _add_table(self) -> None:
        if self.table is False:
            return
        elif self.table is True:
            data = self.data.transpose()
        else:
            data = self.table
        ax = self._get_ax(0)
        tools.table(ax, data)

    @final
    def _post_plot_logic_common(self, ax, data):
        """Common post process for each axes"""
        if self.orientation == "vertical" or self.orientation is None:
            self._apply_axis_properties(ax.xaxis, rot=self.rot, fontsize=self.fontsize)
            self._apply_axis_properties(ax.yaxis, fontsize=self.fontsize)

            if hasattr(ax, "right_ax"):
                self._apply_axis_properties(ax.right_ax.yaxis, fontsize=self.fontsize)

        elif self.orientation == "horizontal":
            self._apply_axis_properties(ax.yaxis, rot=self.rot, fontsize=self.fontsize)
            self._apply_axis_properties(ax.xaxis, fontsize=self.fontsize)

            if hasattr(ax, "right_ax"):
                self._apply_axis_properties(ax.right_ax.yaxis, fontsize=self.fontsize)
        else:  # pragma no cover
            raise ValueError

    @abstractmethod
    def _post_plot_logic(self, ax, data) -> None:
        """Post process for each axes. Overridden in child classes"""

    @final
    def _adorn_subplots(self, fig: Figure):
        """Common post process unrelated to data"""
        if len(self.axes) > 0:
            all_axes = self._get_subplots(fig)
            nrows, ncols = self._get_axes_layout(fig)
            handle_shared_axes(
                axarr=all_axes,
                nplots=len(all_axes),
                naxes=nrows * ncols,
                nrows=nrows,
                ncols=ncols,
                sharex=self.sharex,
                sharey=self.sharey,
            )

        for ax in self.axes:
            ax = getattr(ax, "right_ax", ax)
            if self.yticks is not None:
                ax.set_yticks(self.yticks)

            if self.xticks is not None:
                ax.set_xticks(self.xticks)

            if self.ylim is not None:
                ax.set_ylim(self.ylim)

            if self.xlim is not None:
                ax.set_xlim(self.xlim)

            # GH9093, currently Pandas does not show ylabel, so if users provide
            # ylabel will set it as ylabel in the plot.
            if self.ylabel is not None:
                ax.set_ylabel(pprint_thing(self.ylabel))

            ax.grid(self.grid)

        if self.title:
            if self.subplots:
                if is_list_like(self.title):
                    if len(self.title) != self.nseries:
                        raise ValueError(
                            "The length of `title` must equal the number "
                            "of columns if using `title` of type `list` "
                            "and `subplots=True`.\n"
                            f"length of title = {len(self.title)}\n"
                            f"number of columns = {self.nseries}"
                        )

                    for ax, title in zip(self.axes, self.title):
                        ax.set_title(title)
                else:
                    fig.suptitle(self.title)
            else:
                if is_list_like(self.title):
                    msg = (
                        "Using `title` of type `list` is not supported "
                        "unless `subplots=True` is passed"
                    )
                    raise ValueError(msg)
                self.axes[0].set_title(self.title)

    @final
    def _apply_axis_properties(
        self, axis: Axis, rot=None, fontsize: int | None = None
    ) -> None:
        """
        Tick creation within matplotlib is reasonably expensive and is
        internally deferred until accessed as Ticks are created/destroyed
        multiple times per draw. It's therefore beneficial for us to avoid
        accessing unless we will act on the Tick.
        """
        if rot is not None or fontsize is not None:
            # rot=0 is a valid setting, hence the explicit None check
            labels = axis.get_majorticklabels() + axis.get_minorticklabels()
            for label in labels:
                if rot is not None:
                    label.set_rotation(rot)
                if fontsize is not None:
                    label.set_fontsize(fontsize)

    @final
    @property
    def legend_title(self) -> str | None:
        if not isinstance(self.data.columns, ABCMultiIndex):
            name = self.data.columns.name
            if name is not None:
                name = pprint_thing(name)
            return name
        else:
            stringified = map(pprint_thing, self.data.columns.names)
            return ",".join(stringified)

    @final
    def _mark_right_label(self, label: str, index: int) -> str:
        """
        Append ``(right)`` to the label of a line if it's plotted on the right axis.

        Note that ``(right)`` is only appended when ``subplots=False``.
        """
        if not self.subplots and self.mark_right and self.on_right(index):
            label += " (right)"
        return label

    @final
    def _append_legend_handles_labels(self, handle: Artist, label: str) -> None:
        """
        Append current handle and label to ``legend_handles`` and ``legend_labels``.

        These will be used to make the legend.
        """
        self.legend_handles.append(handle)
        self.legend_labels.append(label)

    def _make_legend(self) -> None:
        ax, leg = self._get_ax_legend(self.axes[0])

        handles = []
        labels = []
        title = ""

        if not self.subplots:
            if leg is not None:
                title = leg.get_title().get_text()
                # Replace leg.legend_handles because it misses marker info
                if Version(mpl.__version__) < Version("3.7"):
                    handles = leg.legendHandles
                else:
                    handles = leg.legend_handles
                labels = [x.get_text() for x in leg.get_texts()]

            if self.legend:
                if self.legend == "reverse":
                    handles += reversed(self.legend_handles)
                    labels += reversed(self.legend_labels)
                else:
                    handles += self.legend_handles
                    labels += self.legend_labels

                if self.legend_title is not None:
                    title = self.legend_title

            if len(handles) > 0:
                ax.legend(handles, labels, loc="best", title=title)

        elif self.subplots and self.legend:
            for ax in self.axes:
                if ax.get_visible():
                    ax.legend(loc="best")

    @final
    @staticmethod
    def _get_ax_legend(ax: Axes):
        """
        Take in axes and return ax and legend under different scenarios
        """
        leg = ax.get_legend()

        other_ax = getattr(ax, "left_ax", None) or getattr(ax, "right_ax", None)
        other_leg = None
        if other_ax is not None:
            other_leg = other_ax.get_legend()
        if leg is None and other_leg is not None:
            leg = other_leg
            ax = other_ax
        return ax, leg

    @final
    @cache_readonly
    def plt(self):
        import matplotlib.pyplot as plt

        return plt

    _need_to_set_index = False

    @final
    def _get_xticks(self, convert_period: bool = False):
        index = self.data.index
        is_datetype = index.inferred_type in ("datetime", "date", "datetime64", "time")

        if self.use_index:
            if convert_period and isinstance(index, ABCPeriodIndex):
                self.data = self.data.reindex(index=index.sort_values())
                x = self.data.index.to_timestamp()._mpl_repr()
            elif is_any_real_numeric_dtype(index.dtype):
                # Matplotlib supports numeric values or datetime objects as
                # xaxis values. Taking LBYL approach here, by the time
                # matplotlib raises exception when using non numeric/datetime
                # values for xaxis, several actions are already taken by plt.
                x = index._mpl_repr()
            elif is_datetype:
                self.data = self.data[notna(self.data.index)]
                self.data = self.data.sort_index()
                x = self.data.index._mpl_repr()
            else:
                self._need_to_set_index = True
                x = list(range(len(index)))
        else:
            x = list(range(len(index)))

        return x

    @classmethod
    @register_pandas_matplotlib_converters
    def _plot(
        cls, ax: Axes, x, y: np.ndarray, style=None, is_errorbar: bool = False, **kwds
    ):
        mask = isna(y)
        if mask.any():
            y = np.ma.array(y)
            y = np.ma.masked_where(mask, y)

        if isinstance(x, ABCIndex):
            x = x._mpl_repr()

        if is_errorbar:
            if "xerr" in kwds:
                kwds["xerr"] = np.array(kwds.get("xerr"))
            if "yerr" in kwds:
                kwds["yerr"] = np.array(kwds.get("yerr"))
            return ax.errorbar(x, y, **kwds)
        else:
            # prevent style kwarg from going to errorbar, where it is unsupported
            args = (x, y, style) if style is not None else (x, y)
            return ax.plot(*args, **kwds)

    def _get_custom_index_name(self):
        """Specify whether xlabel/ylabel should be used to override index name"""
        return self.xlabel

    @final
    def _get_index_name(self) -> str | None:
        if isinstance(self.data.index, ABCMultiIndex):
            name = self.data.index.names
            if com.any_not_none(*name):
                name = ",".join([pprint_thing(x) for x in name])
            else:
                name = None
        else:
            name = self.data.index.name
            if name is not None:
                name = pprint_thing(name)

        # GH 45145, override the default axis label if one is provided.
        index_name = self._get_custom_index_name()
        if index_name is not None:
            name = pprint_thing(index_name)

        return name

    @final
    @classmethod
    def _get_ax_layer(cls, ax, primary: bool = True):
        """get left (primary) or right (secondary) axes"""
        if primary:
            return getattr(ax, "left_ax", ax)
        else:
            return getattr(ax, "right_ax", ax)

    @final
    def _col_idx_to_axis_idx(self, col_idx: int) -> int:
        """Return the index of the axis where the column at col_idx should be plotted"""
        if isinstance(self.subplots, list):
            # Subplots is a list: some columns will be grouped together in the same ax
            return next(
                group_idx
                for (group_idx, group) in enumerate(self.subplots)
                if col_idx in group
            )
        else:
            # subplots is True: one ax per column
            return col_idx

    @final
    def _get_ax(self, i: int):
        # get the twinx ax if appropriate
        if self.subplots:
            i = self._col_idx_to_axis_idx(i)
            ax = self.axes[i]
            ax = self._maybe_right_yaxis(ax, i)
            self.axes[i] = ax
        else:
            ax = self.axes[0]
            ax = self._maybe_right_yaxis(ax, i)

        ax.get_yaxis().set_visible(True)
        return ax

    @final
    @classmethod
    def get_default_ax(cls, ax) -> None:
        import matplotlib.pyplot as plt

        if ax is None and len(plt.get_fignums()) > 0:
            with plt.rc_context():
                ax = plt.gca()
            ax = cls._get_ax_layer(ax)

    @final
    def on_right(self, i: int):
        if isinstance(self.secondary_y, bool):
            return self.secondary_y

        if isinstance(self.secondary_y, (tuple, list, np.ndarray, ABCIndex)):
            return self.data.columns[i] in self.secondary_y

    @final
    def _apply_style_colors(self, colors, kwds, col_num, label: str):
        """
        Manage style and color based on column number and its label.
        Returns tuple of appropriate style and kwds which "color" may be added.
        """
        style = None
        if self.style is not None:
            if isinstance(self.style, list):
                try:
                    style = self.style[col_num]
                except IndexError:
                    pass
            elif isinstance(self.style, dict):
                style = self.style.get(label, style)
            else:
                style = self.style

        has_color = "color" in kwds or self.colormap is not None
        nocolor_style = style is None or not _color_in_style(style)
        if (has_color or self.subplots) and nocolor_style:
            if isinstance(colors, dict):
                kwds["color"] = colors[label]
            else:
                kwds["color"] = colors[col_num % len(colors)]
        return style, kwds

    def _get_colors(
        self,
        num_colors: int | None = None,
        color_kwds: str = "color",
    ):
        if num_colors is None:
            num_colors = self.nseries

        return get_standard_colors(
            num_colors=num_colors,
            colormap=self.colormap,
            color=self.kwds.get(color_kwds),
        )

    @final
    def _parse_errorbars(self, label, err):
        """
        Look for error keyword arguments and return the actual errorbar data
        or return the error DataFrame/dict

        Error bars can be specified in several ways:
            Series: the user provides a pandas.Series object of the same
                    length as the data
            ndarray: provides a np.ndarray of the same length as the data
            DataFrame/dict: error values are paired with keys matching the
                    key in the plotted DataFrame
            str: the name of the column within the plotted DataFrame

        Asymmetrical error bars are also supported, however raw error values
        must be provided in this case. For a ``N`` length :class:`Series`, a
        ``2xN`` array should be provided indicating lower and upper (or left
        and right) errors. For a ``MxN`` :class:`DataFrame`, asymmetrical errors
        should be in a ``Mx2xN`` array.
        """
        if err is None:
            return None

        def match_labels(data, e):
            e = e.reindex(data.index)
            return e

        # key-matched DataFrame
        if isinstance(err, ABCDataFrame):
            err = match_labels(self.data, err)
        # key-matched dict
        elif isinstance(err, dict):
            pass

        # Series of error values
        elif isinstance(err, ABCSeries):
            # broadcast error series across data
            err = match_labels(self.data, err)
            err = np.atleast_2d(err)
            err = np.tile(err, (self.nseries, 1))

        # errors are a column in the dataframe
        elif isinstance(err, str):
            evalues = self.data[err].values
            self.data = self.data[self.data.columns.drop(err)]
            err = np.atleast_2d(evalues)
            err = np.tile(err, (self.nseries, 1))

        elif is_list_like(err):
            if is_iterator(err):
                err = np.atleast_2d(list(err))
            else:
                # raw error values
                err = np.atleast_2d(err)

            err_shape = err.shape

            # asymmetrical error bars
            if isinstance(self.data, ABCSeries) and err_shape[0] == 2:
                err = np.expand_dims(err, 0)
                err_shape = err.shape
                if err_shape[2] != len(self.data):
                    raise ValueError(
                        "Asymmetrical error bars should be provided "
                        f"with the shape (2, {len(self.data)})"
                    )
            elif isinstance(self.data, ABCDataFrame) and err.ndim == 3:
                if (
                    (err_shape[0] != self.nseries)
                    or (err_shape[1] != 2)
                    or (err_shape[2] != len(self.data))
                ):
                    raise ValueError(
                        "Asymmetrical error bars should be provided "
                        f"with the shape ({self.nseries}, 2, {len(self.data)})"
                    )

            # broadcast errors to each data series
            if len(err) == 1:
                err = np.tile(err, (self.nseries, 1))

        elif is_number(err):
            err = np.tile([err], (self.nseries, len(self.data)))

        else:
            msg = f"No valid {label} detected"
            raise ValueError(msg)

        return err

    @final
    def _get_errorbars(
        self, label=None, index=None, xerr: bool = True, yerr: bool = True
    ):
        errors = {}

        for kw, flag in zip(["xerr", "yerr"], [xerr, yerr]):
            if flag:
                err = self.errors[kw]
                # user provided label-matched dataframe of errors
                if isinstance(err, (ABCDataFrame, dict)):
                    if label is not None and label in err.keys():
                        err = err[label]
                    else:
                        err = None
                elif index is not None and err is not None:
                    err = err[index]

                if err is not None:
                    errors[kw] = err
        return errors

<<<<<<< HEAD
    def _get_subplots(self):
        from matplotlib.axes import Axes

        return [
            ax
            for ax in self.fig.get_axes()
            if (isinstance(ax, Axes) and ax.get_subplotspec() is not None)
=======
    @final
    def _get_subplots(self, fig: Figure):
        from matplotlib.axes import Subplot

        return [
            ax
            for ax in fig.get_axes()
            if (isinstance(ax, Subplot) and ax.get_subplotspec() is not None)
>>>>>>> 51f3d030
        ]

    @final
    def _get_axes_layout(self, fig: Figure) -> tuple[int, int]:
        axes = self._get_subplots(fig)
        x_set = set()
        y_set = set()
        for ax in axes:
            # check axes coordinates to estimate layout
            points = ax.get_position().get_points()
            x_set.add(points[0][0])
            y_set.add(points[0][1])
        return (len(y_set), len(x_set))


class PlanePlot(MPLPlot, ABC):
    """
    Abstract class for plotting on plane, currently scatter and hexbin.
    """

    _layout_type = "single"

    def __init__(self, data, x, y, **kwargs) -> None:
        MPLPlot.__init__(self, data, **kwargs)
        if x is None or y is None:
            raise ValueError(self._kind + " requires an x and y column")
        if is_integer(x) and not self.data.columns._holds_integer():
            x = self.data.columns[x]
        if is_integer(y) and not self.data.columns._holds_integer():
            y = self.data.columns[y]

        # Scatter plot allows to plot objects data
        if self._kind == "hexbin":
            if len(self.data[x]._get_numeric_data()) == 0:
                raise ValueError(self._kind + " requires x column to be numeric")
            if len(self.data[y]._get_numeric_data()) == 0:
                raise ValueError(self._kind + " requires y column to be numeric")

        self.x = x
        self.y = y

    @final
    @property
    def nseries(self) -> int:
        return 1

    @final
    def _post_plot_logic(self, ax: Axes, data) -> None:
        x, y = self.x, self.y
        xlabel = self.xlabel if self.xlabel is not None else pprint_thing(x)
        ylabel = self.ylabel if self.ylabel is not None else pprint_thing(y)
        # error: Argument 1 to "set_xlabel" of "_AxesBase" has incompatible
        # type "Hashable"; expected "str"
        ax.set_xlabel(xlabel)  # type: ignore[arg-type]
        ax.set_ylabel(ylabel)  # type: ignore[arg-type]

    @final
    def _plot_colorbar(self, ax: Axes, *, fig: Figure, **kwds):
        # Addresses issues #10611 and #10678:
        # When plotting scatterplots and hexbinplots in IPython
        # inline backend the colorbar axis height tends not to
        # exactly match the parent axis height.
        # The difference is due to small fractional differences
        # in floating points with similar representation.
        # To deal with this, this method forces the colorbar
        # height to take the height of the parent axes.
        # For a more detailed description of the issue
        # see the following link:
        # https://github.com/ipython/ipython/issues/11215

        # GH33389, if ax is used multiple times, we should always
        # use the last one which contains the latest information
        # about the ax
        img = ax.collections[-1]
        return fig.colorbar(img, ax=ax, **kwds)


class ScatterPlot(PlanePlot):
    @property
    def _kind(self) -> Literal["scatter"]:
        return "scatter"

    def __init__(self, data, x, y, s=None, c=None, **kwargs) -> None:
        if s is None:
            # hide the matplotlib default for size, in case we want to change
            # the handling of this argument later
            s = 20
        elif is_hashable(s) and s in data.columns:
            s = data[s]
        super().__init__(data, x, y, s=s, **kwargs)
        if is_integer(c) and not self.data.columns._holds_integer():
            c = self.data.columns[c]
        self.c = c

    def _make_plot(self, fig: Figure):
        x, y, c, data = self.x, self.y, self.c, self.data
        ax = self.axes[0]

        c_is_column = is_hashable(c) and c in self.data.columns

        color_by_categorical = c_is_column and isinstance(
            self.data[c].dtype, CategoricalDtype
        )

        color = self.kwds.pop("color", None)
        if c is not None and color is not None:
            raise TypeError("Specify exactly one of `c` and `color`")
        if c is None and color is None:
            c_values = self.plt.rcParams["patch.facecolor"]
        elif color is not None:
            c_values = color
        elif color_by_categorical:
            c_values = self.data[c].cat.codes
        elif c_is_column:
            c_values = self.data[c].values
        else:
            c_values = c

        if self.colormap is not None:
            cmap = mpl.colormaps.get_cmap(self.colormap)
        # cmap is only used if c_values are integers, otherwise UserWarning.
        # GH-53908: additionally call isinstance() because is_integer_dtype
        # returns True for "b" (meaning "blue" and not int8 in this context)
        elif not isinstance(c_values, str) and is_integer_dtype(c_values):
            # pandas uses colormap, matplotlib uses cmap.
            cmap = mpl.colormaps["Greys"]
        else:
            cmap = None

        if color_by_categorical and cmap is not None:
            from matplotlib import colors

            n_cats = len(self.data[c].cat.categories)
            cmap = colors.ListedColormap([cmap(i) for i in range(cmap.N)])
            bounds = np.linspace(0, n_cats, n_cats + 1)
            norm = colors.BoundaryNorm(bounds, cmap.N)
        else:
            norm = self.kwds.pop("norm", None)
        # plot colorbar if
        # 1. colormap is assigned, and
        # 2.`c` is a column containing only numeric values
        plot_colorbar = self.colormap or c_is_column
        cb = self.kwds.pop("colorbar", is_numeric_dtype(c_values) and plot_colorbar)

        if self.legend and hasattr(self, "label"):
            label = self.label
        else:
            label = None
        scatter = ax.scatter(
            data[x].values,
            data[y].values,
            c=c_values,
            label=label,
            cmap=cmap,
            norm=norm,
            **self.kwds,
        )
        if cb:
            cbar_label = c if c_is_column else ""
            cbar = self._plot_colorbar(ax, fig=fig, label=cbar_label)
            if color_by_categorical:
                cbar.set_ticks(np.linspace(0.5, n_cats - 0.5, n_cats))
                cbar.ax.set_yticklabels(self.data[c].cat.categories)

        if label is not None:
            self._append_legend_handles_labels(scatter, label)
        else:
            self.legend = False

        errors_x = self._get_errorbars(label=x, index=0, yerr=False)
        errors_y = self._get_errorbars(label=y, index=0, xerr=False)
        if len(errors_x) > 0 or len(errors_y) > 0:
            err_kwds = dict(errors_x, **errors_y)
            err_kwds["ecolor"] = scatter.get_facecolor()[0]
            ax.errorbar(data[x].values, data[y].values, linestyle="none", **err_kwds)


class HexBinPlot(PlanePlot):
    @property
    def _kind(self) -> Literal["hexbin"]:
        return "hexbin"

    def __init__(self, data, x, y, C=None, **kwargs) -> None:
        super().__init__(data, x, y, **kwargs)
        if is_integer(C) and not self.data.columns._holds_integer():
            C = self.data.columns[C]
        self.C = C

    def _make_plot(self, fig: Figure) -> None:
        x, y, data, C = self.x, self.y, self.data, self.C
        ax = self.axes[0]
        # pandas uses colormap, matplotlib uses cmap.
        cmap = self.colormap or "BuGn"
        cmap = mpl.colormaps.get_cmap(cmap)
        cb = self.kwds.pop("colorbar", True)

        if C is None:
            c_values = None
        else:
            c_values = data[C].values

        ax.hexbin(data[x].values, data[y].values, C=c_values, cmap=cmap, **self.kwds)
        if cb:
            self._plot_colorbar(ax, fig=fig)

    def _make_legend(self) -> None:
        pass


class LinePlot(MPLPlot):
    _default_rot = 0

    @property
    def orientation(self) -> PlottingOrientation:
        return "vertical"

    @property
    def _kind(self) -> Literal["line", "area", "hist", "kde", "box"]:
        return "line"

    def __init__(self, data, **kwargs) -> None:
        from pandas.plotting import plot_params

        MPLPlot.__init__(self, data, **kwargs)
        if self.stacked:
            self.data = self.data.fillna(value=0)
        self.x_compat = plot_params["x_compat"]
        if "x_compat" in self.kwds:
            self.x_compat = bool(self.kwds.pop("x_compat"))

    @final
    def _is_ts_plot(self) -> bool:
        # this is slightly deceptive
        return not self.x_compat and self.use_index and self._use_dynamic_x()

    @final
    def _use_dynamic_x(self):
        return use_dynamic_x(self._get_ax(0), self.data)

    def _make_plot(self, fig: Figure) -> None:
        if self._is_ts_plot():
            data = maybe_convert_index(self._get_ax(0), self.data)

            x = data.index  # dummy, not used
            plotf = self._ts_plot
            it = self._iter_data(data=data, keep_index=True)
        else:
            x = self._get_xticks(convert_period=True)
            # error: Incompatible types in assignment (expression has type
            # "Callable[[Any, Any, Any, Any, Any, Any, KwArg(Any)], Any]", variable has
            # type "Callable[[Any, Any, Any, Any, KwArg(Any)], Any]")
            plotf = self._plot  # type: ignore[assignment]
            it = self._iter_data()

        stacking_id = self._get_stacking_id()
        is_errorbar = com.any_not_none(*self.errors.values())

        colors = self._get_colors()
        for i, (label, y) in enumerate(it):
            ax = self._get_ax(i)
            kwds = self.kwds.copy()
            style, kwds = self._apply_style_colors(colors, kwds, i, label)

            errors = self._get_errorbars(label=label, index=i)
            kwds = dict(kwds, **errors)

            label = pprint_thing(label)  # .encode('utf-8')
            label = self._mark_right_label(label, index=i)
            kwds["label"] = label

            newlines = plotf(
                ax,
                x,
                y,
                style=style,
                column_num=i,
                stacking_id=stacking_id,
                is_errorbar=is_errorbar,
                **kwds,
            )
            self._append_legend_handles_labels(newlines[0], label)

            if self._is_ts_plot():
                # reset of xlim should be used for ts data
                # TODO: GH28021, should find a way to change view limit on xaxis
                lines = get_all_lines(ax)
                left, right = get_xlim(lines)
                ax.set_xlim(left, right)

    # error: Signature of "_plot" incompatible with supertype "MPLPlot"
    @classmethod
    def _plot(  # type: ignore[override]
        cls, ax: Axes, x, y, style=None, column_num=None, stacking_id=None, **kwds
    ):
        # column_num is used to get the target column from plotf in line and
        # area plots
        if column_num == 0:
            cls._initialize_stacker(ax, stacking_id, len(y))
        y_values = cls._get_stacked_values(ax, stacking_id, y, kwds["label"])
        lines = MPLPlot._plot(ax, x, y_values, style=style, **kwds)
        cls._update_stacker(ax, stacking_id, y)
        return lines

    @final
    def _ts_plot(self, ax: Axes, x, data: Series, style=None, **kwds):
        # accept x to be consistent with normal plot func,
        # x is not passed to tsplot as it uses data.index as x coordinate
        # column_num must be in kwds for stacking purpose
        freq, data = maybe_resample(data, ax, kwds)

        # Set ax with freq info
        decorate_axes(ax, freq, kwds)
        # digging deeper
        if hasattr(ax, "left_ax"):
            decorate_axes(ax.left_ax, freq, kwds)
        if hasattr(ax, "right_ax"):
            decorate_axes(ax.right_ax, freq, kwds)
        # TODO #54485
        ax._plot_data.append((data, self._kind, kwds))  # type: ignore[attr-defined]

        lines = self._plot(ax, data.index, data.values, style=style, **kwds)
        # set date formatter, locators and rescale limits
<<<<<<< HEAD
        # TODO #54485
        format_dateaxis(ax, ax.freq, data.index)  # type: ignore[attr-defined]
=======
        # error: Argument 3 to "format_dateaxis" has incompatible type "Index";
        # expected "DatetimeIndex | PeriodIndex"
        format_dateaxis(ax, ax.freq, data.index)  # type: ignore[arg-type]
>>>>>>> 51f3d030
        return lines

    @final
    def _get_stacking_id(self) -> int | None:
        if self.stacked:
            return id(self.data)
        else:
            return None

    @final
    @classmethod
    def _initialize_stacker(cls, ax: Axes, stacking_id, n: int) -> None:
        if stacking_id is None:
            return
        if not hasattr(ax, "_stacker_pos_prior"):
            # TODO #54485
            ax._stacker_pos_prior = {}  # type: ignore[attr-defined]
        if not hasattr(ax, "_stacker_neg_prior"):
            # TODO #54485
            ax._stacker_neg_prior = {}  # type: ignore[attr-defined]
        # TODO #54485
        ax._stacker_pos_prior[stacking_id] = np.zeros(n)  # type: ignore[attr-defined]
        # TODO #54485
        ax._stacker_neg_prior[stacking_id] = np.zeros(n)  # type: ignore[attr-defined]

    @final
    @classmethod
    def _get_stacked_values(cls, ax: Axes, stacking_id, values, label):
        if stacking_id is None:
            return values
        if not hasattr(ax, "_stacker_pos_prior"):
            # stacker may not be initialized for subplots
            cls._initialize_stacker(ax, stacking_id, len(values))

        if (values >= 0).all():
            # TODO #54485
            return (
                ax._stacker_pos_prior[stacking_id]  # type: ignore[attr-defined]
                + values
            )
        elif (values <= 0).all():
            # TODO #54485
            return (
                ax._stacker_neg_prior[stacking_id]  # type: ignore[attr-defined]
                + values
            )

        raise ValueError(
            "When stacked is True, each column must be either "
            "all positive or all negative. "
            f"Column '{label}' contains both positive and negative values"
        )

    @final
    @classmethod
    def _update_stacker(cls, ax: Axes, stacking_id, values) -> None:
        if stacking_id is None:
            return
        if (values >= 0).all():
            # TODO #54485
            ax._stacker_pos_prior[stacking_id] += values  # type: ignore[attr-defined]
        elif (values <= 0).all():
            # TODO #54485
            ax._stacker_neg_prior[stacking_id] += values  # type: ignore[attr-defined]

    def _post_plot_logic(self, ax: Axes, data) -> None:
        from matplotlib.ticker import FixedLocator

        def get_label(i):
            if is_float(i) and i.is_integer():
                i = int(i)
            try:
                return pprint_thing(data.index[i])
            except Exception:
                return ""

        if self._need_to_set_index:
            xticks = ax.get_xticks()
            xticklabels = [get_label(x) for x in xticks]
            # error: Argument 1 to "FixedLocator" has incompatible type "ndarray[Any,
            # Any]"; expected "Sequence[float]"
            ax.xaxis.set_major_locator(FixedLocator(xticks))  # type: ignore[arg-type]
            ax.set_xticklabels(xticklabels)

        # If the index is an irregular time series, then by default
        # we rotate the tick labels. The exception is if there are
        # subplots which don't share their x-axes, in which we case
        # we don't rotate the ticklabels as by default the subplots
        # would be too close together.
        condition = (
            not self._use_dynamic_x()
            and (data.index._is_all_dates and self.use_index)
            and (not self.subplots or (self.subplots and self.sharex))
        )

        index_name = self._get_index_name()

        if condition:
            # irregular TS rotated 30 deg. by default
            # probably a better place to check / set this.
            if not self._rot_set:
                self.rot = 30
            format_date_labels(ax, rot=self.rot)

        if index_name is not None and self.use_index:
            ax.set_xlabel(index_name)


class AreaPlot(LinePlot):
    @property
    def _kind(self) -> Literal["area"]:
        return "area"

    def __init__(self, data, **kwargs) -> None:
        kwargs.setdefault("stacked", True)
        with warnings.catch_warnings():
            warnings.filterwarnings(
                "ignore",
                "Downcasting object dtype arrays",
                category=FutureWarning,
            )
            data = data.fillna(value=0)
        LinePlot.__init__(self, data, **kwargs)

        if not self.stacked:
            # use smaller alpha to distinguish overlap
            self.kwds.setdefault("alpha", 0.5)

        if self.logy or self.loglog:
            raise ValueError("Log-y scales are not supported in area plot")

    # error: Signature of "_plot" incompatible with supertype "MPLPlot"
    @classmethod
    def _plot(  # type: ignore[override]
        cls,
        ax: Axes,
        x,
        y,
        style=None,
        column_num=None,
        stacking_id=None,
        is_errorbar: bool = False,
        **kwds,
    ):
        if column_num == 0:
            cls._initialize_stacker(ax, stacking_id, len(y))
        y_values = cls._get_stacked_values(ax, stacking_id, y, kwds["label"])

        # need to remove label, because subplots uses mpl legend as it is
        line_kwds = kwds.copy()
        line_kwds.pop("label")
        lines = MPLPlot._plot(ax, x, y_values, style=style, **line_kwds)

        # get data from the line to get coordinates for fill_between
        xdata, y_values = lines[0].get_data(orig=False)

        # unable to use ``_get_stacked_values`` here to get starting point
        if stacking_id is None:
            start = np.zeros(len(y))
        elif (y >= 0).all():
            # TODO #54485
            start = ax._stacker_pos_prior[stacking_id]  # type: ignore[attr-defined]
        elif (y <= 0).all():
            # TODO #54485
            start = ax._stacker_neg_prior[stacking_id]  # type: ignore[attr-defined]
        else:
            start = np.zeros(len(y))

        if "color" not in kwds:
            kwds["color"] = lines[0].get_color()

        rect = ax.fill_between(xdata, start, y_values, **kwds)
        cls._update_stacker(ax, stacking_id, y)

        # LinePlot expects list of artists
        res = [rect]
        return res

    def _post_plot_logic(self, ax: Axes, data) -> None:
        LinePlot._post_plot_logic(self, ax, data)

        is_shared_y = len(list(ax.get_shared_y_axes())) > 0
        # do not override the default axis behaviour in case of shared y axes
        if self.ylim is None and not is_shared_y:
            if (data >= 0).all().all():
                ax.set_ylim(0, None)
            elif (data <= 0).all().all():
                ax.set_ylim(None, 0)


class BarPlot(MPLPlot):
    @property
    def _kind(self) -> Literal["bar", "barh"]:
        return "bar"

    _default_rot = 90

    @property
    def orientation(self) -> PlottingOrientation:
        return "vertical"

    def __init__(self, data, **kwargs) -> None:
        # we have to treat a series differently than a
        # 1-column DataFrame w.r.t. color handling
        self._is_series = isinstance(data, ABCSeries)
        self.bar_width = kwargs.pop("width", 0.5)
        pos = kwargs.pop("position", 0.5)
        kwargs.setdefault("align", "center")
        self.tick_pos = np.arange(len(data))

        bottom = kwargs.pop("bottom", 0)
        left = kwargs.pop("left", 0)
        if is_list_like(bottom):
            bottom = np.array(bottom)
        if is_list_like(left):
            left = np.array(left)
        self.bottom = bottom
        self.left = left

        self.log = kwargs.pop("log", False)
        MPLPlot.__init__(self, data, **kwargs)

        if self.stacked or self.subplots:
            self.tickoffset = self.bar_width * pos
            if kwargs["align"] == "edge":
                self.lim_offset = self.bar_width / 2
            else:
                self.lim_offset = 0
        elif kwargs["align"] == "edge":
            w = self.bar_width / self.nseries
            self.tickoffset = self.bar_width * (pos - 0.5) + w * 0.5
            self.lim_offset = w * 0.5
        else:
            self.tickoffset = self.bar_width * pos
            self.lim_offset = 0

        self.ax_pos = self.tick_pos - self.tickoffset

    # error: Signature of "_plot" incompatible with supertype "MPLPlot"
    @classmethod
    def _plot(  # type: ignore[override]
        cls,
        ax: Axes,
        x,
        y,
        w,
        start: int | npt.NDArray[np.intp] = 0,
        log: bool = False,
        **kwds,
    ):
        return ax.bar(x, y, w, bottom=start, log=log, **kwds)

    @property
    def _start_base(self):
        return self.bottom

    def _make_plot(self, fig: Figure) -> None:
        colors = self._get_colors()
        ncolors = len(colors)

        pos_prior = neg_prior = np.zeros(len(self.data))
        K = self.nseries

        for i, (label, y) in enumerate(self._iter_data(fillna=0)):
            ax = self._get_ax(i)
            kwds = self.kwds.copy()
            if self._is_series:
                kwds["color"] = colors
            elif isinstance(colors, dict):
                kwds["color"] = colors[label]
            else:
                kwds["color"] = colors[i % ncolors]

            errors = self._get_errorbars(label=label, index=i)
            kwds = dict(kwds, **errors)

            label = pprint_thing(label)
            label = self._mark_right_label(label, index=i)

            if (("yerr" in kwds) or ("xerr" in kwds)) and (kwds.get("ecolor") is None):
                kwds["ecolor"] = mpl.rcParams["xtick.color"]

            start = 0
            if self.log and (y >= 1).all():
                start = 1
            start = start + self._start_base

            if self.subplots:
                w = self.bar_width / 2
                rect = self._plot(
                    ax,
                    self.ax_pos + w,
                    y,
                    self.bar_width,
                    start=start,
                    label=label,
                    log=self.log,
                    **kwds,
                )
                ax.set_title(label)
            elif self.stacked:
                mask = y > 0
                start = np.where(mask, pos_prior, neg_prior) + self._start_base
                w = self.bar_width / 2
                rect = self._plot(
                    ax,
                    self.ax_pos + w,
                    y,
                    self.bar_width,
                    start=start,
                    label=label,
                    log=self.log,
                    **kwds,
                )
                pos_prior = pos_prior + np.where(mask, y, 0)
                neg_prior = neg_prior + np.where(mask, 0, y)
            else:
                w = self.bar_width / K
                rect = self._plot(
                    ax,
                    self.ax_pos + (i + 0.5) * w,
                    y,
                    w,
                    start=start,
                    label=label,
                    log=self.log,
                    **kwds,
                )
            self._append_legend_handles_labels(rect, label)

    def _post_plot_logic(self, ax: Axes, data) -> None:
        if self.use_index:
            str_index = [pprint_thing(key) for key in data.index]
        else:
            str_index = [pprint_thing(key) for key in range(data.shape[0])]

        s_edge = self.ax_pos[0] - 0.25 + self.lim_offset
        e_edge = self.ax_pos[-1] + 0.25 + self.bar_width + self.lim_offset

        self._decorate_ticks(ax, self._get_index_name(), str_index, s_edge, e_edge)

    def _decorate_ticks(self, ax: Axes, name, ticklabels, start_edge, end_edge) -> None:
        ax.set_xlim((start_edge, end_edge))

        if self.xticks is not None:
            ax.set_xticks(np.array(self.xticks))
        else:
            ax.set_xticks(self.tick_pos)
            ax.set_xticklabels(ticklabels)

        if name is not None and self.use_index:
            ax.set_xlabel(name)


class BarhPlot(BarPlot):
    @property
    def _kind(self) -> Literal["barh"]:
        return "barh"

    _default_rot = 0

    @property
    def orientation(self) -> Literal["horizontal"]:
        return "horizontal"

    @property
    def _start_base(self):
        return self.left

    # error: Signature of "_plot" incompatible with supertype "MPLPlot"
    @classmethod
    def _plot(  # type: ignore[override]
        cls,
        ax: Axes,
        x,
        y,
        w,
        start: int | npt.NDArray[np.intp] = 0,
        log: bool = False,
        **kwds,
    ):
        return ax.barh(x, y, w, left=start, log=log, **kwds)

    def _get_custom_index_name(self):
        return self.ylabel

    def _decorate_ticks(self, ax: Axes, name, ticklabels, start_edge, end_edge) -> None:
        # horizontal bars
        ax.set_ylim((start_edge, end_edge))
        ax.set_yticks(self.tick_pos)
        ax.set_yticklabels(ticklabels)
        if name is not None and self.use_index:
            ax.set_ylabel(name)
        # error: Argument 1 to "set_xlabel" of "_AxesBase" has incompatible type
        # "Hashable | None"; expected "str"
        ax.set_xlabel(self.xlabel)  # type: ignore[arg-type]


class PiePlot(MPLPlot):
    @property
    def _kind(self) -> Literal["pie"]:
        return "pie"

    _layout_type = "horizontal"

    def __init__(self, data, kind=None, **kwargs) -> None:
        data = data.fillna(value=0)
        if (data < 0).any().any():
            raise ValueError(f"{self._kind} plot doesn't allow negative values")
        MPLPlot.__init__(self, data, kind=kind, **kwargs)
        self.grid = False
        self.logy = False
        self.logx = False
        self.loglog = False

    def _validate_color_args(self) -> None:
        pass

    def _make_plot(self, fig: Figure) -> None:
        colors = self._get_colors(num_colors=len(self.data), color_kwds="colors")
        self.kwds.setdefault("colors", colors)

        for i, (label, y) in enumerate(self._iter_data()):
            ax = self._get_ax(i)
            if label is not None:
                label = pprint_thing(label)
                ax.set_ylabel(label)

            kwds = self.kwds.copy()

            def blank_labeler(label, value):
                if value == 0:
                    return ""
                else:
                    return label

            idx = [pprint_thing(v) for v in self.data.index]
            labels = kwds.pop("labels", idx)
            # labels is used for each wedge's labels
            # Blank out labels for values of 0 so they don't overlap
            # with nonzero wedges
            if labels is not None:
                blabels = [blank_labeler(left, value) for left, value in zip(labels, y)]
            else:
                blabels = None
            results = ax.pie(y, labels=blabels, **kwds)

            if kwds.get("autopct", None) is not None:
                patches, texts, autotexts = results
            else:
                patches, texts = results
                autotexts = []

            if self.fontsize is not None:
                for t in texts + autotexts:
                    t.set_fontsize(self.fontsize)

            # leglabels is used for legend labels
            leglabels = labels if labels is not None else idx
            for _patch, _leglabel in zip(patches, leglabels):
                self._append_legend_handles_labels(_patch, _leglabel)

    def _post_plot_logic(self, ax: Axes, data) -> None:
        pass<|MERGE_RESOLUTION|>--- conflicted
+++ resolved
@@ -1162,7 +1162,7 @@
                     errors[kw] = err
         return errors
 
-<<<<<<< HEAD
+    @final
     def _get_subplots(self):
         from matplotlib.axes import Axes
 
@@ -1170,16 +1170,6 @@
             ax
             for ax in self.fig.get_axes()
             if (isinstance(ax, Axes) and ax.get_subplotspec() is not None)
-=======
-    @final
-    def _get_subplots(self, fig: Figure):
-        from matplotlib.axes import Subplot
-
-        return [
-            ax
-            for ax in fig.get_axes()
-            if (isinstance(ax, Subplot) and ax.get_subplotspec() is not None)
->>>>>>> 51f3d030
         ]
 
     @final
@@ -1502,14 +1492,8 @@
 
         lines = self._plot(ax, data.index, data.values, style=style, **kwds)
         # set date formatter, locators and rescale limits
-<<<<<<< HEAD
         # TODO #54485
         format_dateaxis(ax, ax.freq, data.index)  # type: ignore[attr-defined]
-=======
-        # error: Argument 3 to "format_dateaxis" has incompatible type "Index";
-        # expected "DatetimeIndex | PeriodIndex"
-        format_dateaxis(ax, ax.freq, data.index)  # type: ignore[arg-type]
->>>>>>> 51f3d030
         return lines
 
     @final
