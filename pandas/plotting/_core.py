# being a bit too dynamic
# pylint: disable=E1101
from __future__ import division

import warnings
import re
from collections import namedtuple
from distutils.version import LooseVersion

import numpy as np

from pandas.util._decorators import cache_readonly
import pandas.core.common as com
from pandas.core.base import PandasObject
from pandas.core.config import get_option
from pandas.core.dtypes.missing import isna, notna, remove_na_arraylike
from pandas.core.dtypes.common import (
    is_list_like,
    is_integer,
    is_number,
    is_hashable,
    is_iterator)
from pandas.core.dtypes.generic import ABCSeries, ABCDataFrame

from pandas.core.generic import _shared_docs, _shared_doc_kwargs
from pandas.core.index import Index, MultiIndex

from pandas.core.indexes.period import PeriodIndex
from pandas.compat import range, lrange, map, zip, string_types
import pandas.compat as compat
from pandas.io.formats.printing import pprint_thing
from pandas.util._decorators import Appender

from pandas.plotting._compat import (_mpl_ge_1_3_1,
                                     _mpl_ge_1_5_0,
                                     _mpl_ge_2_0_0)
from pandas.plotting._style import (plot_params,
                                    _get_standard_colors)
from pandas.plotting._tools import (_subplots, _flatten, table,
                                    _handle_shared_axes, _get_all_lines,
                                    _get_xlim, _set_ticks_props,
                                    format_date_labels)

try:
    from pandas.plotting import _converter
except ImportError:
    pass
else:
    if get_option('plotting.matplotlib.register_converters'):
        _converter.register(explicit=True)


def _get_standard_kind(kind):
    return {'density': 'kde'}.get(kind, kind)


def _gca(rc=None):
    import matplotlib.pyplot as plt
    with plt.rc_context(rc):
        return plt.gca()


def _gcf():
    import matplotlib.pyplot as plt
    return plt.gcf()


class MPLPlot(object):
    """
    Base class for assembling a pandas plot using matplotlib

    Parameters
    ----------
    data :

    """

    @property
    def _kind(self):
        """Specify kind str. Must be overridden in child class"""
        raise NotImplementedError

    _layout_type = 'vertical'
    _default_rot = 0
    orientation = None
    _pop_attributes = ['label', 'style', 'logy', 'logx', 'loglog',
                       'mark_right', 'stacked']
    _attr_defaults = {'logy': False, 'logx': False, 'loglog': False,
                      'mark_right': True, 'stacked': False}

    def __init__(self, data, kind=None, by=None, subplots=False, sharex=None,
                 sharey=False, use_index=True,
                 figsize=None, grid=None, legend=True, rot=None,
                 ax=None, fig=None, title=None, xlim=None, ylim=None,
                 xticks=None, yticks=None,
                 sort_columns=False, fontsize=None,
                 secondary_y=False, colormap=None,
                 table=False, layout=None, **kwds):

        _converter._WARN = False
        self.data = data
        self.by = by

        self.kind = kind

        self.sort_columns = sort_columns

        self.subplots = subplots

        if sharex is None:
            if ax is None:
                self.sharex = True
            else:
                # if we get an axis, the users should do the visibility
                # setting...
                self.sharex = False
        else:
            self.sharex = sharex

        self.sharey = sharey
        self.figsize = figsize
        self.layout = layout

        self.xticks = xticks
        self.yticks = yticks
        self.xlim = xlim
        self.ylim = ylim
        self.title = title
        self.use_index = use_index

        self.fontsize = fontsize

        if rot is not None:
            self.rot = rot
            # need to know for format_date_labels since it's rotated to 30 by
            # default
            self._rot_set = True
        else:
            self._rot_set = False
            self.rot = self._default_rot

        if grid is None:
            grid = False if secondary_y else self.plt.rcParams['axes.grid']

        self.grid = grid
        self.legend = legend
        self.legend_handles = []
        self.legend_labels = []

        for attr in self._pop_attributes:
            value = kwds.pop(attr, self._attr_defaults.get(attr, None))
            setattr(self, attr, value)

        self.ax = ax
        self.fig = fig
        self.axes = None

        # parse errorbar input if given
        xerr = kwds.pop('xerr', None)
        yerr = kwds.pop('yerr', None)
        self.errors = {}
        for kw, err in zip(['xerr', 'yerr'], [xerr, yerr]):
            self.errors[kw] = self._parse_errorbars(kw, err)

        if not isinstance(secondary_y, (bool, tuple, list, np.ndarray, Index)):
            secondary_y = [secondary_y]
        self.secondary_y = secondary_y

        # ugly TypeError if user passes matplotlib's `cmap` name.
        # Probably better to accept either.
        if 'cmap' in kwds and colormap:
            raise TypeError("Only specify one of `cmap` and `colormap`.")
        elif 'cmap' in kwds:
            self.colormap = kwds.pop('cmap')
        else:
            self.colormap = colormap

        self.table = table

        self.kwds = kwds

        self._validate_color_args()

    def _validate_color_args(self):
        if 'color' not in self.kwds and 'colors' in self.kwds:
            warnings.warn(("'colors' is being deprecated. Please use 'color'"
                           "instead of 'colors'"))
            colors = self.kwds.pop('colors')
            self.kwds['color'] = colors

        if ('color' in self.kwds and self.nseries == 1 and
                not is_list_like(self.kwds['color'])):
            # support series.plot(color='green')
            self.kwds['color'] = [self.kwds['color']]

        if ('color' in self.kwds and isinstance(self.kwds['color'], tuple) and
                self.nseries == 1 and len(self.kwds['color']) in (3, 4)):
            # support RGB and RGBA tuples in series plot
            self.kwds['color'] = [self.kwds['color']]

        if ('color' in self.kwds or 'colors' in self.kwds) and \
                self.colormap is not None:
            warnings.warn("'color' and 'colormap' cannot be used "
                          "simultaneously. Using 'color'")

        if 'color' in self.kwds and self.style is not None:
            if is_list_like(self.style):
                styles = self.style
            else:
                styles = [self.style]
            # need only a single match
            for s in styles:
                if re.match('^[a-z]+?', s) is not None:
                    raise ValueError(
                        "Cannot pass 'style' string with a color "
                        "symbol and 'color' keyword argument. Please"
                        " use one or the other or pass 'style' "
                        "without a color symbol")

    def _iter_data(self, data=None, keep_index=False, fillna=None):
        if data is None:
            data = self.data
        if fillna is not None:
            data = data.fillna(fillna)

        # TODO: unused?
        # if self.sort_columns:
        #     columns = com._try_sort(data.columns)
        # else:
        #     columns = data.columns

        for col, values in data.iteritems():
            if keep_index is True:
                yield col, values
            else:
                yield col, values.values

    @property
    def nseries(self):
        if self.data.ndim == 1:
            return 1
        else:
            return self.data.shape[1]

    def draw(self):
        self.plt.draw_if_interactive()

    def generate(self):
        self._args_adjust()
        self._compute_plot_data()
        self._setup_subplots()
        self._make_plot()
        self._add_table()
        self._make_legend()
        self._adorn_subplots()

        for ax in self.axes:
            self._post_plot_logic_common(ax, self.data)
            self._post_plot_logic(ax, self.data)

    def _args_adjust(self):
        pass

    def _has_plotted_object(self, ax):
        """check whether ax has data"""
        return (len(ax.lines) != 0 or
                len(ax.artists) != 0 or
                len(ax.containers) != 0)

    def _maybe_right_yaxis(self, ax, axes_num):
        if not self.on_right(axes_num):
            # secondary axes may be passed via ax kw
            return self._get_ax_layer(ax)

        if hasattr(ax, 'right_ax'):
            # if it has right_ax proparty, ``ax`` must be left axes
            return ax.right_ax
        elif hasattr(ax, 'left_ax'):
            # if it has left_ax proparty, ``ax`` must be right axes
            return ax
        else:
            # otherwise, create twin axes
            orig_ax, new_ax = ax, ax.twinx()
            # TODO: use Matplotlib public API when available
            new_ax._get_lines = orig_ax._get_lines
            new_ax._get_patches_for_fill = orig_ax._get_patches_for_fill
            orig_ax.right_ax, new_ax.left_ax = new_ax, orig_ax

            if not self._has_plotted_object(orig_ax):  # no data on left y
                orig_ax.get_yaxis().set_visible(False)
            return new_ax

    def _setup_subplots(self):
        if self.subplots:
            fig, axes = _subplots(naxes=self.nseries,
                                  sharex=self.sharex, sharey=self.sharey,
                                  figsize=self.figsize, ax=self.ax,
                                  layout=self.layout,
                                  layout_type=self._layout_type)
        else:
            if self.ax is None:
                fig = self.plt.figure(figsize=self.figsize)
                axes = fig.add_subplot(111)
            else:
                fig = self.ax.get_figure()
                if self.figsize is not None:
                    fig.set_size_inches(self.figsize)
                axes = self.ax

        axes = _flatten(axes)

        if self.logx or self.loglog:
            [a.set_xscale('log') for a in axes]
        if self.logy or self.loglog:
            [a.set_yscale('log') for a in axes]

        self.fig = fig
        self.axes = axes

    @property
    def result(self):
        """
        Return result axes
        """
        if self.subplots:
            if self.layout is not None and not is_list_like(self.ax):
                return self.axes.reshape(*self.layout)
            else:
                return self.axes
        else:
            sec_true = isinstance(self.secondary_y, bool) and self.secondary_y
            all_sec = (is_list_like(self.secondary_y) and
                       len(self.secondary_y) == self.nseries)
            if (sec_true or all_sec):
                # if all data is plotted on secondary, return right axes
                return self._get_ax_layer(self.axes[0], primary=False)
            else:
                return self.axes[0]

    def _compute_plot_data(self):
        data = self.data

        if isinstance(data, ABCSeries):
            label = self.label
            if label is None and data.name is None:
                label = 'None'
            data = data.to_frame(name=label)

        # GH16953, _convert is needed as fallback, for ``Series``
        # with ``dtype == object``
        data = data._convert(datetime=True, timedelta=True)
        numeric_data = data.select_dtypes(include=[np.number,
                                                   "datetime",
                                                   "datetimetz",
                                                   "timedelta"])

        try:
            is_empty = numeric_data.empty
        except AttributeError:
            is_empty = not len(numeric_data)

        # no empty frames or series allowed
        if is_empty:
            raise TypeError('Empty {0!r}: no numeric data to '
                            'plot'.format(numeric_data.__class__.__name__))

        self.data = numeric_data

    def _make_plot(self):
        raise com.AbstractMethodError(self)

    def _add_table(self):
        if self.table is False:
            return
        elif self.table is True:
            data = self.data.transpose()
        else:
            data = self.table
        ax = self._get_ax(0)
        table(ax, data)

    def _post_plot_logic_common(self, ax, data):
        """Common post process for each axes"""

        def get_label(i):
            try:
                return pprint_thing(data.index[i])
            except Exception:
                return ''

        if self.orientation == 'vertical' or self.orientation is None:
            if self._need_to_set_index:
                xticklabels = [get_label(x) for x in ax.get_xticks()]
                ax.set_xticklabels(xticklabels)
            self._apply_axis_properties(ax.xaxis, rot=self.rot,
                                        fontsize=self.fontsize)
            self._apply_axis_properties(ax.yaxis, fontsize=self.fontsize)

            if hasattr(ax, 'right_ax'):
                self._apply_axis_properties(ax.right_ax.yaxis,
                                            fontsize=self.fontsize)

        elif self.orientation == 'horizontal':
            if self._need_to_set_index:
                yticklabels = [get_label(y) for y in ax.get_yticks()]
                ax.set_yticklabels(yticklabels)
            self._apply_axis_properties(ax.yaxis, rot=self.rot,
                                        fontsize=self.fontsize)
            self._apply_axis_properties(ax.xaxis, fontsize=self.fontsize)

            if hasattr(ax, 'right_ax'):
                self._apply_axis_properties(ax.right_ax.yaxis,
                                            fontsize=self.fontsize)
        else:  # pragma no cover
            raise ValueError

    def _post_plot_logic(self, ax, data):
        """Post process for each axes. Overridden in child classes"""
        pass

    def _adorn_subplots(self):
        """Common post process unrelated to data"""
        if len(self.axes) > 0:
            all_axes = self._get_subplots()
            nrows, ncols = self._get_axes_layout()
            _handle_shared_axes(axarr=all_axes, nplots=len(all_axes),
                                naxes=nrows * ncols, nrows=nrows,
                                ncols=ncols, sharex=self.sharex,
                                sharey=self.sharey)

        for ax in self.axes:
            if self.yticks is not None:
                ax.set_yticks(self.yticks)

            if self.xticks is not None:
                ax.set_xticks(self.xticks)

            if self.ylim is not None:
                ax.set_ylim(self.ylim)

            if self.xlim is not None:
                ax.set_xlim(self.xlim)

            ax.grid(self.grid)

        if self.title:
            if self.subplots:
                if is_list_like(self.title):
                    if len(self.title) != self.nseries:
                        msg = ('The length of `title` must equal the number '
                               'of columns if using `title` of type `list` '
                               'and `subplots=True`.\n'
                               'length of title = {}\n'
                               'number of columns = {}').format(
                            len(self.title), self.nseries)
                        raise ValueError(msg)

                    for (ax, title) in zip(self.axes, self.title):
                        ax.set_title(title)
                else:
                    self.fig.suptitle(self.title)
            else:
                if is_list_like(self.title):
                    msg = ('Using `title` of type `list` is not supported '
                           'unless `subplots=True` is passed')
                    raise ValueError(msg)
                self.axes[0].set_title(self.title)

    def _apply_axis_properties(self, axis, rot=None, fontsize=None):
        labels = axis.get_majorticklabels() + axis.get_minorticklabels()
        for label in labels:
            if rot is not None:
                label.set_rotation(rot)
            if fontsize is not None:
                label.set_fontsize(fontsize)

    @property
    def legend_title(self):
        if not isinstance(self.data.columns, MultiIndex):
            name = self.data.columns.name
            if name is not None:
                name = pprint_thing(name)
            return name
        else:
            stringified = map(pprint_thing,
                              self.data.columns.names)
            return ','.join(stringified)

    def _add_legend_handle(self, handle, label, index=None):
        if label is not None:
            if self.mark_right and index is not None:
                if self.on_right(index):
                    label = label + ' (right)'
            self.legend_handles.append(handle)
            self.legend_labels.append(label)

    def _make_legend(self):
        ax, leg = self._get_ax_legend(self.axes[0])

        handles = []
        labels = []
        title = ''

        if not self.subplots:
            if leg is not None:
                title = leg.get_title().get_text()
                handles = leg.legendHandles
                labels = [x.get_text() for x in leg.get_texts()]

            if self.legend:
                if self.legend == 'reverse':
                    self.legend_handles = reversed(self.legend_handles)
                    self.legend_labels = reversed(self.legend_labels)

                handles += self.legend_handles
                labels += self.legend_labels
                if self.legend_title is not None:
                    title = self.legend_title

            if len(handles) > 0:
                ax.legend(handles, labels, loc='best', title=title)

        elif self.subplots and self.legend:
            for ax in self.axes:
                if ax.get_visible():
                    ax.legend(loc='best')

    def _get_ax_legend(self, ax):
        leg = ax.get_legend()
        other_ax = (getattr(ax, 'left_ax', None) or
                    getattr(ax, 'right_ax', None))
        other_leg = None
        if other_ax is not None:
            other_leg = other_ax.get_legend()
        if leg is None and other_leg is not None:
            leg = other_leg
            ax = other_ax
        return ax, leg

    @cache_readonly
    def plt(self):
        import matplotlib.pyplot as plt
        return plt

    @staticmethod
    def mpl_ge_1_3_1():
        return _mpl_ge_1_3_1()

    @staticmethod
    def mpl_ge_1_5_0():
        return _mpl_ge_1_5_0()

    _need_to_set_index = False

    def _get_xticks(self, convert_period=False):
        index = self.data.index
        is_datetype = index.inferred_type in ('datetime', 'date',
                                              'datetime64', 'time')

        if self.use_index:
            if convert_period and isinstance(index, PeriodIndex):
                self.data = self.data.reindex(index=index.sort_values())
                x = self.data.index.to_timestamp()._mpl_repr()
            elif index.is_numeric():
                """
                Matplotlib supports numeric values or datetime objects as
                xaxis values. Taking LBYL approach here, by the time
                matplotlib raises exception when using non numeric/datetime
                values for xaxis, several actions are already taken by plt.
                """
                x = index._mpl_repr()
            elif is_datetype:
                self.data = self.data[notna(self.data.index)]
                self.data = self.data.sort_index()
                x = self.data.index._mpl_repr()
            else:
                self._need_to_set_index = True
                x = lrange(len(index))
        else:
            x = lrange(len(index))

        return x

    @classmethod
    def _plot(cls, ax, x, y, style=None, is_errorbar=False, **kwds):
        mask = isna(y)
        if mask.any():
            y = np.ma.array(y)
            y = np.ma.masked_where(mask, y)

        if isinstance(x, Index):
            x = x._mpl_repr()

        if is_errorbar:
            if 'xerr' in kwds:
                kwds['xerr'] = np.array(kwds.get('xerr'))
            if 'yerr' in kwds:
                kwds['yerr'] = np.array(kwds.get('yerr'))
            return ax.errorbar(x, y, **kwds)
        else:
            # prevent style kwarg from going to errorbar, where it is
            # unsupported
            if style is not None:
                args = (x, y, style)
            else:
                args = (x, y)
            return ax.plot(*args, **kwds)

    def _get_index_name(self):
        if isinstance(self.data.index, MultiIndex):
            name = self.data.index.names
            if com._any_not_none(*name):
                name = ','.join(pprint_thing(x) for x in name)
            else:
                name = None
        else:
            name = self.data.index.name
            if name is not None:
                name = pprint_thing(name)

        return name

    @classmethod
    def _get_ax_layer(cls, ax, primary=True):
        """get left (primary) or right (secondary) axes"""
        if primary:
            return getattr(ax, 'left_ax', ax)
        else:
            return getattr(ax, 'right_ax', ax)

    def _get_ax(self, i):
        # get the twinx ax if appropriate
        if self.subplots:
            ax = self.axes[i]
            ax = self._maybe_right_yaxis(ax, i)
            self.axes[i] = ax
        else:
            ax = self.axes[0]
            ax = self._maybe_right_yaxis(ax, i)

        ax.get_yaxis().set_visible(True)
        return ax

    def on_right(self, i):
        if isinstance(self.secondary_y, bool):
            return self.secondary_y

        if isinstance(self.secondary_y, (tuple, list, np.ndarray, Index)):
            return self.data.columns[i] in self.secondary_y

    def _apply_style_colors(self, colors, kwds, col_num, label):
        """
        Manage style and color based on column number and its label.
        Returns tuple of appropriate style and kwds which "color" may be added.
        """
        style = None
        if self.style is not None:
            if isinstance(self.style, list):
                try:
                    style = self.style[col_num]
                except IndexError:
                    pass
            elif isinstance(self.style, dict):
                style = self.style.get(label, style)
            else:
                style = self.style

        has_color = 'color' in kwds or self.colormap is not None
        nocolor_style = style is None or re.match('[a-z]+', style) is None
        if (has_color or self.subplots) and nocolor_style:
            kwds['color'] = colors[col_num % len(colors)]
        return style, kwds

    def _get_colors(self, num_colors=None, color_kwds='color'):
        if num_colors is None:
            num_colors = self.nseries

        return _get_standard_colors(num_colors=num_colors,
                                    colormap=self.colormap,
                                    color=self.kwds.get(color_kwds))

    def _parse_errorbars(self, label, err):
        """
        Look for error keyword arguments and return the actual errorbar data
        or return the error DataFrame/dict

        Error bars can be specified in several ways:
            Series: the user provides a pandas.Series object of the same
                    length as the data
            ndarray: provides a np.ndarray of the same length as the data
            DataFrame/dict: error values are paired with keys matching the
                    key in the plotted DataFrame
            str: the name of the column within the plotted DataFrame
        """

        if err is None:
            return None

        from pandas import DataFrame, Series

        def match_labels(data, e):
            e = e.reindex(data.index)
            return e

        # key-matched DataFrame
        if isinstance(err, DataFrame):

            err = match_labels(self.data, err)
        # key-matched dict
        elif isinstance(err, dict):
            pass

        # Series of error values
        elif isinstance(err, Series):
            # broadcast error series across data
            err = match_labels(self.data, err)
            err = np.atleast_2d(err)
            err = np.tile(err, (self.nseries, 1))

        # errors are a column in the dataframe
        elif isinstance(err, string_types):
            evalues = self.data[err].values
            self.data = self.data[self.data.columns.drop(err)]
            err = np.atleast_2d(evalues)
            err = np.tile(err, (self.nseries, 1))

        elif is_list_like(err):
            if is_iterator(err):
                err = np.atleast_2d(list(err))
            else:
                # raw error values
                err = np.atleast_2d(err)

            err_shape = err.shape

            # asymmetrical error bars
            if err.ndim == 3:
                if (err_shape[0] != self.nseries) or \
                        (err_shape[1] != 2) or \
                        (err_shape[2] != len(self.data)):
                    msg = "Asymmetrical error bars should be provided " + \
                        "with the shape (%u, 2, %u)" % \
                        (self.nseries, len(self.data))
                    raise ValueError(msg)

            # broadcast errors to each data series
            if len(err) == 1:
                err = np.tile(err, (self.nseries, 1))

        elif is_number(err):
            err = np.tile([err], (self.nseries, len(self.data)))

        else:
            msg = "No valid {label} detected".format(label=label)
            raise ValueError(msg)

        return err

    def _get_errorbars(self, label=None, index=None, xerr=True, yerr=True):
        from pandas import DataFrame
        errors = {}

        for kw, flag in zip(['xerr', 'yerr'], [xerr, yerr]):
            if flag:
                err = self.errors[kw]
                # user provided label-matched dataframe of errors
                if isinstance(err, (DataFrame, dict)):
                    if label is not None and label in err.keys():
                        err = err[label]
                    else:
                        err = None
                elif index is not None and err is not None:
                    err = err[index]

                if err is not None:
                    errors[kw] = err
        return errors

    def _get_subplots(self):
        from matplotlib.axes import Subplot
        return [ax for ax in self.axes[0].get_figure().get_axes()
                if isinstance(ax, Subplot)]

    def _get_axes_layout(self):
        axes = self._get_subplots()
        x_set = set()
        y_set = set()
        for ax in axes:
            # check axes coordinates to estimate layout
            points = ax.get_position().get_points()
            x_set.add(points[0][0])
            y_set.add(points[0][1])
        return (len(y_set), len(x_set))


class PlanePlot(MPLPlot):
    """
    Abstract class for plotting on plane, currently scatter and hexbin.
    """

    _layout_type = 'single'

    def __init__(self, data, x, y, **kwargs):
        MPLPlot.__init__(self, data, **kwargs)
        if x is None or y is None:
            raise ValueError(self._kind + ' requires and x and y column')
        if is_integer(x) and not self.data.columns.holds_integer():
            x = self.data.columns[x]
        if is_integer(y) and not self.data.columns.holds_integer():
            y = self.data.columns[y]
        if len(self.data[x]._get_numeric_data()) == 0:
            raise ValueError(self._kind + ' requires x column to be numeric')
        if len(self.data[y]._get_numeric_data()) == 0:
            raise ValueError(self._kind + ' requires y column to be numeric')

        self.x = x
        self.y = y

    @property
    def nseries(self):
        return 1

    def _post_plot_logic(self, ax, data):
        x, y = self.x, self.y
        ax.set_ylabel(pprint_thing(y))
        ax.set_xlabel(pprint_thing(x))


class ScatterPlot(PlanePlot):
    _kind = 'scatter'

    def __init__(self, data, x, y, s=None, c=None, **kwargs):
        if s is None:
            # hide the matplotlib default for size, in case we want to change
            # the handling of this argument later
            s = 20
        super(ScatterPlot, self).__init__(data, x, y, s=s, **kwargs)
        if is_integer(c) and not self.data.columns.holds_integer():
            c = self.data.columns[c]
        self.c = c

    def _make_plot(self):
        x, y, c, data = self.x, self.y, self.c, self.data
        ax = self.axes[0]

        c_is_column = is_hashable(c) and c in self.data.columns

        # plot a colorbar only if a colormap is provided or necessary
        cb = self.kwds.pop('colorbar', self.colormap or c_is_column)

        # pandas uses colormap, matplotlib uses cmap.
        cmap = self.colormap or 'Greys'
        cmap = self.plt.cm.get_cmap(cmap)
        color = self.kwds.pop("color", None)
        if c is not None and color is not None:
            raise TypeError('Specify exactly one of `c` and `color`')
        elif c is None and color is None:
            c_values = self.plt.rcParams['patch.facecolor']
        elif color is not None:
            c_values = color
        elif c_is_column:
            c_values = self.data[c].values
        else:
            c_values = c

        if self.legend and hasattr(self, 'label'):
            label = self.label
        else:
            label = None
        scatter = ax.scatter(data[x].values, data[y].values, c=c_values,
                             label=label, cmap=cmap, **self.kwds)
        if cb:
            img = ax.collections[0]
            kws = dict(ax=ax)
            if self.mpl_ge_1_3_1():
                kws['label'] = c if c_is_column else ''
            self.fig.colorbar(img, **kws)

        if label is not None:
            self._add_legend_handle(scatter, label)
        else:
            self.legend = False

        errors_x = self._get_errorbars(label=x, index=0, yerr=False)
        errors_y = self._get_errorbars(label=y, index=0, xerr=False)
        if len(errors_x) > 0 or len(errors_y) > 0:
            err_kwds = dict(errors_x, **errors_y)
            err_kwds['ecolor'] = scatter.get_facecolor()[0]
            ax.errorbar(data[x].values, data[y].values,
                        linestyle='none', **err_kwds)


class HexBinPlot(PlanePlot):
    _kind = 'hexbin'

    def __init__(self, data, x, y, C=None, **kwargs):
        super(HexBinPlot, self).__init__(data, x, y, **kwargs)
        if is_integer(C) and not self.data.columns.holds_integer():
            C = self.data.columns[C]
        self.C = C

    def _make_plot(self):
        x, y, data, C = self.x, self.y, self.data, self.C
        ax = self.axes[0]
        # pandas uses colormap, matplotlib uses cmap.
        cmap = self.colormap or 'BuGn'
        cmap = self.plt.cm.get_cmap(cmap)
        cb = self.kwds.pop('colorbar', True)

        if C is None:
            c_values = None
        else:
            c_values = data[C].values

        ax.hexbin(data[x].values, data[y].values, C=c_values, cmap=cmap,
                  **self.kwds)
        if cb:
            img = ax.collections[0]
            self.fig.colorbar(img, ax=ax)

    def _make_legend(self):
        pass


class LinePlot(MPLPlot):
    _kind = 'line'
    _default_rot = 0
    orientation = 'vertical'

    def __init__(self, data, **kwargs):
        MPLPlot.__init__(self, data, **kwargs)
        if self.stacked:
            self.data = self.data.fillna(value=0)
        self.x_compat = plot_params['x_compat']
        if 'x_compat' in self.kwds:
            self.x_compat = bool(self.kwds.pop('x_compat'))

    def _is_ts_plot(self):
        # this is slightly deceptive
        return not self.x_compat and self.use_index and self._use_dynamic_x()

    def _use_dynamic_x(self):
        from pandas.plotting._timeseries import _use_dynamic_x
        return _use_dynamic_x(self._get_ax(0), self.data)

    def _make_plot(self):
        if self._is_ts_plot():
            from pandas.plotting._timeseries import _maybe_convert_index
            data = _maybe_convert_index(self._get_ax(0), self.data)

            x = data.index      # dummy, not used
            plotf = self._ts_plot
            it = self._iter_data(data=data, keep_index=True)
        else:
            x = self._get_xticks(convert_period=True)
            plotf = self._plot
            it = self._iter_data()

        stacking_id = self._get_stacking_id()
        is_errorbar = com._any_not_none(*self.errors.values())

        colors = self._get_colors()
        for i, (label, y) in enumerate(it):
            ax = self._get_ax(i)
            kwds = self.kwds.copy()
            style, kwds = self._apply_style_colors(colors, kwds, i, label)

            errors = self._get_errorbars(label=label, index=i)
            kwds = dict(kwds, **errors)

            label = pprint_thing(label)  # .encode('utf-8')
            kwds['label'] = label

            newlines = plotf(ax, x, y, style=style, column_num=i,
                             stacking_id=stacking_id,
                             is_errorbar=is_errorbar,
                             **kwds)
            self._add_legend_handle(newlines[0], label, index=i)

            if not _mpl_ge_2_0_0():
                lines = _get_all_lines(ax)
                left, right = _get_xlim(lines)
                ax.set_xlim(left, right)

    @classmethod
    def _plot(cls, ax, x, y, style=None, column_num=None,
              stacking_id=None, **kwds):
        # column_num is used to get the target column from protf in line and
        # area plots
        if column_num == 0:
            cls._initialize_stacker(ax, stacking_id, len(y))
        y_values = cls._get_stacked_values(ax, stacking_id, y, kwds['label'])
        lines = MPLPlot._plot(ax, x, y_values, style=style, **kwds)
        cls._update_stacker(ax, stacking_id, y)
        return lines

    @classmethod
    def _ts_plot(cls, ax, x, data, style=None, **kwds):
        from pandas.plotting._timeseries import (_maybe_resample,
                                                 _decorate_axes,
                                                 format_dateaxis)
        # accept x to be consistent with normal plot func,
        # x is not passed to tsplot as it uses data.index as x coordinate
        # column_num must be in kwds for stacking purpose
        freq, data = _maybe_resample(data, ax, kwds)

        # Set ax with freq info
        _decorate_axes(ax, freq, kwds)
        # digging deeper
        if hasattr(ax, 'left_ax'):
            _decorate_axes(ax.left_ax, freq, kwds)
        if hasattr(ax, 'right_ax'):
            _decorate_axes(ax.right_ax, freq, kwds)
        ax._plot_data.append((data, cls._kind, kwds))

        lines = cls._plot(ax, data.index, data.values, style=style, **kwds)
        # set date formatter, locators and rescale limits
        format_dateaxis(ax, ax.freq, data.index)
        return lines

    def _get_stacking_id(self):
        if self.stacked:
            return id(self.data)
        else:
            return None

    @classmethod
    def _initialize_stacker(cls, ax, stacking_id, n):
        if stacking_id is None:
            return
        if not hasattr(ax, '_stacker_pos_prior'):
            ax._stacker_pos_prior = {}
        if not hasattr(ax, '_stacker_neg_prior'):
            ax._stacker_neg_prior = {}
        ax._stacker_pos_prior[stacking_id] = np.zeros(n)
        ax._stacker_neg_prior[stacking_id] = np.zeros(n)

    @classmethod
    def _get_stacked_values(cls, ax, stacking_id, values, label):
        if stacking_id is None:
            return values
        if not hasattr(ax, '_stacker_pos_prior'):
            # stacker may not be initialized for subplots
            cls._initialize_stacker(ax, stacking_id, len(values))

        if (values >= 0).all():
            return ax._stacker_pos_prior[stacking_id] + values
        elif (values <= 0).all():
            return ax._stacker_neg_prior[stacking_id] + values

        raise ValueError('When stacked is True, each column must be either '
                         'all positive or negative.'
                         '{0} contains both positive and negative values'
                         .format(label))

    @classmethod
    def _update_stacker(cls, ax, stacking_id, values):
        if stacking_id is None:
            return
        if (values >= 0).all():
            ax._stacker_pos_prior[stacking_id] += values
        elif (values <= 0).all():
            ax._stacker_neg_prior[stacking_id] += values

    def _post_plot_logic(self, ax, data):
        condition = (not self._use_dynamic_x() and
                     data.index.is_all_dates and
                     not self.subplots or
                     (self.subplots and self.sharex))

        index_name = self._get_index_name()

        if condition:
            # irregular TS rotated 30 deg. by default
            # probably a better place to check / set this.
            if not self._rot_set:
                self.rot = 30
            format_date_labels(ax, rot=self.rot)

        if index_name is not None and self.use_index:
            ax.set_xlabel(index_name)


class AreaPlot(LinePlot):
    _kind = 'area'

    def __init__(self, data, **kwargs):
        kwargs.setdefault('stacked', True)
        data = data.fillna(value=0)
        LinePlot.__init__(self, data, **kwargs)

        if not self.stacked:
            # use smaller alpha to distinguish overlap
            self.kwds.setdefault('alpha', 0.5)

        if self.logy or self.loglog:
            raise ValueError("Log-y scales are not supported in area plot")

    @classmethod
    def _plot(cls, ax, x, y, style=None, column_num=None,
              stacking_id=None, is_errorbar=False, **kwds):

        if column_num == 0:
            cls._initialize_stacker(ax, stacking_id, len(y))
        y_values = cls._get_stacked_values(ax, stacking_id, y, kwds['label'])

        # need to remove label, because subplots uses mpl legend as it is
        line_kwds = kwds.copy()
        if cls.mpl_ge_1_5_0():
            line_kwds.pop('label')
        lines = MPLPlot._plot(ax, x, y_values, style=style, **line_kwds)

        # get data from the line to get coordinates for fill_between
        xdata, y_values = lines[0].get_data(orig=False)

        # unable to use ``_get_stacked_values`` here to get starting point
        if stacking_id is None:
            start = np.zeros(len(y))
        elif (y >= 0).all():
            start = ax._stacker_pos_prior[stacking_id]
        elif (y <= 0).all():
            start = ax._stacker_neg_prior[stacking_id]
        else:
            start = np.zeros(len(y))

        if 'color' not in kwds:
            kwds['color'] = lines[0].get_color()

        rect = ax.fill_between(xdata, start, y_values, **kwds)
        cls._update_stacker(ax, stacking_id, y)

        # LinePlot expects list of artists
        res = [rect] if cls.mpl_ge_1_5_0() else lines
        return res

    def _add_legend_handle(self, handle, label, index=None):
        if not self.mpl_ge_1_5_0():
            from matplotlib.patches import Rectangle
            # Because fill_between isn't supported in legend,
            # specifically add Rectangle handle here
            alpha = self.kwds.get('alpha', None)
            handle = Rectangle((0, 0), 1, 1, fc=handle.get_color(),
                               alpha=alpha)
        LinePlot._add_legend_handle(self, handle, label, index=index)

    def _post_plot_logic(self, ax, data):
        LinePlot._post_plot_logic(self, ax, data)

        if self.ylim is None:
            if (data >= 0).all().all():
                ax.set_ylim(0, None)
            elif (data <= 0).all().all():
                ax.set_ylim(None, 0)


class BarPlot(MPLPlot):
    _kind = 'bar'
    _default_rot = 90
    orientation = 'vertical'

    def __init__(self, data, **kwargs):
        # we have to treat a series differently than a
        # 1-column DataFrame w.r.t. color handling
        self._is_series = isinstance(data, ABCSeries)
        self.bar_width = kwargs.pop('width', 0.5)
        pos = kwargs.pop('position', 0.5)
        kwargs.setdefault('align', 'center')
        self.tick_pos = np.arange(len(data))

        self.bottom = kwargs.pop('bottom', 0)
        self.left = kwargs.pop('left', 0)

        self.log = kwargs.pop('log', False)
        MPLPlot.__init__(self, data, **kwargs)

        if self.stacked or self.subplots:
            self.tickoffset = self.bar_width * pos
            if kwargs['align'] == 'edge':
                self.lim_offset = self.bar_width / 2
            else:
                self.lim_offset = 0
        else:
            if kwargs['align'] == 'edge':
                w = self.bar_width / self.nseries
                self.tickoffset = self.bar_width * (pos - 0.5) + w * 0.5
                self.lim_offset = w * 0.5
            else:
                self.tickoffset = self.bar_width * pos
                self.lim_offset = 0

        self.ax_pos = self.tick_pos - self.tickoffset

    def _args_adjust(self):
        if is_list_like(self.bottom):
            self.bottom = np.array(self.bottom)
        if is_list_like(self.left):
            self.left = np.array(self.left)

    @classmethod
    def _plot(cls, ax, x, y, w, start=0, log=False, **kwds):
        return ax.bar(x, y, w, bottom=start, log=log, **kwds)

    @property
    def _start_base(self):
        return self.bottom

    def _make_plot(self):
        import matplotlib as mpl

        colors = self._get_colors()
        ncolors = len(colors)

        pos_prior = neg_prior = np.zeros(len(self.data))
        K = self.nseries

        for i, (label, y) in enumerate(self._iter_data(fillna=0)):
            ax = self._get_ax(i)
            kwds = self.kwds.copy()
            if self._is_series:
                kwds['color'] = colors
            else:
                kwds['color'] = colors[i % ncolors]

            errors = self._get_errorbars(label=label, index=i)
            kwds = dict(kwds, **errors)

            label = pprint_thing(label)

            if (('yerr' in kwds) or ('xerr' in kwds)) \
                    and (kwds.get('ecolor') is None):
                kwds['ecolor'] = mpl.rcParams['xtick.color']

            start = 0
            if self.log and (y >= 1).all():
                start = 1
            start = start + self._start_base

            if self.subplots:
                w = self.bar_width / 2
                rect = self._plot(ax, self.ax_pos + w, y, self.bar_width,
                                  start=start, label=label,
                                  log=self.log, **kwds)
                ax.set_title(label)
            elif self.stacked:
                mask = y > 0
                start = np.where(mask, pos_prior, neg_prior) + self._start_base
                w = self.bar_width / 2
                rect = self._plot(ax, self.ax_pos + w, y, self.bar_width,
                                  start=start, label=label,
                                  log=self.log, **kwds)
                pos_prior = pos_prior + np.where(mask, y, 0)
                neg_prior = neg_prior + np.where(mask, 0, y)
            else:
                w = self.bar_width / K
                rect = self._plot(ax, self.ax_pos + (i + 0.5) * w, y, w,
                                  start=start, label=label,
                                  log=self.log, **kwds)
            self._add_legend_handle(rect, label, index=i)

    def _post_plot_logic(self, ax, data):
        if self.use_index:
            str_index = [pprint_thing(key) for key in data.index]
        else:
            str_index = [pprint_thing(key) for key in range(data.shape[0])]
        name = self._get_index_name()

        s_edge = self.ax_pos[0] - 0.25 + self.lim_offset
        e_edge = self.ax_pos[-1] + 0.25 + self.bar_width + self.lim_offset

        self._decorate_ticks(ax, name, str_index, s_edge, e_edge)

    def _decorate_ticks(self, ax, name, ticklabels, start_edge, end_edge):
        ax.set_xlim((start_edge, end_edge))
        ax.set_xticks(self.tick_pos)
        ax.set_xticklabels(ticklabels)
        if name is not None and self.use_index:
            ax.set_xlabel(name)


class BarhPlot(BarPlot):
    _kind = 'barh'
    _default_rot = 0
    orientation = 'horizontal'

    @property
    def _start_base(self):
        return self.left

    @classmethod
    def _plot(cls, ax, x, y, w, start=0, log=False, **kwds):
        return ax.barh(x, y, w, left=start, log=log, **kwds)

    def _decorate_ticks(self, ax, name, ticklabels, start_edge, end_edge):
        # horizontal bars
        ax.set_ylim((start_edge, end_edge))
        ax.set_yticks(self.tick_pos)
        ax.set_yticklabels(ticklabels)
        if name is not None and self.use_index:
            ax.set_ylabel(name)


class HistPlot(LinePlot):
    _kind = 'hist'

    def __init__(self, data, bins=10, bottom=0, **kwargs):
        self.bins = bins        # use mpl default
        self.bottom = bottom
        # Do not call LinePlot.__init__ which may fill nan
        MPLPlot.__init__(self, data, **kwargs)

    def _args_adjust(self):
        if is_integer(self.bins):
            # create common bin edge
            values = (self.data._convert(datetime=True)._get_numeric_data())
            values = np.ravel(values)
            values = values[~isna(values)]

            hist, self.bins = np.histogram(
                values, bins=self.bins,
                range=self.kwds.get('range', None),
                weights=self.kwds.get('weights', None))

        if is_list_like(self.bottom):
            self.bottom = np.array(self.bottom)

    @classmethod
    def _plot(cls, ax, y, style=None, bins=None, bottom=0, column_num=0,
              stacking_id=None, **kwds):
        if column_num == 0:
            cls._initialize_stacker(ax, stacking_id, len(bins) - 1)
        y = y[~isna(y)]

        base = np.zeros(len(bins) - 1)
        bottom = bottom + \
            cls._get_stacked_values(ax, stacking_id, base, kwds['label'])
        # ignore style
        n, bins, patches = ax.hist(y, bins=bins, bottom=bottom, **kwds)
        cls._update_stacker(ax, stacking_id, n)
        return patches

    def _make_plot(self):
        colors = self._get_colors()
        stacking_id = self._get_stacking_id()

        for i, (label, y) in enumerate(self._iter_data()):
            ax = self._get_ax(i)

            kwds = self.kwds.copy()

            label = pprint_thing(label)
            kwds['label'] = label

            style, kwds = self._apply_style_colors(colors, kwds, i, label)
            if style is not None:
                kwds['style'] = style

            kwds = self._make_plot_keywords(kwds, y)
            artists = self._plot(ax, y, column_num=i,
                                 stacking_id=stacking_id, **kwds)
            self._add_legend_handle(artists[0], label, index=i)

    def _make_plot_keywords(self, kwds, y):
        """merge BoxPlot/KdePlot properties to passed kwds"""
        # y is required for KdePlot
        kwds['bottom'] = self.bottom
        kwds['bins'] = self.bins
        return kwds

    def _post_plot_logic(self, ax, data):
        if self.orientation == 'horizontal':
            ax.set_xlabel('Frequency')
        else:
            ax.set_ylabel('Frequency')

    @property
    def orientation(self):
        if self.kwds.get('orientation', None) == 'horizontal':
            return 'horizontal'
        else:
            return 'vertical'


_kde_docstring = """
        Generate Kernel Density Estimate plot using Gaussian kernels.

        In statistics, `kernel density estimation`_ (KDE) is a non-parametric
        way to estimate the probability density function (PDF) of a random
        variable. This function uses Gaussian kernels and includes automatic
        bandwith determination.

        .. _kernel density estimation:
            https://en.wikipedia.org/wiki/Kernel_density_estimation

        Parameters
        ----------
        bw_method : str, scalar or callable, optional
            The method used to calculate the estimator bandwidth. This can be
            'scott', 'silverman', a scalar constant or a callable.
            If None (default), 'scott' is used.
            See :class:`scipy.stats.gaussian_kde` for more information.
        ind : NumPy array or integer, optional
            Evaluation points for the estimated PDF. If None (default),
            1000 equally spaced points are used. If `ind` is a NumPy array, the
            KDE is evaluated at the points passed. If `ind` is an integer,
            `ind` number of equally spaced points are used.
        **kwds : optional
            Additional keyword arguments are documented in
            :meth:`pandas.%(this-datatype)s.plot`.

        Returns
        -------
        axes : matplotlib.axes.Axes or numpy.ndarray of them

        See Also
        --------
        scipy.stats.gaussian_kde : Representation of a kernel-density
            estimate using Gaussian kernels. This is the function used
            internally to estimate the PDF.
        %(sibling-datatype)s.plot.kde : Generate a KDE plot for a
            %(sibling-datatype)s.

        Examples
        --------
        %(examples)s
        """


class KdePlot(HistPlot):
    _kind = 'kde'
    orientation = 'vertical'

    def __init__(self, data, bw_method=None, ind=None, **kwargs):
        MPLPlot.__init__(self, data, **kwargs)
        self.bw_method = bw_method
        self.ind = ind

    def _args_adjust(self):
        pass

    def _get_ind(self, y):
        if self.ind is None:
            # np.nanmax() and np.nanmin() ignores the missing values
            sample_range = np.nanmax(y) - np.nanmin(y)
            ind = np.linspace(np.nanmin(y) - 0.5 * sample_range,
                              np.nanmax(y) + 0.5 * sample_range, 1000)
        elif is_integer(self.ind):
            sample_range = np.nanmax(y) - np.nanmin(y)
            ind = np.linspace(np.nanmin(y) - 0.5 * sample_range,
                              np.nanmax(y) + 0.5 * sample_range, self.ind)
        else:
            ind = self.ind
        return ind

    @classmethod
    def _plot(cls, ax, y, style=None, bw_method=None, ind=None,
              column_num=None, stacking_id=None, **kwds):
        from scipy.stats import gaussian_kde
        from scipy import __version__ as spv

        y = remove_na_arraylike(y)

        if LooseVersion(spv) >= '0.11.0':
            gkde = gaussian_kde(y, bw_method=bw_method)
        else:
            gkde = gaussian_kde(y)
            if bw_method is not None:
                msg = ('bw_method was added in Scipy 0.11.0.' +
                       ' Scipy version in use is {spv}.'.format(spv=spv))
                warnings.warn(msg)

        y = gkde.evaluate(ind)
        lines = MPLPlot._plot(ax, ind, y, style=style, **kwds)
        return lines

    def _make_plot_keywords(self, kwds, y):
        kwds['bw_method'] = self.bw_method
        kwds['ind'] = self._get_ind(y)
        return kwds

    def _post_plot_logic(self, ax, data):
        ax.set_ylabel('Density')


class PiePlot(MPLPlot):
    _kind = 'pie'
    _layout_type = 'horizontal'

    def __init__(self, data, kind=None, **kwargs):
        data = data.fillna(value=0)
        if (data < 0).any().any():
            raise ValueError("{0} doesn't allow negative values".format(kind))
        MPLPlot.__init__(self, data, kind=kind, **kwargs)

    def _args_adjust(self):
        self.grid = False
        self.logy = False
        self.logx = False
        self.loglog = False

    def _validate_color_args(self):
        pass

    def _make_plot(self):
        colors = self._get_colors(
            num_colors=len(self.data), color_kwds='colors')
        self.kwds.setdefault('colors', colors)

        for i, (label, y) in enumerate(self._iter_data()):
            ax = self._get_ax(i)
            if label is not None:
                label = pprint_thing(label)
                ax.set_ylabel(label)

            kwds = self.kwds.copy()

            def blank_labeler(label, value):
                if value == 0:
                    return ''
                else:
                    return label

            idx = [pprint_thing(v) for v in self.data.index]
            labels = kwds.pop('labels', idx)
            # labels is used for each wedge's labels
            # Blank out labels for values of 0 so they don't overlap
            # with nonzero wedges
            if labels is not None:
                blabels = [blank_labeler(l, value) for
                           l, value in zip(labels, y)]
            else:
                blabels = None
            results = ax.pie(y, labels=blabels, **kwds)

            if kwds.get('autopct', None) is not None:
                patches, texts, autotexts = results
            else:
                patches, texts = results
                autotexts = []

            if self.fontsize is not None:
                for t in texts + autotexts:
                    t.set_fontsize(self.fontsize)

            # leglabels is used for legend labels
            leglabels = labels if labels is not None else idx
            for p, l in zip(patches, leglabels):
                self._add_legend_handle(p, l)


class BoxPlot(LinePlot):
    _kind = 'box'
    _layout_type = 'horizontal'

    _valid_return_types = (None, 'axes', 'dict', 'both')
    # namedtuple to hold results
    BP = namedtuple("Boxplot", ['ax', 'lines'])

    def __init__(self, data, return_type='axes', **kwargs):
        # Do not call LinePlot.__init__ which may fill nan
        if return_type not in self._valid_return_types:
            raise ValueError(
                "return_type must be {None, 'axes', 'dict', 'both'}")

        self.return_type = return_type
        MPLPlot.__init__(self, data, **kwargs)

    def _args_adjust(self):
        if self.subplots:
            # Disable label ax sharing. Otherwise, all subplots shows last
            # column label
            if self.orientation == 'vertical':
                self.sharex = False
            else:
                self.sharey = False

    @classmethod
    def _plot(cls, ax, y, column_num=None, return_type='axes', **kwds):
        if y.ndim == 2:
            y = [remove_na_arraylike(v) for v in y]
            # Boxplot fails with empty arrays, so need to add a NaN
            #   if any cols are empty
            # GH 8181
            y = [v if v.size > 0 else np.array([np.nan]) for v in y]
        else:
            y = remove_na_arraylike(y)
        bp = ax.boxplot(y, **kwds)

        if return_type == 'dict':
            return bp, bp
        elif return_type == 'both':
            return cls.BP(ax=ax, lines=bp), bp
        else:
            return ax, bp

    def _validate_color_args(self):
        if 'color' in self.kwds:
            if self.colormap is not None:
                warnings.warn("'color' and 'colormap' cannot be used "
                              "simultaneously. Using 'color'")
            self.color = self.kwds.pop('color')

            if isinstance(self.color, dict):
                valid_keys = ['boxes', 'whiskers', 'medians', 'caps']
                for key, values in compat.iteritems(self.color):
                    if key not in valid_keys:
                        raise ValueError("color dict contains invalid "
                                         "key '{0}' "
                                         "The key must be either {1}"
                                         .format(key, valid_keys))
        else:
            self.color = None

        # get standard colors for default
        colors = _get_standard_colors(num_colors=3,
                                      colormap=self.colormap,
                                      color=None)
        # use 2 colors by default, for box/whisker and median
        # flier colors isn't needed here
        # because it can be specified by ``sym`` kw
        self._boxes_c = colors[0]
        self._whiskers_c = colors[0]
        self._medians_c = colors[2]
        self._caps_c = 'k'          # mpl default

    def _get_colors(self, num_colors=None, color_kwds='color'):
        pass

    def maybe_color_bp(self, bp):
        if isinstance(self.color, dict):
            boxes = self.color.get('boxes', self._boxes_c)
            whiskers = self.color.get('whiskers', self._whiskers_c)
            medians = self.color.get('medians', self._medians_c)
            caps = self.color.get('caps', self._caps_c)
        else:
            # Other types are forwarded to matplotlib
            # If None, use default colors
            boxes = self.color or self._boxes_c
            whiskers = self.color or self._whiskers_c
            medians = self.color or self._medians_c
            caps = self.color or self._caps_c

        from matplotlib.artist import setp
        setp(bp['boxes'], color=boxes, alpha=1)
        setp(bp['whiskers'], color=whiskers, alpha=1)
        setp(bp['medians'], color=medians, alpha=1)
        setp(bp['caps'], color=caps, alpha=1)

    def _make_plot(self):
        if self.subplots:
            from pandas.core.series import Series
            self._return_obj = Series()

            for i, (label, y) in enumerate(self._iter_data()):
                ax = self._get_ax(i)
                kwds = self.kwds.copy()

                ret, bp = self._plot(ax, y, column_num=i,
                                     return_type=self.return_type, **kwds)
                self.maybe_color_bp(bp)
                self._return_obj[label] = ret

                label = [pprint_thing(label)]
                self._set_ticklabels(ax, label)
        else:
            y = self.data.values.T
            ax = self._get_ax(0)
            kwds = self.kwds.copy()

            ret, bp = self._plot(ax, y, column_num=0,
                                 return_type=self.return_type, **kwds)
            self.maybe_color_bp(bp)
            self._return_obj = ret

            labels = [l for l, _ in self._iter_data()]
            labels = [pprint_thing(l) for l in labels]
            if not self.use_index:
                labels = [pprint_thing(key) for key in range(len(labels))]
            self._set_ticklabels(ax, labels)

    def _set_ticklabels(self, ax, labels):
        if self.orientation == 'vertical':
            ax.set_xticklabels(labels)
        else:
            ax.set_yticklabels(labels)

    def _make_legend(self):
        pass

    def _post_plot_logic(self, ax, data):
        pass

    @property
    def orientation(self):
        if self.kwds.get('vert', True):
            return 'vertical'
        else:
            return 'horizontal'

    @property
    def result(self):
        if self.return_type is None:
            return super(BoxPlot, self).result
        else:
            return self._return_obj


# kinds supported by both dataframe and series
_common_kinds = ['line', 'bar', 'barh',
                 'kde', 'density', 'area', 'hist', 'box']
# kinds supported by dataframe
_dataframe_kinds = ['scatter', 'hexbin']
# kinds supported only by series or dataframe single column
_series_kinds = ['pie']
_all_kinds = _common_kinds + _dataframe_kinds + _series_kinds

_klasses = [LinePlot, BarPlot, BarhPlot, KdePlot, HistPlot, BoxPlot,
            ScatterPlot, HexBinPlot, AreaPlot, PiePlot]

_plot_klass = {}
for klass in _klasses:
    _plot_klass[klass._kind] = klass


def _plot(data, x=None, y=None, subplots=False,
          ax=None, kind='line', **kwds):
    kind = _get_standard_kind(kind.lower().strip())
    if kind in _all_kinds:
        klass = _plot_klass[kind]
    else:
        raise ValueError("%r is not a valid plot kind" % kind)

    if kind in _dataframe_kinds:
        if isinstance(data, ABCDataFrame):
            plot_obj = klass(data, x=x, y=y, subplots=subplots, ax=ax,
                             kind=kind, **kwds)
        else:
            raise ValueError("plot kind %r can only be used for data frames"
                             % kind)

    elif kind in _series_kinds:
        if isinstance(data, ABCDataFrame):
            if y is None and subplots is False:
                msg = "{0} requires either y column or 'subplots=True'"
                raise ValueError(msg.format(kind))
            elif y is not None:
                if is_integer(y) and not data.columns.holds_integer():
                    y = data.columns[y]
                # converted to series actually. copy to not modify
                data = data[y].copy()
                data.index.name = y
        plot_obj = klass(data, subplots=subplots, ax=ax, kind=kind, **kwds)
    else:
        if isinstance(data, ABCDataFrame):
            if x is not None:
                if is_integer(x) and not data.columns.holds_integer():
                    x = data.columns[x]
                elif not isinstance(data[x], ABCSeries):
                    raise ValueError("x must be a label or position")
                data = data.set_index(x)

            if y is not None:
                if is_integer(y) and not data.columns.holds_integer():
                    y = data.columns[y]
                elif not isinstance(data[y], ABCSeries):
                    raise ValueError("y must be a label or position")
                label = kwds['label'] if 'label' in kwds else y
                series = data[y].copy()  # Don't modify
                series.name = label

                for kw in ['xerr', 'yerr']:
                    if (kw in kwds) and \
                        (isinstance(kwds[kw], string_types) or
                            is_integer(kwds[kw])):
                        try:
                            kwds[kw] = data[kwds[kw]]
                        except (IndexError, KeyError, TypeError):
                            pass
                data = series
        plot_obj = klass(data, subplots=subplots, ax=ax, kind=kind, **kwds)

    plot_obj.generate()
    plot_obj.draw()
    return plot_obj.result


df_kind = """- 'scatter' : scatter plot
        - 'hexbin' : hexbin plot"""
series_kind = ""

df_coord = """x : label or position, default None
    y : label or position, default None
        Allows plotting of one column versus another"""
series_coord = ""

df_unique = """stacked : boolean, default False in line and
        bar plots, and True in area plot. If True, create stacked plot.
    sort_columns : boolean, default False
        Sort column names to determine plot ordering
    secondary_y : boolean or sequence, default False
        Whether to plot on the secondary y-axis
        If a list/tuple, which columns to plot on secondary y-axis"""
series_unique = """label : label argument to provide to plot
    secondary_y : boolean or sequence of ints, default False
        If True then y-axis will be on the right"""

df_ax = """ax : matplotlib axes object, default None
    subplots : boolean, default False
        Make separate subplots for each column
    sharex : boolean, default True if ax is None else False
        In case subplots=True, share x axis and set some x axis labels to
        invisible; defaults to True if ax is None otherwise False if an ax
        is passed in; Be aware, that passing in both an ax and sharex=True
        will alter all x axis labels for all axis in a figure!
    sharey : boolean, default False
        In case subplots=True, share y axis and set some y axis labels to
        invisible
    layout : tuple (optional)
        (rows, columns) for the layout of subplots"""
series_ax = """ax : matplotlib axes object
        If not passed, uses gca()"""

df_note = """- If `kind` = 'scatter' and the argument `c` is the name of a dataframe
      column, the values of that column are used to color each point.
    - If `kind` = 'hexbin', you can control the size of the bins with the
      `gridsize` argument. By default, a histogram of the counts around each
      `(x, y)` point is computed. You can specify alternative aggregations
      by passing values to the `C` and `reduce_C_function` arguments.
      `C` specifies the value at each `(x, y)` point and `reduce_C_function`
      is a function of one argument that reduces all the values in a bin to
      a single number (e.g. `mean`, `max`, `sum`, `std`)."""
series_note = ""

_shared_doc_df_kwargs = dict(klass='DataFrame', klass_obj='df',
                             klass_kind=df_kind, klass_coord=df_coord,
                             klass_ax=df_ax, klass_unique=df_unique,
                             klass_note=df_note)
_shared_doc_series_kwargs = dict(klass='Series', klass_obj='s',
                                 klass_kind=series_kind,
                                 klass_coord=series_coord, klass_ax=series_ax,
                                 klass_unique=series_unique,
                                 klass_note=series_note)

_shared_docs['plot'] = """
    Make plots of %(klass)s using matplotlib / pylab.

    *New in version 0.17.0:* Each plot kind has a corresponding method on the
    ``%(klass)s.plot`` accessor:
    ``%(klass_obj)s.plot(kind='line')`` is equivalent to
    ``%(klass_obj)s.plot.line()``.

    Parameters
    ----------
    data : %(klass)s
    %(klass_coord)s
    kind : str
        - 'line' : line plot (default)
        - 'bar' : vertical bar plot
        - 'barh' : horizontal bar plot
        - 'hist' : histogram
        - 'box' : boxplot
        - 'kde' : Kernel Density Estimation plot
        - 'density' : same as 'kde'
        - 'area' : area plot
        - 'pie' : pie plot
        %(klass_kind)s
    %(klass_ax)s
    figsize : a tuple (width, height) in inches
    use_index : boolean, default True
        Use index as ticks for x axis
    title : string or list
        Title to use for the plot. If a string is passed, print the string at
        the top of the figure. If a list is passed and `subplots` is True,
        print each item in the list above the corresponding subplot.
    grid : boolean, default None (matlab style default)
        Axis grid lines
    legend : False/True/'reverse'
        Place legend on axis subplots
    style : list or dict
        matplotlib line style per column
    logx : boolean, default False
        Use log scaling on x axis
    logy : boolean, default False
        Use log scaling on y axis
    loglog : boolean, default False
        Use log scaling on both x and y axes
    xticks : sequence
        Values to use for the xticks
    yticks : sequence
        Values to use for the yticks
    xlim : 2-tuple/list
    ylim : 2-tuple/list
    rot : int, default None
        Rotation for ticks (xticks for vertical, yticks for horizontal plots)
    fontsize : int, default None
        Font size for xticks and yticks
    colormap : str or matplotlib colormap object, default None
        Colormap to select colors from. If string, load colormap with that name
        from matplotlib.
    colorbar : boolean, optional
        If True, plot colorbar (only relevant for 'scatter' and 'hexbin' plots)
    position : float
        Specify relative alignments for bar plot layout.
        From 0 (left/bottom-end) to 1 (right/top-end). Default is 0.5 (center)
    table : boolean, Series or DataFrame, default False
        If True, draw a table using the data in the DataFrame and the data will
        be transposed to meet matplotlib's default layout.
        If a Series or DataFrame is passed, use passed data to draw a table.
    yerr : DataFrame, Series, array-like, dict and str
        See :ref:`Plotting with Error Bars <visualization.errorbars>` for
        detail.
    xerr : same types as yerr.
    %(klass_unique)s
    mark_right : boolean, default True
        When using a secondary_y axis, automatically mark the column
        labels with "(right)" in the legend
    `**kwds` : keywords
        Options to pass to matplotlib plotting method

    Returns
    -------
    axes : :class:`matplotlib.axes.Axes` or numpy.ndarray of them

    Notes
    -----

    - See matplotlib documentation online for more on this subject
    - If `kind` = 'bar' or 'barh', you can specify relative alignments
      for bar plot layout by `position` keyword.
      From 0 (left/bottom-end) to 1 (right/top-end). Default is 0.5 (center)
    %(klass_note)s

    """


@Appender(_shared_docs['plot'] % _shared_doc_df_kwargs)
def plot_frame(data, x=None, y=None, kind='line', ax=None,
               subplots=False, sharex=None, sharey=False, layout=None,
               figsize=None, use_index=True, title=None, grid=None,
               legend=True, style=None, logx=False, logy=False, loglog=False,
               xticks=None, yticks=None, xlim=None, ylim=None,
               rot=None, fontsize=None, colormap=None, table=False,
               yerr=None, xerr=None,
               secondary_y=False, sort_columns=False,
               **kwds):
    return _plot(data, kind=kind, x=x, y=y, ax=ax,
                 subplots=subplots, sharex=sharex, sharey=sharey,
                 layout=layout, figsize=figsize, use_index=use_index,
                 title=title, grid=grid, legend=legend,
                 style=style, logx=logx, logy=logy, loglog=loglog,
                 xticks=xticks, yticks=yticks, xlim=xlim, ylim=ylim,
                 rot=rot, fontsize=fontsize, colormap=colormap, table=table,
                 yerr=yerr, xerr=xerr,
                 secondary_y=secondary_y, sort_columns=sort_columns,
                 **kwds)


@Appender(_shared_docs['plot'] % _shared_doc_series_kwargs)
def plot_series(data, kind='line', ax=None,                    # Series unique
                figsize=None, use_index=True, title=None, grid=None,
                legend=False, style=None, logx=False, logy=False, loglog=False,
                xticks=None, yticks=None, xlim=None, ylim=None,
                rot=None, fontsize=None, colormap=None, table=False,
                yerr=None, xerr=None,
                label=None, secondary_y=False,                 # Series unique
                **kwds):

    import matplotlib.pyplot as plt
    if ax is None and len(plt.get_fignums()) > 0:
        ax = _gca()
        ax = MPLPlot._get_ax_layer(ax)
    return _plot(data, kind=kind, ax=ax,
                 figsize=figsize, use_index=use_index, title=title,
                 grid=grid, legend=legend,
                 style=style, logx=logx, logy=logy, loglog=loglog,
                 xticks=xticks, yticks=yticks, xlim=xlim, ylim=ylim,
                 rot=rot, fontsize=fontsize, colormap=colormap, table=table,
                 yerr=yerr, xerr=xerr,
                 label=label, secondary_y=secondary_y,
                 **kwds)


_shared_docs['boxplot'] = """
    Make a box plot from DataFrame column optionally grouped by some columns or
    other inputs

    Parameters
    ----------
    data : the pandas object holding the data
    column : column name or list of names, or vector
        Can be any valid input to groupby
    by : string or sequence
        Column in the DataFrame to group by
    ax : Matplotlib axes object, optional
    fontsize : int or string
    rot : label rotation angle
    figsize : A tuple (width, height) in inches
    grid : Setting this to True will show the grid
    layout : tuple (optional)
        (rows, columns) for the layout of the plot
    return_type : {None, 'axes', 'dict', 'both'}, default None
        The kind of object to return. The default is ``axes``
        'axes' returns the matplotlib axes the boxplot is drawn on;
        'dict' returns a dictionary whose values are the matplotlib
        Lines of the boxplot;
        'both' returns a namedtuple with the axes and dict.

        When grouping with ``by``, a Series mapping columns to ``return_type``
        is returned, unless ``return_type`` is None, in which case a NumPy
        array of axes is returned with the same shape as ``layout``.
        See the prose documentation for more.

    `**kwds` : Keyword Arguments
        All other plotting keyword arguments to be passed to
        matplotlib's boxplot function

    Returns
    -------
    lines : dict
    ax : matplotlib Axes
    (ax, lines): namedtuple

    Notes
    -----
    Use ``return_type='dict'`` when you want to tweak the appearance
    of the lines after plotting. In this case a dict containing the Lines
    making up the boxes, caps, fliers, medians, and whiskers is returned.
    """


@Appender(_shared_docs['boxplot'] % _shared_doc_kwargs)
def boxplot(data, column=None, by=None, ax=None, fontsize=None,
            rot=0, grid=True, figsize=None, layout=None, return_type=None,
            **kwds):

    # validate return_type:
    if return_type not in BoxPlot._valid_return_types:
        raise ValueError("return_type must be {'axes', 'dict', 'both'}")

    from pandas import Series, DataFrame
    if isinstance(data, Series):
        data = DataFrame({'x': data})
        column = 'x'

    def _get_colors():
        return _get_standard_colors(color=kwds.get('color'), num_colors=1)

    def maybe_color_bp(bp):
        if 'color' not in kwds:
            from matplotlib.artist import setp
            setp(bp['boxes'], color=colors[0], alpha=1)
            setp(bp['whiskers'], color=colors[0], alpha=1)
            setp(bp['medians'], color=colors[2], alpha=1)

    def plot_group(keys, values, ax):
        keys = [pprint_thing(x) for x in keys]
        values = [np.asarray(remove_na_arraylike(v)) for v in values]
        bp = ax.boxplot(values, **kwds)
        if fontsize is not None:
            ax.tick_params(axis='both', labelsize=fontsize)
        if kwds.get('vert', 1):
            ax.set_xticklabels(keys, rotation=rot)
        else:
            ax.set_yticklabels(keys, rotation=rot)
        maybe_color_bp(bp)

        # Return axes in multiplot case, maybe revisit later # 985
        if return_type == 'dict':
            return bp
        elif return_type == 'both':
            return BoxPlot.BP(ax=ax, lines=bp)
        else:
            return ax

    colors = _get_colors()
    if column is None:
        columns = None
    else:
        if isinstance(column, (list, tuple)):
            columns = column
        else:
            columns = [column]

    if by is not None:
        # Prefer array return type for 2-D plots to match the subplot layout
        # https://github.com/pandas-dev/pandas/pull/12216#issuecomment-241175580
        result = _grouped_plot_by_column(plot_group, data, columns=columns,
                                         by=by, grid=grid, figsize=figsize,
                                         ax=ax, layout=layout,
                                         return_type=return_type)
    else:
        if return_type is None:
            return_type = 'axes'
        if layout is not None:
            raise ValueError("The 'layout' keyword is not supported when "
                             "'by' is None")

        if ax is None:
            rc = {'figure.figsize': figsize} if figsize is not None else {}
            ax = _gca(rc)
        data = data._get_numeric_data()
        if columns is None:
            columns = data.columns
        else:
            data = data[columns]

        result = plot_group(columns, data.values.T, ax)
        ax.grid(grid)

    return result


@Appender(_shared_docs['boxplot'] % _shared_doc_kwargs)
def boxplot_frame(self, column=None, by=None, ax=None, fontsize=None, rot=0,
                  grid=True, figsize=None, layout=None,
                  return_type=None, **kwds):
    import matplotlib.pyplot as plt
    _converter._WARN = False
    ax = boxplot(self, column=column, by=by, ax=ax, fontsize=fontsize,
                 grid=grid, rot=rot, figsize=figsize, layout=layout,
                 return_type=return_type, **kwds)
    plt.draw_if_interactive()
    return ax


def scatter_plot(data, x, y, by=None, ax=None, figsize=None, grid=False,
                 **kwargs):
    """
    Make a scatter plot from two DataFrame columns

    Parameters
    ----------
    data : DataFrame
    x : Column name for the x-axis values
    y : Column name for the y-axis values
    ax : Matplotlib axis object
    figsize : A tuple (width, height) in inches
    grid : Setting this to True will show the grid
    kwargs : other plotting keyword arguments
        To be passed to scatter function

    Returns
    -------
    fig : matplotlib.Figure
    """
    import matplotlib.pyplot as plt

    kwargs.setdefault('edgecolors', 'none')

    def plot_group(group, ax):
        xvals = group[x].values
        yvals = group[y].values
        ax.scatter(xvals, yvals, **kwargs)
        ax.grid(grid)

    if by is not None:
        fig = _grouped_plot(plot_group, data, by=by, figsize=figsize, ax=ax)
    else:
        if ax is None:
            fig = plt.figure()
            ax = fig.add_subplot(111)
        else:
            fig = ax.get_figure()
        plot_group(data, ax)
        ax.set_ylabel(pprint_thing(y))
        ax.set_xlabel(pprint_thing(x))

        ax.grid(grid)

    return fig


def hist_frame(data, column=None, by=None, grid=True, xlabelsize=None,
               xrot=None, ylabelsize=None, yrot=None, ax=None, sharex=False,
               sharey=False, figsize=None, layout=None, bins=10, **kwds):
    """
    Make a histogram of the DataFrame's.

    A `histogram`_ is a representation of the distribution of data.
    This function calls :meth:`matplotlib.pyplot.hist`, on each series in
    the DataFrame, resulting in one histogram per column.

    .. _histogram: https://en.wikipedia.org/wiki/Histogram

    Parameters
    ----------
    data : DataFrame
        The pandas object holding the data.
    column : string or sequence
        If passed, will be used to limit data to a subset of columns.
    by : object, optional
        If passed, then used to form histograms for separate groups.
    grid : boolean, default True
        Whether to show axis grid lines.
    xlabelsize : int, default None
        If specified changes the x-axis label size.
    xrot : float, default None
        Rotation of x axis labels. For example, a value of 90 displays the
        x labels rotated 90 degrees clockwise.
    ylabelsize : int, default None
        If specified changes the y-axis label size.
    yrot : float, default None
        Rotation of y axis labels. For example, a value of 90 displays the
        y labels rotated 90 degrees clockwise.
    ax : Matplotlib axes object, default None
        The axes to plot the histogram on.
    sharex : boolean, default True if ax is None else False
        In case subplots=True, share x axis and set some x axis labels to
        invisible; defaults to True if ax is None otherwise False if an ax
        is passed in.
        Note that passing in both an ax and sharex=True will alter all x axis
        labels for all subplots in a figure.
    sharey : boolean, default False
        In case subplots=True, share y axis and set some y axis labels to
        invisible.
    figsize : tuple
        The size in inches of the figure to create. Uses the value in
        `matplotlib.rcParams` by default.
    layout : tuple, optional
        Tuple of (rows, columns) for the layout of the histograms.
    bins : integer or sequence, default 10
        Number of histogram bins to be used. If an integer is given, bins + 1
        bin edges are calculated and returned. If bins is a sequence, gives
        bin edges, including left edge of first bin and right edge of last
        bin. In this case, bins is returned unmodified.
    **kwds
        All other plotting keyword arguments to be passed to
        :meth:`matplotlib.pyplot.hist`.

    Returns
    -------
    axes : matplotlib.AxesSubplot or numpy.ndarray of them

    See Also
    --------
    matplotlib.pyplot.hist : Plot a histogram using matplotlib.

    Examples
    --------

    .. plot::
        :context: close-figs

        This example draws a histogram based on the length and width of
        some animals, displayed in three bins

        >>> df = pd.DataFrame({
        ...     'length': [1.5, 0.5, 1.2, 0.9, 3],
        ...     'width': [0.7, 0.2, 0.15, 0.2, 1.1]
        ...     }, index= ['pig', 'rabbit', 'duck', 'chicken', 'horse'])
        >>> hist = df.hist(bins=3)
    """
    _converter._WARN = False
    if by is not None:
        axes = grouped_hist(data, column=column, by=by, ax=ax, grid=grid,
                            figsize=figsize, sharex=sharex, sharey=sharey,
                            layout=layout, bins=bins, xlabelsize=xlabelsize,
                            xrot=xrot, ylabelsize=ylabelsize,
                            yrot=yrot, **kwds)
        return axes

    if column is not None:
        if not isinstance(column, (list, np.ndarray, Index)):
            column = [column]
        data = data[column]
    data = data._get_numeric_data()
    naxes = len(data.columns)

    fig, axes = _subplots(naxes=naxes, ax=ax, squeeze=False,
                          sharex=sharex, sharey=sharey, figsize=figsize,
                          layout=layout)
    _axes = _flatten(axes)

    for i, col in enumerate(com._try_sort(data.columns)):
        ax = _axes[i]
        ax.hist(data[col].dropna().values, bins=bins, **kwds)
        ax.set_title(col)
        ax.grid(grid)

    _set_ticks_props(axes, xlabelsize=xlabelsize, xrot=xrot,
                     ylabelsize=ylabelsize, yrot=yrot)
    fig.subplots_adjust(wspace=0.3, hspace=0.3)

    return axes


def hist_series(self, by=None, ax=None, grid=True, xlabelsize=None,
                xrot=None, ylabelsize=None, yrot=None, figsize=None,
                bins=10, **kwds):
    """
    Draw histogram of the input series using matplotlib

    Parameters
    ----------
    by : object, optional
        If passed, then used to form histograms for separate groups
    ax : matplotlib axis object
        If not passed, uses gca()
    grid : boolean, default True
        Whether to show axis grid lines
    xlabelsize : int, default None
        If specified changes the x-axis label size
    xrot : float, default None
        rotation of x axis labels
    ylabelsize : int, default None
        If specified changes the y-axis label size
    yrot : float, default None
        rotation of y axis labels
    figsize : tuple, default None
        figure size in inches by default
    bins : integer or sequence, default 10
        Number of histogram bins to be used. If an integer is given, bins + 1
        bin edges are calculated and returned. If bins is a sequence, gives
        bin edges, including left edge of first bin and right edge of last
        bin. In this case, bins is returned unmodified.
    bins: integer, default 10
        Number of histogram bins to be used
    `**kwds` : keywords
        To be passed to the actual plotting function

    See Also
    --------
    matplotlib.axes.Axes.hist : Plot a histogram using matplotlib.

    """
    import matplotlib.pyplot as plt

    if by is None:
        if kwds.get('layout', None) is not None:
            raise ValueError("The 'layout' keyword is not supported when "
                             "'by' is None")
        # hack until the plotting interface is a bit more unified
        fig = kwds.pop('figure', plt.gcf() if plt.get_fignums() else
                       plt.figure(figsize=figsize))
        if (figsize is not None and tuple(figsize) !=
                tuple(fig.get_size_inches())):
            fig.set_size_inches(*figsize, forward=True)
        if ax is None:
            ax = fig.gca()
        elif ax.get_figure() != fig:
            raise AssertionError('passed axis not bound to passed figure')
        values = self.dropna().values

        ax.hist(values, bins=bins, **kwds)
        ax.grid(grid)
        axes = np.array([ax])

        _set_ticks_props(axes, xlabelsize=xlabelsize, xrot=xrot,
                         ylabelsize=ylabelsize, yrot=yrot)

    else:
        if 'figure' in kwds:
            raise ValueError("Cannot pass 'figure' when using the "
                             "'by' argument, since a new 'Figure' instance "
                             "will be created")
        axes = grouped_hist(self, by=by, ax=ax, grid=grid, figsize=figsize,
                            bins=bins, xlabelsize=xlabelsize, xrot=xrot,
                            ylabelsize=ylabelsize, yrot=yrot, **kwds)

    if hasattr(axes, 'ndim'):
        if axes.ndim == 1 and len(axes) == 1:
            return axes[0]
    return axes


def grouped_hist(data, column=None, by=None, ax=None, bins=50, figsize=None,
                 layout=None, sharex=False, sharey=False, rot=90, grid=True,
                 xlabelsize=None, xrot=None, ylabelsize=None, yrot=None,
                 **kwargs):
    """
    Grouped histogram

    Parameters
    ----------
    data: Series/DataFrame
    column: object, optional
    by: object, optional
    ax: axes, optional
    bins: int, default 50
    figsize: tuple, optional
    layout: optional
    sharex: boolean, default False
    sharey: boolean, default False
    rot: int, default 90
    grid: bool, default True
    kwargs: dict, keyword arguments passed to matplotlib.Axes.hist

    Returns
    -------
    axes: collection of Matplotlib Axes
    """
    _converter._WARN = False

    def plot_group(group, ax):
        ax.hist(group.dropna().values, bins=bins, **kwargs)

    xrot = xrot or rot

    fig, axes = _grouped_plot(plot_group, data, column=column,
                              by=by, sharex=sharex, sharey=sharey, ax=ax,
                              figsize=figsize, layout=layout, rot=rot)

    _set_ticks_props(axes, xlabelsize=xlabelsize, xrot=xrot,
                     ylabelsize=ylabelsize, yrot=yrot)

    fig.subplots_adjust(bottom=0.15, top=0.9, left=0.1, right=0.9,
                        hspace=0.5, wspace=0.3)
    return axes


def boxplot_frame_groupby(grouped, subplots=True, column=None, fontsize=None,
                          rot=0, grid=True, ax=None, figsize=None,
                          layout=None, **kwds):
    """
    Make box plots from DataFrameGroupBy data.

    Parameters
    ----------
    grouped : Grouped DataFrame
    subplots :
        * ``False`` - no subplots will be used
        * ``True`` - create a subplot for each group
    column : column name or list of names, or vector
        Can be any valid input to groupby
    fontsize : int or string
    rot : label rotation angle
    grid : Setting this to True will show the grid
    ax : Matplotlib axis object, default None
    figsize : A tuple (width, height) in inches
    layout : tuple (optional)
        (rows, columns) for the layout of the plot
    `**kwds` : Keyword Arguments
        All other plotting keyword arguments to be passed to
        matplotlib's boxplot function

    Returns
    -------
    dict of key/value = group key/DataFrame.boxplot return value
    or DataFrame.boxplot return value in case subplots=figures=False

    Examples
    --------
    >>> import pandas
    >>> import numpy as np
    >>> import itertools
    >>>
    >>> tuples = [t for t in itertools.product(range(1000), range(4))]
    >>> index = pandas.MultiIndex.from_tuples(tuples, names=['lvl0', 'lvl1'])
    >>> data = np.random.randn(len(index),4)
    >>> df = pandas.DataFrame(data, columns=list('ABCD'), index=index)
    >>>
    >>> grouped = df.groupby(level='lvl1')
    >>> boxplot_frame_groupby(grouped)
    >>>
    >>> grouped = df.unstack(level='lvl1').groupby(level=0, axis=1)
    >>> boxplot_frame_groupby(grouped, subplots=False)
    """
    _converter._WARN = False
    if subplots is True:
        naxes = len(grouped)
        fig, axes = _subplots(naxes=naxes, squeeze=False,
                              ax=ax, sharex=False, sharey=True,
                              figsize=figsize, layout=layout)
        axes = _flatten(axes)

        from pandas.core.series import Series
        ret = Series()
        for (key, group), ax in zip(grouped, axes):
            d = group.boxplot(ax=ax, column=column, fontsize=fontsize,
                              rot=rot, grid=grid, **kwds)
            ax.set_title(pprint_thing(key))
            ret.loc[key] = d
        fig.subplots_adjust(bottom=0.15, top=0.9, left=0.1,
                            right=0.9, wspace=0.2)
    else:
        from pandas.core.reshape.concat import concat
        keys, frames = zip(*grouped)
        if grouped.axis == 0:
            df = concat(frames, keys=keys, axis=1)
        else:
            if len(frames) > 1:
                df = frames[0].join(frames[1::])
            else:
                df = frames[0]
        ret = df.boxplot(column=column, fontsize=fontsize, rot=rot,
                         grid=grid, ax=ax, figsize=figsize,
                         layout=layout, **kwds)
    return ret


def _grouped_plot(plotf, data, column=None, by=None, numeric_only=True,
                  figsize=None, sharex=True, sharey=True, layout=None,
                  rot=0, ax=None, **kwargs):
    from pandas import DataFrame

    if figsize == 'default':
        # allowed to specify mpl default with 'default'
        warnings.warn("figsize='default' is deprecated. Specify figure"
                      "size by tuple instead", FutureWarning, stacklevel=4)
        figsize = None

    grouped = data.groupby(by)
    if column is not None:
        grouped = grouped[column]

    naxes = len(grouped)
    fig, axes = _subplots(naxes=naxes, figsize=figsize,
                          sharex=sharex, sharey=sharey, ax=ax,
                          layout=layout)

    _axes = _flatten(axes)

    for i, (key, group) in enumerate(grouped):
        ax = _axes[i]
        if numeric_only and isinstance(group, DataFrame):
            group = group._get_numeric_data()
        plotf(group, ax, **kwargs)
        ax.set_title(pprint_thing(key))

    return fig, axes


def _grouped_plot_by_column(plotf, data, columns=None, by=None,
                            numeric_only=True, grid=False,
                            figsize=None, ax=None, layout=None,
                            return_type=None, **kwargs):
    grouped = data.groupby(by)
    if columns is None:
        if not isinstance(by, (list, tuple)):
            by = [by]
        columns = data._get_numeric_data().columns.difference(by)
    naxes = len(columns)
    fig, axes = _subplots(naxes=naxes, sharex=True, sharey=True,
                          figsize=figsize, ax=ax, layout=layout)

    _axes = _flatten(axes)

    ax_values = []

    for i, col in enumerate(columns):
        ax = _axes[i]
        gp_col = grouped[col]
        keys, values = zip(*gp_col)
        re_plotf = plotf(keys, values, ax, **kwargs)
        ax.set_title(col)
        ax.set_xlabel(pprint_thing(by))
        ax_values.append(re_plotf)
        ax.grid(grid)

    from pandas.core.series import Series
    result = Series(ax_values, index=columns)

    # Return axes in multiplot case, maybe revisit later # 985
    if return_type is None:
        result = axes

    byline = by[0] if len(by) == 1 else by
    fig.suptitle('Boxplot grouped by {byline}'.format(byline=byline))
    fig.subplots_adjust(bottom=0.15, top=0.9, left=0.1, right=0.9, wspace=0.2)

    return result


class BasePlotMethods(PandasObject):

    def __init__(self, data):
        self._data = data

    def __call__(self, *args, **kwargs):
        raise NotImplementedError


class SeriesPlotMethods(BasePlotMethods):
    """Series plotting accessor and method

    Examples
    --------
    >>> s.plot.line()
    >>> s.plot.bar()
    >>> s.plot.hist()

    Plotting methods can also be accessed by calling the accessor as a method
    with the ``kind`` argument:
    ``s.plot(kind='line')`` is equivalent to ``s.plot.line()``
    """

    def __call__(self, kind='line', ax=None,
                 figsize=None, use_index=True, title=None, grid=None,
                 legend=False, style=None, logx=False, logy=False,
                 loglog=False, xticks=None, yticks=None,
                 xlim=None, ylim=None,
                 rot=None, fontsize=None, colormap=None, table=False,
                 yerr=None, xerr=None,
                 label=None, secondary_y=False, **kwds):
        return plot_series(self._data, kind=kind, ax=ax, figsize=figsize,
                           use_index=use_index, title=title, grid=grid,
                           legend=legend, style=style, logx=logx, logy=logy,
                           loglog=loglog, xticks=xticks, yticks=yticks,
                           xlim=xlim, ylim=ylim, rot=rot, fontsize=fontsize,
                           colormap=colormap, table=table, yerr=yerr,
                           xerr=xerr, label=label, secondary_y=secondary_y,
                           **kwds)
    __call__.__doc__ = plot_series.__doc__

    def line(self, **kwds):
        """
        Line plot

        Parameters
        ----------
        `**kwds` : optional
            Additional keyword arguments are documented in
            :meth:`pandas.Series.plot`.

        Returns
        -------
        axes : :class:`matplotlib.axes.Axes` or numpy.ndarray of them

        Examples
        --------

        .. plot::
            :context: close-figs

            >>> s = pd.Series([1, 3, 2])
            >>> s.plot.line()
        """
        return self(kind='line', **kwds)

    def bar(self, **kwds):
        """
        Vertical bar plot

        Parameters
        ----------
        `**kwds` : optional
            Additional keyword arguments are documented in
            :meth:`pandas.Series.plot`.

        Returns
        -------
        axes : :class:`matplotlib.axes.Axes` or numpy.ndarray of them
        """
        return self(kind='bar', **kwds)

    def barh(self, **kwds):
        """
        Horizontal bar plot

        Parameters
        ----------
        `**kwds` : optional
            Additional keyword arguments are documented in
            :meth:`pandas.Series.plot`.

        Returns
        -------
        axes : :class:`matplotlib.axes.Axes` or numpy.ndarray of them
        """
        return self(kind='barh', **kwds)

    def box(self, **kwds):
        """
        Boxplot

        Parameters
        ----------
        `**kwds` : optional
            Additional keyword arguments are documented in
            :meth:`pandas.Series.plot`.

        Returns
        -------
        axes : :class:`matplotlib.axes.Axes` or numpy.ndarray of them
        """
        return self(kind='box', **kwds)

    def hist(self, bins=10, **kwds):
        """
        Histogram

        Parameters
        ----------
        bins: integer, default 10
            Number of histogram bins to be used
        `**kwds` : optional
            Additional keyword arguments are documented in
            :meth:`pandas.Series.plot`.

        Returns
        -------
        axes : :class:`matplotlib.axes.Axes` or numpy.ndarray of them
        """
        return self(kind='hist', bins=bins, **kwds)

    @Appender(_kde_docstring % {
        'this-datatype': 'Series',
        'sibling-datatype': 'DataFrame',
        'examples': """
        Given a Series of points randomly sampled from an unknown
        distribution, estimate its PDF using KDE with automatic
        bandwidth determination and plot the results, evaluating them at
        1000 equally spaced points (default):

        .. plot::
            :context: close-figs

            >>> s = pd.Series([1, 2, 2.5, 3, 3.5, 4, 5])
            >>> ax = s.plot.kde()

        A scalar bandwidth can be specified. Using a small bandwidth value can
        lead to overfitting, while using a large bandwidth value may result
        in underfitting:

        .. plot::
            :context: close-figs

            >>> ax = s.plot.kde(bw_method=0.3)

        .. plot::
            :context: close-figs

            >>> ax = s.plot.kde(bw_method=3)

        Finally, the `ind` parameter determines the evaluation points for the
        plot of the estimated PDF:

        .. plot::
            :context: close-figs

            >>> ax = s.plot.kde(ind=[1, 2, 3, 4, 5])
        """.strip()
    })
    def kde(self, bw_method=None, ind=None, **kwds):
        return self(kind='kde', bw_method=bw_method, ind=ind, **kwds)

    density = kde

    def area(self, **kwds):
        """
        Area plot

        Parameters
        ----------
        `**kwds` : optional
            Additional keyword arguments are documented in
            :meth:`pandas.Series.plot`.

        Returns
        -------
        axes : :class:`matplotlib.axes.Axes` or numpy.ndarray of them
        """
        return self(kind='area', **kwds)

    def pie(self, **kwds):
        """
        Pie chart

        Parameters
        ----------
        `**kwds` : optional
            Additional keyword arguments are documented in
            :meth:`pandas.Series.plot`.

        Returns
        -------
        axes : :class:`matplotlib.axes.Axes` or numpy.ndarray of them
        """
        return self(kind='pie', **kwds)


class FramePlotMethods(BasePlotMethods):
    """DataFrame plotting accessor and method

    Examples
    --------
    >>> df.plot.line()
    >>> df.plot.scatter('x', 'y')
    >>> df.plot.hexbin()

    These plotting methods can also be accessed by calling the accessor as a
    method with the ``kind`` argument:
    ``df.plot(kind='line')`` is equivalent to ``df.plot.line()``
    """

    def __call__(self, x=None, y=None, kind='line', ax=None,
                 subplots=False, sharex=None, sharey=False, layout=None,
                 figsize=None, use_index=True, title=None, grid=None,
                 legend=True, style=None, logx=False, logy=False, loglog=False,
                 xticks=None, yticks=None, xlim=None, ylim=None,
                 rot=None, fontsize=None, colormap=None, table=False,
                 yerr=None, xerr=None,
                 secondary_y=False, sort_columns=False, **kwds):
        return plot_frame(self._data, kind=kind, x=x, y=y, ax=ax,
                          subplots=subplots, sharex=sharex, sharey=sharey,
                          layout=layout, figsize=figsize, use_index=use_index,
                          title=title, grid=grid, legend=legend, style=style,
                          logx=logx, logy=logy, loglog=loglog, xticks=xticks,
                          yticks=yticks, xlim=xlim, ylim=ylim, rot=rot,
                          fontsize=fontsize, colormap=colormap, table=table,
                          yerr=yerr, xerr=xerr, secondary_y=secondary_y,
                          sort_columns=sort_columns, **kwds)
    __call__.__doc__ = plot_frame.__doc__

    def line(self, x=None, y=None, **kwds):
        """
        Plot DataFrame columns as lines.

        This function is useful to plot lines using DataFrame's values
        as coordinates.

        Parameters
        ----------
        x : int or str, optional
            Columns to use for the horizontal axis.
            Either the location or the label of the columns to be used.
            By default, it will use the DataFrame indices.
        y : int, str, or list of them, optional
            The values to be plotted.
            Either the location or the label of the columns to be used.
            By default, it will use the remaining DataFrame numeric columns.
        **kwds
            Keyword arguments to pass on to :meth:`pandas.DataFrame.plot`.

        Returns
        -------
        axes : :class:`matplotlib.axes.Axes` or :class:`numpy.ndarray`
            Returns an ndarray when ``subplots=True``.

        See Also
        --------
        matplotlib.pyplot.plot : Plot y versus x as lines and/or markers.

        Examples
        --------

        .. plot::
            :context: close-figs

            The following example shows the populations for some animals
            over the years.

            >>> df = pd.DataFrame({
            ...    'pig': [20, 18, 489, 675, 1776],
            ...    'horse': [4, 25, 281, 600, 1900]
            ...    }, index=[1990, 1997, 2003, 2009, 2014])
            >>> lines = df.plot.line()

        .. plot::
           :context: close-figs

           An example with subplots, so an array of axes is returned.

           >>> axes = df.plot.line(subplots=True)
           >>> type(axes)
           <class 'numpy.ndarray'>

        .. plot::
            :context: close-figs

            The following example shows the relationship between both
            populations.

            >>> lines = df.plot.line(x='pig', y='horse')
        """
        return self(kind='line', x=x, y=y, **kwds)

    def bar(self, x=None, y=None, **kwds):
        """
        Vertical bar plot.

        A bar plot is a plot that presents categorical data with
        rectangular bars with lengths proportional to the values that they
        represent. A bar plot shows comparisons among discrete categories. One
        axis of the plot shows the specific categories being compared, and the
        other axis represents a measured value.

        Parameters
        ----------
        x : label or position, optional
            Allows plotting of one column versus another. If not specified,
            the index of the DataFrame is used.
        y : label or position, optional
            Allows plotting of one column versus another. If not specified,
            all numerical columns are used.
        **kwds
            Additional keyword arguments are documented in
            :meth:`pandas.DataFrame.plot`.

        Returns
        -------
        axes : matplotlib.axes.Axes or np.ndarray of them
            An ndarray is returned with one :class:`matplotlib.axes.Axes`
            per column when ``subplots=True``.

        See Also
        --------
        pandas.DataFrame.plot.barh : Horizontal bar plot.
        pandas.DataFrame.plot : Make plots of a DataFrame.
        matplotlib.pyplot.bar : Make a bar plot with matplotlib.

        Examples
        --------
        Basic plot.

        .. plot::
            :context: close-figs

            >>> df = pd.DataFrame({'lab':['A', 'B', 'C'], 'val':[10, 30, 20]})
            >>> ax = df.plot.bar(x='lab', y='val', rot=0)

        Plot a whole dataframe to a bar plot. Each column is assigned a
        distinct color, and each row is nested in a group along the
        horizontal axis.

        .. plot::
            :context: close-figs

            >>> speed = [0.1, 17.5, 40, 48, 52, 69, 88]
            >>> lifespan = [2, 8, 70, 1.5, 25, 12, 28]
            >>> index = ['snail', 'pig', 'elephant',
            ...          'rabbit', 'giraffe', 'coyote', 'horse']
            >>> df = pd.DataFrame({'speed': speed,
            ...                    'lifespan': lifespan}, index=index)
            >>> ax = df.plot.bar(rot=0)

        Instead of nesting, the figure can be split by column with
        ``subplots=True``. In this case, a :class:`numpy.ndarray` of
        :class:`matplotlib.axes.Axes` are returned.

        .. plot::
            :context: close-figs

            >>> axes = df.plot.bar(rot=0, subplots=True)
            >>> axes[1].legend(loc=2)  # doctest: +SKIP

        Plot a single column.

        .. plot::
            :context: close-figs

            >>> ax = df.plot.bar(y='speed', rot=0)

        Plot only selected categories for the DataFrame.

        .. plot::
            :context: close-figs

            >>> ax = df.plot.bar(x='lifespan', rot=0)
        """
        return self(kind='bar', x=x, y=y, **kwds)

    def barh(self, x=None, y=None, **kwds):
        """
        Make a horizontal bar plot.

        A horizontal bar plot is a plot that presents quantitative data with
        rectangular bars with lengths proportional to the values that they
        represent. A bar plot shows comparisons among discrete categories. One
        axis of the plot shows the specific categories being compared, and the
        other axis represents a measured value.

        Parameters
        ----------
        x : label or position, default DataFrame.index
            Column to be used for categories.
        y : label or position, default All numeric columns in dataframe
            Columns to be plotted from the DataFrame.
        **kwds
            Keyword arguments to pass on to :meth:`pandas.DataFrame.plot`.

        Returns
        -------
        axes : :class:`matplotlib.axes.Axes` or numpy.ndarray of them.

        See Also
        --------
        pandas.DataFrame.plot.bar: Vertical bar plot.
        pandas.DataFrame.plot : Make plots of DataFrame using matplotlib.
        matplotlib.axes.Axes.bar : Plot a vertical bar plot using matplotlib.

        Examples
        --------
        Basic example

        .. plot::
            :context: close-figs

            >>> df = pd.DataFrame({'lab':['A', 'B', 'C'], 'val':[10, 30, 20]})
            >>> ax = df.plot.barh(x='lab', y='val')

        Plot a whole DataFrame to a horizontal bar plot

        .. plot::
            :context: close-figs

            >>> speed = [0.1, 17.5, 40, 48, 52, 69, 88]
            >>> lifespan = [2, 8, 70, 1.5, 25, 12, 28]
            >>> index = ['snail', 'pig', 'elephant',
            ...          'rabbit', 'giraffe', 'coyote', 'horse']
            >>> df = pd.DataFrame({'speed': speed,
            ...                    'lifespan': lifespan}, index=index)
            >>> ax = df.plot.barh()

        Plot a column of the DataFrame to a horizontal bar plot

        .. plot::
            :context: close-figs

            >>> speed = [0.1, 17.5, 40, 48, 52, 69, 88]
            >>> lifespan = [2, 8, 70, 1.5, 25, 12, 28]
            >>> index = ['snail', 'pig', 'elephant',
            ...          'rabbit', 'giraffe', 'coyote', 'horse']
            >>> df = pd.DataFrame({'speed': speed,
            ...                    'lifespan': lifespan}, index=index)
            >>> ax = df.plot.barh(y='speed')

        Plot DataFrame versus the desired column

        .. plot::
            :context: close-figs

            >>> speed = [0.1, 17.5, 40, 48, 52, 69, 88]
            >>> lifespan = [2, 8, 70, 1.5, 25, 12, 28]
            >>> index = ['snail', 'pig', 'elephant',
            ...          'rabbit', 'giraffe', 'coyote', 'horse']
            >>> df = pd.DataFrame({'speed': speed,
            ...                    'lifespan': lifespan}, index=index)
            >>> ax = df.plot.barh(x='lifespan')
        """
        return self(kind='barh', x=x, y=y, **kwds)

    def box(self, by=None, **kwds):
        r"""
        Boxplot

        Parameters
        ----------
        by : string or sequence
            Column in the DataFrame to group by.
        `**kwds` : optional
            Additional keyword arguments are documented in
            :meth:`pandas.DataFrame.plot`.

        Returns
        -------
        axes : :class:`matplotlib.axes.Axes` or numpy.ndarray of them
        """
        return self(kind='box', by=by, **kwds)

    def hist(self, by=None, bins=10, **kwds):
        """
        Histogram

        Parameters
        ----------
        by : string or sequence
            Column in the DataFrame to group by.
        bins: integer, default 10
            Number of histogram bins to be used
        `**kwds` : optional
            Additional keyword arguments are documented in
            :meth:`pandas.DataFrame.plot`.

        Returns
        -------
        axes : :class:`matplotlib.axes.Axes` or numpy.ndarray of them
        """
        return self(kind='hist', by=by, bins=bins, **kwds)

    @Appender(_kde_docstring % {
        'this-datatype': 'DataFrame',
        'sibling-datatype': 'Series',
        'examples': """
        Given several Series of points randomly sampled from unknown
        distributions, estimate their PDFs using KDE with automatic
        bandwidth determination and plot the results, evaluating them at
        1000 equally spaced points (default):

        .. plot::
            :context: close-figs

            >>> df = pd.DataFrame({
            ...     'x': [1, 2, 2.5, 3, 3.5, 4, 5],
            ...     'y': [4, 4, 4.5, 5, 5.5, 6, 6],
            ... })
            >>> ax = df.plot.kde()

        A scalar bandwidth can be specified. Using a small bandwidth value can
        lead to overfitting, while using a large bandwidth value may result
        in underfitting:

        .. plot::
            :context: close-figs

            >>> ax = df.plot.kde(bw_method=0.3)

        .. plot::
            :context: close-figs

            >>> ax = df.plot.kde(bw_method=3)

        Finally, the `ind` parameter determines the evaluation points for the
        plot of the estimated PDF:

        .. plot::
            :context: close-figs

            >>> ax = df.plot.kde(ind=[1, 2, 3, 4, 5, 6])
        """.strip()
    })
    def kde(self, bw_method=None, ind=None, **kwds):
        return self(kind='kde', bw_method=bw_method, ind=ind, **kwds)

    density = kde

    def area(self, x=None, y=None, **kwds):
        """
        Area plot

        Parameters
        ----------
        x, y : label or position, optional
            Coordinates for each point.
        `**kwds` : optional
            Additional keyword arguments are documented in
            :meth:`pandas.DataFrame.plot`.

        Returns
        -------
        axes : :class:`matplotlib.axes.Axes` or numpy.ndarray of them
        """
        return self(kind='area', x=x, y=y, **kwds)

    def pie(self, y=None, **kwds):
        """
        Pie chart

        Parameters
        ----------
        y : label or position, optional
            Column to plot.
        `**kwds` : optional
            Additional keyword arguments are documented in
            :meth:`pandas.DataFrame.plot`.

        Returns
        -------
        axes : :class:`matplotlib.axes.Axes` or numpy.ndarray of them
        """
        return self(kind='pie', y=y, **kwds)

    def scatter(self, x, y, s=None, c=None, **kwds):
        """
        Scatter plot

        Parameters
        ----------
        x, y : label or position, optional
            Coordinates for each point.
        s : scalar or array_like, optional
            Size of each point.
        c : label or position, optional
            Color of each point.
        `**kwds` : optional
            Additional keyword arguments are documented in
            :meth:`pandas.DataFrame.plot`.

        Returns
        -------
        axes : :class:`matplotlib.axes.Axes` or numpy.ndarray of them
        """
        return self(kind='scatter', x=x, y=y, c=c, s=s, **kwds)

    def hexbin(self, x, y, C=None, reduce_C_function=None, gridsize=None,
               **kwds):
        """
        Generate an hexagonal binning plot.

        Generate an hexagonal binning plot of `x` versus `y`. If `C` is `None`
        (the default), this is an histogram of the number of occurrences
        of the observations at ``(x[i], y[i])``.

        If `C` is specified, specifies values at given coordinates
        ``(x[i], y[i])``. These values are accumulated for each hexagonal
        bin and then reduced according to `reduce_C_function`,
        having as default the numpy's mean function (:meth:`numpy.mean`).
        (If `C` is specified, it must also be a 1-D sequence
        of the same length as `x` and `y`.)

        Parameters
        ----------
        x : int or str
            The column label or position for x points.
        y : int or str
            The column label or position for y points.
        C : int or str, optional
            The column label or position for the value of `(x, y)` point.
        reduce_C_function : callable, default `np.mean`
            Function of one argument that reduces all the values in a bin to
            a single number (e.g. `np.mean`, `np.max`, `np.sum`, `np.std`).
        gridsize : int or tuple of (int, int), default 100
            The number of hexagons in the x-direction.
            The corresponding number of hexagons in the y-direction is
            chosen in a way that the hexagons are approximately regular.
            Alternatively, gridsize can be a tuple with two elements
            specifying the number of hexagons in the x-direction and the
            y-direction.
        **kwds
            Additional keyword arguments are documented in
            :meth:`pandas.DataFrame.plot`.

        Returns
        -------
<<<<<<< HEAD
        axes : matplotlib.AxesSubplot

        See Also
        --------
        matplotlib.pyplot.hexbin : hexagonal binning plot using matplotlib,
            the matplotlib function that is used under the hood.

        Examples
        --------
        The following examples are generated with random data.

        .. plot::
            :context: close-figs

            >>> n = 100000
            >>> # Make a dataframe with normal distributed data
            >>> df = pd.DataFrame({'x': np.random.randn(n),
            ...                    'y': np.random.randn(n)})
            >>> ax = df.plot.hexbin(x='x', y='y', cmap='inferno')

        The next example uses `C` and `np.sum` as `reduce_C_function`.
        Note that `'observations'` values ranges from 1 to 5 but the result
        plot shows values up to more than 25. This is because of the
        `reduce_C_function`.

        .. plot::
            :context: close-figs

            >>> n = 500
            >>> df = pd.DataFrame({
            ...     'coord_x': np.random.uniform(-3, 3, size=n),
            ...     'coord_y': np.random.uniform(30, 50, size=n),
            ...     'observations': np.random.randint(1,5, size=n)
            ...     })
            >>> ax = df.plot.hexbin(x='coord_x',
            ...                     y='coord_y',
            ...                     C='observations',
            ...                     reduce_C_function=np.sum,
            ...                     gridsize=10)
=======
        axes : :class:`matplotlib.axes.Axes` or numpy.ndarray of them
>>>>>>> cad6dc7a
        """
        if reduce_C_function is not None:
            kwds['reduce_C_function'] = reduce_C_function
        if gridsize is not None:
            kwds['gridsize'] = gridsize
        return self(kind='hexbin', x=x, y=y, C=C, **kwds)<|MERGE_RESOLUTION|>--- conflicted
+++ resolved
@@ -3211,7 +3211,6 @@
 
         Returns
         -------
-<<<<<<< HEAD
         axes : matplotlib.AxesSubplot
 
         See Also
@@ -3251,9 +3250,6 @@
             ...                     C='observations',
             ...                     reduce_C_function=np.sum,
             ...                     gridsize=10)
-=======
-        axes : :class:`matplotlib.axes.Axes` or numpy.ndarray of them
->>>>>>> cad6dc7a
         """
         if reduce_C_function is not None:
             kwds['reduce_C_function'] = reduce_C_function
