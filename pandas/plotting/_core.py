# being a bit too dynamic
# pylint: disable=E1101
from __future__ import division

import warnings
import re
from collections import namedtuple
from distutils.version import LooseVersion

import numpy as np

from pandas.util._decorators import cache_readonly
from pandas.core.base import PandasObject
<<<<<<< HEAD
from pandas.core.dtypes.generic import ABCSeries
from pandas.core.dtypes.missing import notnull
=======
from pandas.core.dtypes.missing import notnull, remove_na_arraylike
>>>>>>> 96168ef6
from pandas.core.dtypes.common import (
    is_list_like,
    is_integer,
    is_number,
    is_hashable,
    is_iterator)
from pandas.core.common import AbstractMethodError, isnull, _try_sort
from pandas.core.generic import _shared_docs, _shared_doc_kwargs
from pandas.core.index import Index, MultiIndex
<<<<<<< HEAD
=======
from pandas.core.series import Series
>>>>>>> 96168ef6
from pandas.core.indexes.period import PeriodIndex
from pandas.compat import range, lrange, map, zip, string_types
import pandas.compat as compat
from pandas.io.formats.printing import pprint_thing
from pandas.util._decorators import Appender

from pandas.plotting._compat import (_mpl_ge_1_3_1,
                                     _mpl_ge_1_5_0)
from pandas.plotting._style import (mpl_stylesheet, plot_params,
                                    _get_standard_colors)
from pandas.plotting._tools import (_subplots, _flatten, table,
                                    _handle_shared_axes, _get_all_lines,
                                    _get_xlim, _set_ticks_props,
                                    format_date_labels)


if _mpl_ge_1_5_0():
    # Compat with mp 1.5, which uses cycler.
    import cycler
    colors = mpl_stylesheet.pop('axes.color_cycle')
    mpl_stylesheet['axes.prop_cycle'] = cycler.cycler('color', colors)


def _get_standard_kind(kind):
    return {'density': 'kde'}.get(kind, kind)


def _gca(rc=None):
    import matplotlib.pyplot as plt
    with plt.rc_context(rc):
        return plt.gca()


def _gcf():
    import matplotlib.pyplot as plt
    return plt.gcf()


class MPLPlot(object):
    """
    Base class for assembling a pandas plot using matplotlib

    Parameters
    ----------
    data :

    """

    @property
    def _kind(self):
        """Specify kind str. Must be overridden in child class"""
        raise NotImplementedError

    _layout_type = 'vertical'
    _default_rot = 0
    orientation = None
    _pop_attributes = ['label', 'style', 'logy', 'logx', 'loglog',
                       'mark_right', 'stacked']
    _attr_defaults = {'logy': False, 'logx': False, 'loglog': False,
                      'mark_right': True, 'stacked': False}

    def __init__(self, data, kind=None, by=None, subplots=False, sharex=None,
                 sharey=False, use_index=True,
                 figsize=None, grid=None, legend=True, rot=None,
                 ax=None, fig=None, title=None, xlim=None, ylim=None,
                 xticks=None, yticks=None,
                 sort_columns=False, fontsize=None,
                 secondary_y=False, colormap=None,
                 table=False, layout=None, **kwds):

        self.data = data
        self.by = by

        self.kind = kind

        self.sort_columns = sort_columns

        self.subplots = subplots

        if sharex is None:
            if ax is None:
                self.sharex = True
            else:
                # if we get an axis, the users should do the visibility
                # setting...
                self.sharex = False
        else:
            self.sharex = sharex

        self.sharey = sharey
        self.figsize = figsize
        self.layout = layout

        self.xticks = xticks
        self.yticks = yticks
        self.xlim = xlim
        self.ylim = ylim
        self.title = title
        self.use_index = use_index

        self.fontsize = fontsize

        if rot is not None:
            self.rot = rot
            # need to know for format_date_labels since it's rotated to 30 by
            # default
            self._rot_set = True
        else:
            self._rot_set = False
            self.rot = self._default_rot

        if grid is None:
            grid = False if secondary_y else self.plt.rcParams['axes.grid']

        self.grid = grid
        self.legend = legend
        self.legend_handles = []
        self.legend_labels = []

        for attr in self._pop_attributes:
            value = kwds.pop(attr, self._attr_defaults.get(attr, None))
            setattr(self, attr, value)

        self.ax = ax
        self.fig = fig
        self.axes = None

        # parse errorbar input if given
        xerr = kwds.pop('xerr', None)
        yerr = kwds.pop('yerr', None)
        self.errors = {}
        for kw, err in zip(['xerr', 'yerr'], [xerr, yerr]):
            self.errors[kw] = self._parse_errorbars(kw, err)

        if not isinstance(secondary_y, (bool, tuple, list, np.ndarray, Index)):
            secondary_y = [secondary_y]
        self.secondary_y = secondary_y

        # ugly TypeError if user passes matplotlib's `cmap` name.
        # Probably better to accept either.
        if 'cmap' in kwds and colormap:
            raise TypeError("Only specify one of `cmap` and `colormap`.")
        elif 'cmap' in kwds:
            self.colormap = kwds.pop('cmap')
        else:
            self.colormap = colormap

        self.table = table

        self.kwds = kwds

        self._validate_color_args()

    def _validate_color_args(self):
        if 'color' not in self.kwds and 'colors' in self.kwds:
            warnings.warn(("'colors' is being deprecated. Please use 'color'"
                           "instead of 'colors'"))
            colors = self.kwds.pop('colors')
            self.kwds['color'] = colors

        if ('color' in self.kwds and self.nseries == 1 and
                not is_list_like(self.kwds['color'])):
            # support series.plot(color='green')
            self.kwds['color'] = [self.kwds['color']]

        if ('color' in self.kwds and isinstance(self.kwds['color'], tuple) and
                self.nseries == 1 and len(self.kwds['color']) in (3, 4)):
            # support RGB and RGBA tuples in series plot
            self.kwds['color'] = [self.kwds['color']]

        if ('color' in self.kwds or 'colors' in self.kwds) and \
                self.colormap is not None:
            warnings.warn("'color' and 'colormap' cannot be used "
                          "simultaneously. Using 'color'")

        if 'color' in self.kwds and self.style is not None:
            if is_list_like(self.style):
                styles = self.style
            else:
                styles = [self.style]
            # need only a single match
            for s in styles:
                if re.match('^[a-z]+?', s) is not None:
                    raise ValueError(
                        "Cannot pass 'style' string with a color "
                        "symbol and 'color' keyword argument. Please"
                        " use one or the other or pass 'style' "
                        "without a color symbol")

    def _iter_data(self, data=None, keep_index=False, fillna=None):
        if data is None:
            data = self.data
        if fillna is not None:
            data = data.fillna(fillna)

        # TODO: unused?
        # if self.sort_columns:
        #     columns = _try_sort(data.columns)
        # else:
        #     columns = data.columns

        for col, values in data.iteritems():
            if keep_index is True:
                yield col, values
            else:
                yield col, values.values

    @property
    def nseries(self):
        if self.data.ndim == 1:
            return 1
        else:
            return self.data.shape[1]

    def draw(self):
        self.plt.draw_if_interactive()

    def generate(self):
        self._args_adjust()
        self._compute_plot_data()
        self._setup_subplots()
        self._make_plot()
        self._add_table()
        self._make_legend()
        self._adorn_subplots()

        for ax in self.axes:
            self._post_plot_logic_common(ax, self.data)
            self._post_plot_logic(ax, self.data)

    def _args_adjust(self):
        pass

    def _has_plotted_object(self, ax):
        """check whether ax has data"""
        return (len(ax.lines) != 0 or
                len(ax.artists) != 0 or
                len(ax.containers) != 0)

    def _maybe_right_yaxis(self, ax, axes_num):
        if not self.on_right(axes_num):
            # secondary axes may be passed via ax kw
            return self._get_ax_layer(ax)

        if hasattr(ax, 'right_ax'):
            # if it has right_ax proparty, ``ax`` must be left axes
            return ax.right_ax
        elif hasattr(ax, 'left_ax'):
            # if it has left_ax proparty, ``ax`` must be right axes
            return ax
        else:
            # otherwise, create twin axes
            orig_ax, new_ax = ax, ax.twinx()
            # TODO: use Matplotlib public API when available
            new_ax._get_lines = orig_ax._get_lines
            new_ax._get_patches_for_fill = orig_ax._get_patches_for_fill
            orig_ax.right_ax, new_ax.left_ax = new_ax, orig_ax

            if not self._has_plotted_object(orig_ax):  # no data on left y
                orig_ax.get_yaxis().set_visible(False)
            return new_ax

    def _setup_subplots(self):
        if self.subplots:
            fig, axes = _subplots(naxes=self.nseries,
                                  sharex=self.sharex, sharey=self.sharey,
                                  figsize=self.figsize, ax=self.ax,
                                  layout=self.layout,
                                  layout_type=self._layout_type)
        else:
            if self.ax is None:
                fig = self.plt.figure(figsize=self.figsize)
                axes = fig.add_subplot(111)
            else:
                fig = self.ax.get_figure()
                if self.figsize is not None:
                    fig.set_size_inches(self.figsize)
                axes = self.ax

        axes = _flatten(axes)

        if self.logx or self.loglog:
            [a.set_xscale('log') for a in axes]
        if self.logy or self.loglog:
            [a.set_yscale('log') for a in axes]

        self.fig = fig
        self.axes = axes

    @property
    def result(self):
        """
        Return result axes
        """
        if self.subplots:
            if self.layout is not None and not is_list_like(self.ax):
                return self.axes.reshape(*self.layout)
            else:
                return self.axes
        else:
            sec_true = isinstance(self.secondary_y, bool) and self.secondary_y
            all_sec = (is_list_like(self.secondary_y) and
                       len(self.secondary_y) == self.nseries)
            if (sec_true or all_sec):
                # if all data is plotted on secondary, return right axes
                return self._get_ax_layer(self.axes[0], primary=False)
            else:
                return self.axes[0]

    def _compute_plot_data(self):
        data = self.data

        from pandas import Series
        if isinstance(data, ABCSeries) != isinstance(data, Series):
            raise Exception('WTFError', data)

        if isinstance(data, ABCSeries):
            label = self.label
            if label is None and data.name is None:
                label = 'None'
            data = data.to_frame(name=label)

        numeric_data = data._convert(datetime=True)._get_numeric_data()

        try:
            is_empty = numeric_data.empty
        except AttributeError:
            is_empty = not len(numeric_data)

        # no empty frames or series allowed
        if is_empty:
            raise TypeError('Empty {0!r}: no numeric data to '
                            'plot'.format(numeric_data.__class__.__name__))

        self.data = numeric_data

    def _make_plot(self):
        raise AbstractMethodError(self)

    def _add_table(self):
        if self.table is False:
            return
        elif self.table is True:
            data = self.data.transpose()
        else:
            data = self.table
        ax = self._get_ax(0)
        table(ax, data)

    def _post_plot_logic_common(self, ax, data):
        """Common post process for each axes"""
        labels = [pprint_thing(key) for key in data.index]
        labels = dict(zip(range(len(data.index)), labels))

        if self.orientation == 'vertical' or self.orientation is None:
            if self._need_to_set_index:
                xticklabels = [labels.get(x, '') for x in ax.get_xticks()]
                ax.set_xticklabels(xticklabels)
            self._apply_axis_properties(ax.xaxis, rot=self.rot,
                                        fontsize=self.fontsize)
            self._apply_axis_properties(ax.yaxis, fontsize=self.fontsize)
        elif self.orientation == 'horizontal':
            if self._need_to_set_index:
                yticklabels = [labels.get(y, '') for y in ax.get_yticks()]
                ax.set_yticklabels(yticklabels)
            self._apply_axis_properties(ax.yaxis, rot=self.rot,
                                        fontsize=self.fontsize)
            self._apply_axis_properties(ax.xaxis, fontsize=self.fontsize)
        else:  # pragma no cover
            raise ValueError

    def _post_plot_logic(self, ax, data):
        """Post process for each axes. Overridden in child classes"""
        pass

    def _adorn_subplots(self):
        """Common post process unrelated to data"""
        if len(self.axes) > 0:
            all_axes = self._get_subplots()
            nrows, ncols = self._get_axes_layout()
            _handle_shared_axes(axarr=all_axes, nplots=len(all_axes),
                                naxes=nrows * ncols, nrows=nrows,
                                ncols=ncols, sharex=self.sharex,
                                sharey=self.sharey)

        for ax in self.axes:
            if self.yticks is not None:
                ax.set_yticks(self.yticks)

            if self.xticks is not None:
                ax.set_xticks(self.xticks)

            if self.ylim is not None:
                ax.set_ylim(self.ylim)

            if self.xlim is not None:
                ax.set_xlim(self.xlim)

            ax.grid(self.grid)

        if self.title:
            if self.subplots:
                if is_list_like(self.title):
                    if len(self.title) != self.nseries:
                        msg = ('The length of `title` must equal the number '
                               'of columns if using `title` of type `list` '
                               'and `subplots=True`.\n'
                               'length of title = {}\n'
                               'number of columns = {}').format(
                            len(self.title), self.nseries)
                        raise ValueError(msg)

                    for (ax, title) in zip(self.axes, self.title):
                        ax.set_title(title)
                else:
                    self.fig.suptitle(self.title)
            else:
                if is_list_like(self.title):
                    msg = ('Using `title` of type `list` is not supported '
                           'unless `subplots=True` is passed')
                    raise ValueError(msg)
                self.axes[0].set_title(self.title)

    def _apply_axis_properties(self, axis, rot=None, fontsize=None):
        labels = axis.get_majorticklabels() + axis.get_minorticklabels()
        for label in labels:
            if rot is not None:
                label.set_rotation(rot)
            if fontsize is not None:
                label.set_fontsize(fontsize)

    @property
    def legend_title(self):
        if not isinstance(self.data.columns, MultiIndex):
            name = self.data.columns.name
            if name is not None:
                name = pprint_thing(name)
            return name
        else:
            stringified = map(pprint_thing,
                              self.data.columns.names)
            return ','.join(stringified)

    def _add_legend_handle(self, handle, label, index=None):
        if label is not None:
            if self.mark_right and index is not None:
                if self.on_right(index):
                    label = label + ' (right)'
            self.legend_handles.append(handle)
            self.legend_labels.append(label)

    def _make_legend(self):
        ax, leg = self._get_ax_legend(self.axes[0])

        handles = []
        labels = []
        title = ''

        if not self.subplots:
            if leg is not None:
                title = leg.get_title().get_text()
                handles = leg.legendHandles
                labels = [x.get_text() for x in leg.get_texts()]

            if self.legend:
                if self.legend == 'reverse':
                    self.legend_handles = reversed(self.legend_handles)
                    self.legend_labels = reversed(self.legend_labels)

                handles += self.legend_handles
                labels += self.legend_labels
                if self.legend_title is not None:
                    title = self.legend_title

            if len(handles) > 0:
                ax.legend(handles, labels, loc='best', title=title)

        elif self.subplots and self.legend:
            for ax in self.axes:
                if ax.get_visible():
                    ax.legend(loc='best')

    def _get_ax_legend(self, ax):
        leg = ax.get_legend()
        other_ax = (getattr(ax, 'left_ax', None) or
                    getattr(ax, 'right_ax', None))
        other_leg = None
        if other_ax is not None:
            other_leg = other_ax.get_legend()
        if leg is None and other_leg is not None:
            leg = other_leg
            ax = other_ax
        return ax, leg

    @cache_readonly
    def plt(self):
        import matplotlib.pyplot as plt
        return plt

    @staticmethod
    def mpl_ge_1_3_1():
        return _mpl_ge_1_3_1()

    @staticmethod
    def mpl_ge_1_5_0():
        return _mpl_ge_1_5_0()

    _need_to_set_index = False

    def _get_xticks(self, convert_period=False):
        index = self.data.index
        is_datetype = index.inferred_type in ('datetime', 'date',
                                              'datetime64', 'time')

        if self.use_index:
            if convert_period and isinstance(index, PeriodIndex):
                self.data = self.data.reindex(index=index.sort_values())
                x = self.data.index.to_timestamp()._mpl_repr()
            elif index.is_numeric():
                """
                Matplotlib supports numeric values or datetime objects as
                xaxis values. Taking LBYL approach here, by the time
                matplotlib raises exception when using non numeric/datetime
                values for xaxis, several actions are already taken by plt.
                """
                x = index._mpl_repr()
            elif is_datetype:
                self.data = self.data[notnull(self.data.index)]
                self.data = self.data.sort_index()
                x = self.data.index._mpl_repr()
            else:
                self._need_to_set_index = True
                x = lrange(len(index))
        else:
            x = lrange(len(index))

        return x

    @classmethod
    def _plot(cls, ax, x, y, style=None, is_errorbar=False, **kwds):
        mask = isnull(y)
        if mask.any():
            y = np.ma.array(y)
            y = np.ma.masked_where(mask, y)

        if isinstance(x, Index):
            x = x._mpl_repr()

        if is_errorbar:
            if 'xerr' in kwds:
                kwds['xerr'] = np.array(kwds.get('xerr'))
            if 'yerr' in kwds:
                kwds['yerr'] = np.array(kwds.get('yerr'))
            return ax.errorbar(x, y, **kwds)
        else:
            # prevent style kwarg from going to errorbar, where it is
            # unsupported
            if style is not None:
                args = (x, y, style)
            else:
                args = (x, y)
            return ax.plot(*args, **kwds)

    def _get_index_name(self):
        if isinstance(self.data.index, MultiIndex):
            name = self.data.index.names
            if any(x is not None for x in name):
                name = ','.join([pprint_thing(x) for x in name])
            else:
                name = None
        else:
            name = self.data.index.name
            if name is not None:
                name = pprint_thing(name)

        return name

    @classmethod
    def _get_ax_layer(cls, ax, primary=True):
        """get left (primary) or right (secondary) axes"""
        if primary:
            return getattr(ax, 'left_ax', ax)
        else:
            return getattr(ax, 'right_ax', ax)

    def _get_ax(self, i):
        # get the twinx ax if appropriate
        if self.subplots:
            ax = self.axes[i]
            ax = self._maybe_right_yaxis(ax, i)
            self.axes[i] = ax
        else:
            ax = self.axes[0]
            ax = self._maybe_right_yaxis(ax, i)

        ax.get_yaxis().set_visible(True)
        return ax

    def on_right(self, i):
        if isinstance(self.secondary_y, bool):
            return self.secondary_y

        if isinstance(self.secondary_y, (tuple, list, np.ndarray, Index)):
            return self.data.columns[i] in self.secondary_y

    def _apply_style_colors(self, colors, kwds, col_num, label):
        """
        Manage style and color based on column number and its label.
        Returns tuple of appropriate style and kwds which "color" may be added.
        """
        style = None
        if self.style is not None:
            if isinstance(self.style, list):
                try:
                    style = self.style[col_num]
                except IndexError:
                    pass
            elif isinstance(self.style, dict):
                style = self.style.get(label, style)
            else:
                style = self.style

        has_color = 'color' in kwds or self.colormap is not None
        nocolor_style = style is None or re.match('[a-z]+', style) is None
        if (has_color or self.subplots) and nocolor_style:
            kwds['color'] = colors[col_num % len(colors)]
        return style, kwds

    def _get_colors(self, num_colors=None, color_kwds='color'):
        if num_colors is None:
            num_colors = self.nseries

        return _get_standard_colors(num_colors=num_colors,
                                    colormap=self.colormap,
                                    color=self.kwds.get(color_kwds))

    def _parse_errorbars(self, label, err):
        """
        Look for error keyword arguments and return the actual errorbar data
        or return the error DataFrame/dict

        Error bars can be specified in several ways:
            Series: the user provides a pandas.Series object of the same
                    length as the data
            ndarray: provides a np.ndarray of the same length as the data
            DataFrame/dict: error values are paired with keys matching the
                    key in the plotted DataFrame
            str: the name of the column within the plotted DataFrame
        """

        if err is None:
            return None

        from pandas import DataFrame, Series

        def match_labels(data, e):
            e = e.reindex_axis(data.index)
            return e

        # key-matched DataFrame
        if isinstance(err, DataFrame):

            err = match_labels(self.data, err)
        # key-matched dict
        elif isinstance(err, dict):
            pass

        # Series of error values
        elif isinstance(err, Series):
            # broadcast error series across data
            err = match_labels(self.data, err)
            err = np.atleast_2d(err)
            err = np.tile(err, (self.nseries, 1))

        # errors are a column in the dataframe
        elif isinstance(err, string_types):
            evalues = self.data[err].values
            self.data = self.data[self.data.columns.drop(err)]
            err = np.atleast_2d(evalues)
            err = np.tile(err, (self.nseries, 1))

        elif is_list_like(err):
            if is_iterator(err):
                err = np.atleast_2d(list(err))
            else:
                # raw error values
                err = np.atleast_2d(err)

            err_shape = err.shape

            # asymmetrical error bars
            if err.ndim == 3:
                if (err_shape[0] != self.nseries) or \
                        (err_shape[1] != 2) or \
                        (err_shape[2] != len(self.data)):
                    msg = "Asymmetrical error bars should be provided " + \
                        "with the shape (%u, 2, %u)" % \
                        (self.nseries, len(self.data))
                    raise ValueError(msg)

            # broadcast errors to each data series
            if len(err) == 1:
                err = np.tile(err, (self.nseries, 1))

        elif is_number(err):
            err = np.tile([err], (self.nseries, len(self.data)))

        else:
            msg = "No valid %s detected" % label
            raise ValueError(msg)

        return err

    def _get_errorbars(self, label=None, index=None, xerr=True, yerr=True):
        from pandas import DataFrame
        errors = {}

        for kw, flag in zip(['xerr', 'yerr'], [xerr, yerr]):
            if flag:
                err = self.errors[kw]
                # user provided label-matched dataframe of errors
                if isinstance(err, (DataFrame, dict)):
                    if label is not None and label in err.keys():
                        err = err[label]
                    else:
                        err = None
                elif index is not None and err is not None:
                    err = err[index]

                if err is not None:
                    errors[kw] = err
        return errors

    def _get_subplots(self):
        from matplotlib.axes import Subplot
        return [ax for ax in self.axes[0].get_figure().get_axes()
                if isinstance(ax, Subplot)]

    def _get_axes_layout(self):
        axes = self._get_subplots()
        x_set = set()
        y_set = set()
        for ax in axes:
            # check axes coordinates to estimate layout
            points = ax.get_position().get_points()
            x_set.add(points[0][0])
            y_set.add(points[0][1])
        return (len(y_set), len(x_set))


class PlanePlot(MPLPlot):
    """
    Abstract class for plotting on plane, currently scatter and hexbin.
    """

    _layout_type = 'single'

    def __init__(self, data, x, y, **kwargs):
        MPLPlot.__init__(self, data, **kwargs)
        if x is None or y is None:
            raise ValueError(self._kind + ' requires and x and y column')
        if is_integer(x) and not self.data.columns.holds_integer():
            x = self.data.columns[x]
        if is_integer(y) and not self.data.columns.holds_integer():
            y = self.data.columns[y]
        if len(self.data[x]._get_numeric_data()) == 0:
            raise ValueError(self._kind + ' requires x column to be numeric')
        if len(self.data[y]._get_numeric_data()) == 0:
            raise ValueError(self._kind + ' requires y column to be numeric')

        self.x = x
        self.y = y

    @property
    def nseries(self):
        return 1

    def _post_plot_logic(self, ax, data):
        x, y = self.x, self.y
        ax.set_ylabel(pprint_thing(y))
        ax.set_xlabel(pprint_thing(x))


class ScatterPlot(PlanePlot):
    _kind = 'scatter'

    def __init__(self, data, x, y, s=None, c=None, **kwargs):
        if s is None:
            # hide the matplotlib default for size, in case we want to change
            # the handling of this argument later
            s = 20
        super(ScatterPlot, self).__init__(data, x, y, s=s, **kwargs)
        if is_integer(c) and not self.data.columns.holds_integer():
            c = self.data.columns[c]
        self.c = c

    def _make_plot(self):
        x, y, c, data = self.x, self.y, self.c, self.data
        ax = self.axes[0]

        c_is_column = is_hashable(c) and c in self.data.columns

        # plot a colorbar only if a colormap is provided or necessary
        cb = self.kwds.pop('colorbar', self.colormap or c_is_column)

        # pandas uses colormap, matplotlib uses cmap.
        cmap = self.colormap or 'Greys'
        cmap = self.plt.cm.get_cmap(cmap)
        color = self.kwds.pop("color", None)
        if c is not None and color is not None:
            raise TypeError('Specify exactly one of `c` and `color`')
        elif c is None and color is None:
            c_values = self.plt.rcParams['patch.facecolor']
        elif color is not None:
            c_values = color
        elif c_is_column:
            c_values = self.data[c].values
        else:
            c_values = c

        if self.legend and hasattr(self, 'label'):
            label = self.label
        else:
            label = None
        scatter = ax.scatter(data[x].values, data[y].values, c=c_values,
                             label=label, cmap=cmap, **self.kwds)
        if cb:
            img = ax.collections[0]
            kws = dict(ax=ax)
            if self.mpl_ge_1_3_1():
                kws['label'] = c if c_is_column else ''
            self.fig.colorbar(img, **kws)

        if label is not None:
            self._add_legend_handle(scatter, label)
        else:
            self.legend = False

        errors_x = self._get_errorbars(label=x, index=0, yerr=False)
        errors_y = self._get_errorbars(label=y, index=0, xerr=False)
        if len(errors_x) > 0 or len(errors_y) > 0:
            err_kwds = dict(errors_x, **errors_y)
            err_kwds['ecolor'] = scatter.get_facecolor()[0]
            ax.errorbar(data[x].values, data[y].values,
                        linestyle='none', **err_kwds)


class HexBinPlot(PlanePlot):
    _kind = 'hexbin'

    def __init__(self, data, x, y, C=None, **kwargs):
        super(HexBinPlot, self).__init__(data, x, y, **kwargs)
        if is_integer(C) and not self.data.columns.holds_integer():
            C = self.data.columns[C]
        self.C = C

    def _make_plot(self):
        x, y, data, C = self.x, self.y, self.data, self.C
        ax = self.axes[0]
        # pandas uses colormap, matplotlib uses cmap.
        cmap = self.colormap or 'BuGn'
        cmap = self.plt.cm.get_cmap(cmap)
        cb = self.kwds.pop('colorbar', True)

        if C is None:
            c_values = None
        else:
            c_values = data[C].values

        ax.hexbin(data[x].values, data[y].values, C=c_values, cmap=cmap,
                  **self.kwds)
        if cb:
            img = ax.collections[0]
            self.fig.colorbar(img, ax=ax)

    def _make_legend(self):
        pass


class LinePlot(MPLPlot):
    _kind = 'line'
    _default_rot = 0
    orientation = 'vertical'

    def __init__(self, data, **kwargs):
        MPLPlot.__init__(self, data, **kwargs)
        if self.stacked:
            self.data = self.data.fillna(value=0)
        self.x_compat = plot_params['x_compat']
        if 'x_compat' in self.kwds:
            self.x_compat = bool(self.kwds.pop('x_compat'))

    def _is_ts_plot(self):
        # this is slightly deceptive
        return not self.x_compat and self.use_index and self._use_dynamic_x()

    def _use_dynamic_x(self):
        from pandas.plotting._timeseries import _use_dynamic_x
        return _use_dynamic_x(self._get_ax(0), self.data)

    def _make_plot(self):
        if self._is_ts_plot():
            from pandas.plotting._timeseries import _maybe_convert_index
            data = _maybe_convert_index(self._get_ax(0), self.data)

            x = data.index      # dummy, not used
            plotf = self._ts_plot
            it = self._iter_data(data=data, keep_index=True)
        else:
            x = self._get_xticks(convert_period=True)
            plotf = self._plot
            it = self._iter_data()

        stacking_id = self._get_stacking_id()
        is_errorbar = any(e is not None for e in self.errors.values())

        colors = self._get_colors()
        for i, (label, y) in enumerate(it):
            ax = self._get_ax(i)
            kwds = self.kwds.copy()
            style, kwds = self._apply_style_colors(colors, kwds, i, label)

            errors = self._get_errorbars(label=label, index=i)
            kwds = dict(kwds, **errors)

            label = pprint_thing(label)  # .encode('utf-8')
            kwds['label'] = label

            newlines = plotf(ax, x, y, style=style, column_num=i,
                             stacking_id=stacking_id,
                             is_errorbar=is_errorbar,
                             **kwds)
            self._add_legend_handle(newlines[0], label, index=i)

            lines = _get_all_lines(ax)
            left, right = _get_xlim(lines)
            ax.set_xlim(left, right)

    @classmethod
    def _plot(cls, ax, x, y, style=None, column_num=None,
              stacking_id=None, **kwds):
        # column_num is used to get the target column from protf in line and
        # area plots
        if column_num == 0:
            cls._initialize_stacker(ax, stacking_id, len(y))
        y_values = cls._get_stacked_values(ax, stacking_id, y, kwds['label'])
        lines = MPLPlot._plot(ax, x, y_values, style=style, **kwds)
        cls._update_stacker(ax, stacking_id, y)
        return lines

    @classmethod
    def _ts_plot(cls, ax, x, data, style=None, **kwds):
        from pandas.plotting._timeseries import (_maybe_resample,
                                                 _decorate_axes,
                                                 format_dateaxis)
        # accept x to be consistent with normal plot func,
        # x is not passed to tsplot as it uses data.index as x coordinate
        # column_num must be in kwds for stacking purpose
        freq, data = _maybe_resample(data, ax, kwds)

        # Set ax with freq info
        _decorate_axes(ax, freq, kwds)
        # digging deeper
        if hasattr(ax, 'left_ax'):
            _decorate_axes(ax.left_ax, freq, kwds)
        if hasattr(ax, 'right_ax'):
            _decorate_axes(ax.right_ax, freq, kwds)
        ax._plot_data.append((data, cls._kind, kwds))

        lines = cls._plot(ax, data.index, data.values, style=style, **kwds)
        # set date formatter, locators and rescale limits
        format_dateaxis(ax, ax.freq, data.index)
        return lines

    def _get_stacking_id(self):
        if self.stacked:
            return id(self.data)
        else:
            return None

    @classmethod
    def _initialize_stacker(cls, ax, stacking_id, n):
        if stacking_id is None:
            return
        if not hasattr(ax, '_stacker_pos_prior'):
            ax._stacker_pos_prior = {}
        if not hasattr(ax, '_stacker_neg_prior'):
            ax._stacker_neg_prior = {}
        ax._stacker_pos_prior[stacking_id] = np.zeros(n)
        ax._stacker_neg_prior[stacking_id] = np.zeros(n)

    @classmethod
    def _get_stacked_values(cls, ax, stacking_id, values, label):
        if stacking_id is None:
            return values
        if not hasattr(ax, '_stacker_pos_prior'):
            # stacker may not be initialized for subplots
            cls._initialize_stacker(ax, stacking_id, len(values))

        if (values >= 0).all():
            return ax._stacker_pos_prior[stacking_id] + values
        elif (values <= 0).all():
            return ax._stacker_neg_prior[stacking_id] + values

        raise ValueError('When stacked is True, each column must be either '
                         'all positive or negative.'
                         '{0} contains both positive and negative values'
                         .format(label))

    @classmethod
    def _update_stacker(cls, ax, stacking_id, values):
        if stacking_id is None:
            return
        if (values >= 0).all():
            ax._stacker_pos_prior[stacking_id] += values
        elif (values <= 0).all():
            ax._stacker_neg_prior[stacking_id] += values

    def _post_plot_logic(self, ax, data):
        condition = (not self._use_dynamic_x() and
                     data.index.is_all_dates and
                     not self.subplots or
                     (self.subplots and self.sharex))

        index_name = self._get_index_name()

        if condition:
            # irregular TS rotated 30 deg. by default
            # probably a better place to check / set this.
            if not self._rot_set:
                self.rot = 30
            format_date_labels(ax, rot=self.rot)

        if index_name is not None and self.use_index:
            ax.set_xlabel(index_name)


class AreaPlot(LinePlot):
    _kind = 'area'

    def __init__(self, data, **kwargs):
        kwargs.setdefault('stacked', True)
        data = data.fillna(value=0)
        LinePlot.__init__(self, data, **kwargs)

        if not self.stacked:
            # use smaller alpha to distinguish overlap
            self.kwds.setdefault('alpha', 0.5)

        if self.logy or self.loglog:
            raise ValueError("Log-y scales are not supported in area plot")

    @classmethod
    def _plot(cls, ax, x, y, style=None, column_num=None,
              stacking_id=None, is_errorbar=False, **kwds):

        if column_num == 0:
            cls._initialize_stacker(ax, stacking_id, len(y))
        y_values = cls._get_stacked_values(ax, stacking_id, y, kwds['label'])

        # need to remove label, because subplots uses mpl legend as it is
        line_kwds = kwds.copy()
        if cls.mpl_ge_1_5_0():
            line_kwds.pop('label')
        lines = MPLPlot._plot(ax, x, y_values, style=style, **line_kwds)

        # get data from the line to get coordinates for fill_between
        xdata, y_values = lines[0].get_data(orig=False)

        # unable to use ``_get_stacked_values`` here to get starting point
        if stacking_id is None:
            start = np.zeros(len(y))
        elif (y >= 0).all():
            start = ax._stacker_pos_prior[stacking_id]
        elif (y <= 0).all():
            start = ax._stacker_neg_prior[stacking_id]
        else:
            start = np.zeros(len(y))

        if 'color' not in kwds:
            kwds['color'] = lines[0].get_color()

        rect = ax.fill_between(xdata, start, y_values, **kwds)
        cls._update_stacker(ax, stacking_id, y)

        # LinePlot expects list of artists
        res = [rect] if cls.mpl_ge_1_5_0() else lines
        return res

    def _add_legend_handle(self, handle, label, index=None):
        if not self.mpl_ge_1_5_0():
            from matplotlib.patches import Rectangle
            # Because fill_between isn't supported in legend,
            # specifically add Rectangle handle here
            alpha = self.kwds.get('alpha', None)
            handle = Rectangle((0, 0), 1, 1, fc=handle.get_color(),
                               alpha=alpha)
        LinePlot._add_legend_handle(self, handle, label, index=index)

    def _post_plot_logic(self, ax, data):
        LinePlot._post_plot_logic(self, ax, data)

        if self.ylim is None:
            if (data >= 0).all().all():
                ax.set_ylim(0, None)
            elif (data <= 0).all().all():
                ax.set_ylim(None, 0)


class BarPlot(MPLPlot):
    _kind = 'bar'
    _default_rot = 90
    orientation = 'vertical'

    def __init__(self, data, **kwargs):
        self.bar_width = kwargs.pop('width', 0.5)
        pos = kwargs.pop('position', 0.5)
        kwargs.setdefault('align', 'center')
        self.tick_pos = np.arange(len(data))

        self.bottom = kwargs.pop('bottom', 0)
        self.left = kwargs.pop('left', 0)

        self.log = kwargs.pop('log', False)
        MPLPlot.__init__(self, data, **kwargs)

        if self.stacked or self.subplots:
            self.tickoffset = self.bar_width * pos
            if kwargs['align'] == 'edge':
                self.lim_offset = self.bar_width / 2
            else:
                self.lim_offset = 0
        else:
            if kwargs['align'] == 'edge':
                w = self.bar_width / self.nseries
                self.tickoffset = self.bar_width * (pos - 0.5) + w * 0.5
                self.lim_offset = w * 0.5
            else:
                self.tickoffset = self.bar_width * pos
                self.lim_offset = 0

        self.ax_pos = self.tick_pos - self.tickoffset

    def _args_adjust(self):
        if is_list_like(self.bottom):
            self.bottom = np.array(self.bottom)
        if is_list_like(self.left):
            self.left = np.array(self.left)

    @classmethod
    def _plot(cls, ax, x, y, w, start=0, log=False, **kwds):
        return ax.bar(x, y, w, bottom=start, log=log, **kwds)

    @property
    def _start_base(self):
        return self.bottom

    def _make_plot(self):
        import matplotlib as mpl

        colors = self._get_colors()
        ncolors = len(colors)

        pos_prior = neg_prior = np.zeros(len(self.data))
        K = self.nseries

        for i, (label, y) in enumerate(self._iter_data(fillna=0)):
            ax = self._get_ax(i)
            kwds = self.kwds.copy()
            kwds['color'] = colors[i % ncolors]

            errors = self._get_errorbars(label=label, index=i)
            kwds = dict(kwds, **errors)

            label = pprint_thing(label)

            if (('yerr' in kwds) or ('xerr' in kwds)) \
                    and (kwds.get('ecolor') is None):
                kwds['ecolor'] = mpl.rcParams['xtick.color']

            start = 0
            if self.log and (y >= 1).all():
                start = 1
            start = start + self._start_base

            if self.subplots:
                w = self.bar_width / 2
                rect = self._plot(ax, self.ax_pos + w, y, self.bar_width,
                                  start=start, label=label,
                                  log=self.log, **kwds)
                ax.set_title(label)
            elif self.stacked:
                mask = y > 0
                start = np.where(mask, pos_prior, neg_prior) + self._start_base
                w = self.bar_width / 2
                rect = self._plot(ax, self.ax_pos + w, y, self.bar_width,
                                  start=start, label=label,
                                  log=self.log, **kwds)
                pos_prior = pos_prior + np.where(mask, y, 0)
                neg_prior = neg_prior + np.where(mask, 0, y)
            else:
                w = self.bar_width / K
                rect = self._plot(ax, self.ax_pos + (i + 0.5) * w, y, w,
                                  start=start, label=label,
                                  log=self.log, **kwds)
            self._add_legend_handle(rect, label, index=i)

    def _post_plot_logic(self, ax, data):
        if self.use_index:
            str_index = [pprint_thing(key) for key in data.index]
        else:
            str_index = [pprint_thing(key) for key in range(data.shape[0])]
        name = self._get_index_name()

        s_edge = self.ax_pos[0] - 0.25 + self.lim_offset
        e_edge = self.ax_pos[-1] + 0.25 + self.bar_width + self.lim_offset

        self._decorate_ticks(ax, name, str_index, s_edge, e_edge)

    def _decorate_ticks(self, ax, name, ticklabels, start_edge, end_edge):
        ax.set_xlim((start_edge, end_edge))
        ax.set_xticks(self.tick_pos)
        ax.set_xticklabels(ticklabels)
        if name is not None and self.use_index:
            ax.set_xlabel(name)


class BarhPlot(BarPlot):
    _kind = 'barh'
    _default_rot = 0
    orientation = 'horizontal'

    @property
    def _start_base(self):
        return self.left

    @classmethod
    def _plot(cls, ax, x, y, w, start=0, log=False, **kwds):
        return ax.barh(x, y, w, left=start, log=log, **kwds)

    def _decorate_ticks(self, ax, name, ticklabels, start_edge, end_edge):
        # horizontal bars
        ax.set_ylim((start_edge, end_edge))
        ax.set_yticks(self.tick_pos)
        ax.set_yticklabels(ticklabels)
        if name is not None and self.use_index:
            ax.set_ylabel(name)


class HistPlot(LinePlot):
    _kind = 'hist'

    def __init__(self, data, bins=10, bottom=0, **kwargs):
        self.bins = bins        # use mpl default
        self.bottom = bottom
        # Do not call LinePlot.__init__ which may fill nan
        MPLPlot.__init__(self, data, **kwargs)

    def _args_adjust(self):
        if is_integer(self.bins):
            # create common bin edge
            values = (self.data._convert(datetime=True)._get_numeric_data())
            values = np.ravel(values)
            values = values[~isnull(values)]

            hist, self.bins = np.histogram(
                values, bins=self.bins,
                range=self.kwds.get('range', None),
                weights=self.kwds.get('weights', None))

        if is_list_like(self.bottom):
            self.bottom = np.array(self.bottom)

    @classmethod
    def _plot(cls, ax, y, style=None, bins=None, bottom=0, column_num=0,
              stacking_id=None, **kwds):
        if column_num == 0:
            cls._initialize_stacker(ax, stacking_id, len(bins) - 1)
        y = y[~isnull(y)]

        base = np.zeros(len(bins) - 1)
        bottom = bottom + \
            cls._get_stacked_values(ax, stacking_id, base, kwds['label'])
        # ignore style
        n, bins, patches = ax.hist(y, bins=bins, bottom=bottom, **kwds)
        cls._update_stacker(ax, stacking_id, n)
        return patches

    def _make_plot(self):
        colors = self._get_colors()
        stacking_id = self._get_stacking_id()

        for i, (label, y) in enumerate(self._iter_data()):
            ax = self._get_ax(i)

            kwds = self.kwds.copy()

            label = pprint_thing(label)
            kwds['label'] = label

            style, kwds = self._apply_style_colors(colors, kwds, i, label)
            if style is not None:
                kwds['style'] = style

            kwds = self._make_plot_keywords(kwds, y)
            artists = self._plot(ax, y, column_num=i,
                                 stacking_id=stacking_id, **kwds)
            self._add_legend_handle(artists[0], label, index=i)

    def _make_plot_keywords(self, kwds, y):
        """merge BoxPlot/KdePlot properties to passed kwds"""
        # y is required for KdePlot
        kwds['bottom'] = self.bottom
        kwds['bins'] = self.bins
        return kwds

    def _post_plot_logic(self, ax, data):
        if self.orientation == 'horizontal':
            ax.set_xlabel('Frequency')
        else:
            ax.set_ylabel('Frequency')

    @property
    def orientation(self):
        if self.kwds.get('orientation', None) == 'horizontal':
            return 'horizontal'
        else:
            return 'vertical'


class KdePlot(HistPlot):
    _kind = 'kde'
    orientation = 'vertical'

    def __init__(self, data, bw_method=None, ind=None, **kwargs):
        MPLPlot.__init__(self, data, **kwargs)
        self.bw_method = bw_method
        self.ind = ind

    def _args_adjust(self):
        pass

    def _get_ind(self, y):
        if self.ind is None:
            # np.nanmax() and np.nanmin() ignores the missing values
            sample_range = np.nanmax(y) - np.nanmin(y)
            ind = np.linspace(np.nanmin(y) - 0.5 * sample_range,
                              np.nanmax(y) + 0.5 * sample_range, 1000)
        else:
            ind = self.ind
        return ind

    @classmethod
    def _plot(cls, ax, y, style=None, bw_method=None, ind=None,
              column_num=None, stacking_id=None, **kwds):
        from scipy.stats import gaussian_kde
        from scipy import __version__ as spv

<<<<<<< HEAD
        from pandas.core.series import remove_na
        y = remove_na(y)
=======
        y = remove_na_arraylike(y)
>>>>>>> 96168ef6

        if LooseVersion(spv) >= '0.11.0':
            gkde = gaussian_kde(y, bw_method=bw_method)
        else:
            gkde = gaussian_kde(y)
            if bw_method is not None:
                msg = ('bw_method was added in Scipy 0.11.0.' +
                       ' Scipy version in use is %s.' % spv)
                warnings.warn(msg)

        y = gkde.evaluate(ind)
        lines = MPLPlot._plot(ax, ind, y, style=style, **kwds)
        return lines

    def _make_plot_keywords(self, kwds, y):
        kwds['bw_method'] = self.bw_method
        kwds['ind'] = self._get_ind(y)
        return kwds

    def _post_plot_logic(self, ax, data):
        ax.set_ylabel('Density')


class PiePlot(MPLPlot):
    _kind = 'pie'
    _layout_type = 'horizontal'

    def __init__(self, data, kind=None, **kwargs):
        data = data.fillna(value=0)
        if (data < 0).any().any():
            raise ValueError("{0} doesn't allow negative values".format(kind))
        MPLPlot.__init__(self, data, kind=kind, **kwargs)

    def _args_adjust(self):
        self.grid = False
        self.logy = False
        self.logx = False
        self.loglog = False

    def _validate_color_args(self):
        pass

    def _make_plot(self):
        colors = self._get_colors(
            num_colors=len(self.data), color_kwds='colors')
        self.kwds.setdefault('colors', colors)

        for i, (label, y) in enumerate(self._iter_data()):
            ax = self._get_ax(i)
            if label is not None:
                label = pprint_thing(label)
                ax.set_ylabel(label)

            kwds = self.kwds.copy()

            def blank_labeler(label, value):
                if value == 0:
                    return ''
                else:
                    return label

            idx = [pprint_thing(v) for v in self.data.index]
            labels = kwds.pop('labels', idx)
            # labels is used for each wedge's labels
            # Blank out labels for values of 0 so they don't overlap
            # with nonzero wedges
            if labels is not None:
                blabels = [blank_labeler(l, value) for
                           l, value in zip(labels, y)]
            else:
                blabels = None
            results = ax.pie(y, labels=blabels, **kwds)

            if kwds.get('autopct', None) is not None:
                patches, texts, autotexts = results
            else:
                patches, texts = results
                autotexts = []

            if self.fontsize is not None:
                for t in texts + autotexts:
                    t.set_fontsize(self.fontsize)

            # leglabels is used for legend labels
            leglabels = labels if labels is not None else idx
            for p, l in zip(patches, leglabels):
                self._add_legend_handle(p, l)


class BoxPlot(LinePlot):
    _kind = 'box'
    _layout_type = 'horizontal'

    _valid_return_types = (None, 'axes', 'dict', 'both')
    # namedtuple to hold results
    BP = namedtuple("Boxplot", ['ax', 'lines'])

    def __init__(self, data, return_type='axes', **kwargs):
        # Do not call LinePlot.__init__ which may fill nan
        if return_type not in self._valid_return_types:
            raise ValueError(
                "return_type must be {None, 'axes', 'dict', 'both'}")

        self.return_type = return_type
        MPLPlot.__init__(self, data, **kwargs)

    def _args_adjust(self):
        if self.subplots:
            # Disable label ax sharing. Otherwise, all subplots shows last
            # column label
            if self.orientation == 'vertical':
                self.sharex = False
            else:
                self.sharey = False

    @classmethod
    def _plot(cls, ax, y, column_num=None, return_type='axes', **kwds):
        from pandas.core.series import remove_na
        if y.ndim == 2:
            y = [remove_na_arraylike(v) for v in y]
            # Boxplot fails with empty arrays, so need to add a NaN
            #   if any cols are empty
            # GH 8181
            y = [v if v.size > 0 else np.array([np.nan]) for v in y]
        else:
            y = remove_na_arraylike(y)
        bp = ax.boxplot(y, **kwds)

        if return_type == 'dict':
            return bp, bp
        elif return_type == 'both':
            return cls.BP(ax=ax, lines=bp), bp
        else:
            return ax, bp

    def _validate_color_args(self):
        if 'color' in self.kwds:
            if self.colormap is not None:
                warnings.warn("'color' and 'colormap' cannot be used "
                              "simultaneously. Using 'color'")
            self.color = self.kwds.pop('color')

            if isinstance(self.color, dict):
                valid_keys = ['boxes', 'whiskers', 'medians', 'caps']
                for key, values in compat.iteritems(self.color):
                    if key not in valid_keys:
                        raise ValueError("color dict contains invalid "
                                         "key '{0}' "
                                         "The key must be either {1}"
                                         .format(key, valid_keys))
        else:
            self.color = None

        # get standard colors for default
        colors = _get_standard_colors(num_colors=3,
                                      colormap=self.colormap,
                                      color=None)
        # use 2 colors by default, for box/whisker and median
        # flier colors isn't needed here
        # because it can be specified by ``sym`` kw
        self._boxes_c = colors[0]
        self._whiskers_c = colors[0]
        self._medians_c = colors[2]
        self._caps_c = 'k'          # mpl default

    def _get_colors(self, num_colors=None, color_kwds='color'):
        pass

    def maybe_color_bp(self, bp):
        if isinstance(self.color, dict):
            boxes = self.color.get('boxes', self._boxes_c)
            whiskers = self.color.get('whiskers', self._whiskers_c)
            medians = self.color.get('medians', self._medians_c)
            caps = self.color.get('caps', self._caps_c)
        else:
            # Other types are forwarded to matplotlib
            # If None, use default colors
            boxes = self.color or self._boxes_c
            whiskers = self.color or self._whiskers_c
            medians = self.color or self._medians_c
            caps = self.color or self._caps_c

        from matplotlib.artist import setp
        setp(bp['boxes'], color=boxes, alpha=1)
        setp(bp['whiskers'], color=whiskers, alpha=1)
        setp(bp['medians'], color=medians, alpha=1)
        setp(bp['caps'], color=caps, alpha=1)

    def _make_plot(self):
        if self.subplots:
            from pandas import Series
            self._return_obj = Series()

            for i, (label, y) in enumerate(self._iter_data()):
                ax = self._get_ax(i)
                kwds = self.kwds.copy()

                ret, bp = self._plot(ax, y, column_num=i,
                                     return_type=self.return_type, **kwds)
                self.maybe_color_bp(bp)
                self._return_obj[label] = ret

                label = [pprint_thing(label)]
                self._set_ticklabels(ax, label)
        else:
            y = self.data.values.T
            ax = self._get_ax(0)
            kwds = self.kwds.copy()

            ret, bp = self._plot(ax, y, column_num=0,
                                 return_type=self.return_type, **kwds)
            self.maybe_color_bp(bp)
            self._return_obj = ret

            labels = [l for l, _ in self._iter_data()]
            labels = [pprint_thing(l) for l in labels]
            if not self.use_index:
                labels = [pprint_thing(key) for key in range(len(labels))]
            self._set_ticklabels(ax, labels)

    def _set_ticklabels(self, ax, labels):
        if self.orientation == 'vertical':
            ax.set_xticklabels(labels)
        else:
            ax.set_yticklabels(labels)

    def _make_legend(self):
        pass

    def _post_plot_logic(self, ax, data):
        pass

    @property
    def orientation(self):
        if self.kwds.get('vert', True):
            return 'vertical'
        else:
            return 'horizontal'

    @property
    def result(self):
        if self.return_type is None:
            return super(BoxPlot, self).result
        else:
            return self._return_obj


# kinds supported by both dataframe and series
_common_kinds = ['line', 'bar', 'barh',
                 'kde', 'density', 'area', 'hist', 'box']
# kinds supported by dataframe
_dataframe_kinds = ['scatter', 'hexbin']
# kinds supported only by series or dataframe single column
_series_kinds = ['pie']
_all_kinds = _common_kinds + _dataframe_kinds + _series_kinds

_klasses = [LinePlot, BarPlot, BarhPlot, KdePlot, HistPlot, BoxPlot,
            ScatterPlot, HexBinPlot, AreaPlot, PiePlot]

_plot_klass = {}
for klass in _klasses:
    _plot_klass[klass._kind] = klass


def _plot(data, x=None, y=None, subplots=False,
          ax=None, kind='line', **kwds):
    kind = _get_standard_kind(kind.lower().strip())
    if kind in _all_kinds:
        klass = _plot_klass[kind]
    else:
        raise ValueError("%r is not a valid plot kind" % kind)

    from pandas import DataFrame
    if kind in _dataframe_kinds:
        if isinstance(data, DataFrame):
            plot_obj = klass(data, x=x, y=y, subplots=subplots, ax=ax,
                             kind=kind, **kwds)
        else:
            raise ValueError("plot kind %r can only be used for data frames"
                             % kind)

    elif kind in _series_kinds:
        if isinstance(data, DataFrame):
            if y is None and subplots is False:
                msg = "{0} requires either y column or 'subplots=True'"
                raise ValueError(msg.format(kind))
            elif y is not None:
                if is_integer(y) and not data.columns.holds_integer():
                    y = data.columns[y]
                # converted to series actually. copy to not modify
                data = data[y].copy()
                data.index.name = y
        plot_obj = klass(data, subplots=subplots, ax=ax, kind=kind, **kwds)
    else:
        if isinstance(data, DataFrame):
            if x is not None:
                if is_integer(x) and not data.columns.holds_integer():
                    x = data.columns[x]
                data = data.set_index(x)

            if y is not None:
                if is_integer(y) and not data.columns.holds_integer():
                    y = data.columns[y]
                label = kwds['label'] if 'label' in kwds else y
                series = data[y].copy()  # Don't modify
                series.name = label

                for kw in ['xerr', 'yerr']:
                    if (kw in kwds) and \
                        (isinstance(kwds[kw], string_types) or
                            is_integer(kwds[kw])):
                        try:
                            kwds[kw] = data[kwds[kw]]
                        except (IndexError, KeyError, TypeError):
                            pass
                data = series
        plot_obj = klass(data, subplots=subplots, ax=ax, kind=kind, **kwds)

    plot_obj.generate()
    plot_obj.draw()
    return plot_obj.result


df_kind = """- 'scatter' : scatter plot
        - 'hexbin' : hexbin plot"""
series_kind = ""

df_coord = """x : label or position, default None
    y : label or position, default None
        Allows plotting of one column versus another"""
series_coord = ""

df_unique = """stacked : boolean, default False in line and
        bar plots, and True in area plot. If True, create stacked plot.
    sort_columns : boolean, default False
        Sort column names to determine plot ordering
    secondary_y : boolean or sequence, default False
        Whether to plot on the secondary y-axis
        If a list/tuple, which columns to plot on secondary y-axis"""
series_unique = """label : label argument to provide to plot
    secondary_y : boolean or sequence of ints, default False
        If True then y-axis will be on the right"""

df_ax = """ax : matplotlib axes object, default None
    subplots : boolean, default False
        Make separate subplots for each column
    sharex : boolean, default True if ax is None else False
        In case subplots=True, share x axis and set some x axis labels to
        invisible; defaults to True if ax is None otherwise False if an ax
        is passed in; Be aware, that passing in both an ax and sharex=True
        will alter all x axis labels for all axis in a figure!
    sharey : boolean, default False
        In case subplots=True, share y axis and set some y axis labels to
        invisible
    layout : tuple (optional)
        (rows, columns) for the layout of subplots"""
series_ax = """ax : matplotlib axes object
        If not passed, uses gca()"""

df_note = """- If `kind` = 'scatter' and the argument `c` is the name of a dataframe
      column, the values of that column are used to color each point.
    - If `kind` = 'hexbin', you can control the size of the bins with the
      `gridsize` argument. By default, a histogram of the counts around each
      `(x, y)` point is computed. You can specify alternative aggregations
      by passing values to the `C` and `reduce_C_function` arguments.
      `C` specifies the value at each `(x, y)` point and `reduce_C_function`
      is a function of one argument that reduces all the values in a bin to
      a single number (e.g. `mean`, `max`, `sum`, `std`)."""
series_note = ""

_shared_doc_df_kwargs = dict(klass='DataFrame', klass_obj='df',
                             klass_kind=df_kind, klass_coord=df_coord,
                             klass_ax=df_ax, klass_unique=df_unique,
                             klass_note=df_note)
_shared_doc_series_kwargs = dict(klass='Series', klass_obj='s',
                                 klass_kind=series_kind,
                                 klass_coord=series_coord, klass_ax=series_ax,
                                 klass_unique=series_unique,
                                 klass_note=series_note)

_shared_docs['plot'] = """
    Make plots of %(klass)s using matplotlib / pylab.

    *New in version 0.17.0:* Each plot kind has a corresponding method on the
    ``%(klass)s.plot`` accessor:
    ``%(klass_obj)s.plot(kind='line')`` is equivalent to
    ``%(klass_obj)s.plot.line()``.

    Parameters
    ----------
    data : %(klass)s
    %(klass_coord)s
    kind : str
        - 'line' : line plot (default)
        - 'bar' : vertical bar plot
        - 'barh' : horizontal bar plot
        - 'hist' : histogram
        - 'box' : boxplot
        - 'kde' : Kernel Density Estimation plot
        - 'density' : same as 'kde'
        - 'area' : area plot
        - 'pie' : pie plot
        %(klass_kind)s
    %(klass_ax)s
    figsize : a tuple (width, height) in inches
    use_index : boolean, default True
        Use index as ticks for x axis
    title : string or list
        Title to use for the plot. If a string is passed, print the string at
        the top of the figure. If a list is passed and `subplots` is True,
        print each item in the list above the corresponding subplot.
    grid : boolean, default None (matlab style default)
        Axis grid lines
    legend : False/True/'reverse'
        Place legend on axis subplots
    style : list or dict
        matplotlib line style per column
    logx : boolean, default False
        Use log scaling on x axis
    logy : boolean, default False
        Use log scaling on y axis
    loglog : boolean, default False
        Use log scaling on both x and y axes
    xticks : sequence
        Values to use for the xticks
    yticks : sequence
        Values to use for the yticks
    xlim : 2-tuple/list
    ylim : 2-tuple/list
    rot : int, default None
        Rotation for ticks (xticks for vertical, yticks for horizontal plots)
    fontsize : int, default None
        Font size for xticks and yticks
    colormap : str or matplotlib colormap object, default None
        Colormap to select colors from. If string, load colormap with that name
        from matplotlib.
    colorbar : boolean, optional
        If True, plot colorbar (only relevant for 'scatter' and 'hexbin' plots)
    position : float
        Specify relative alignments for bar plot layout.
        From 0 (left/bottom-end) to 1 (right/top-end). Default is 0.5 (center)
    layout : tuple (optional)
        (rows, columns) for the layout of the plot
    table : boolean, Series or DataFrame, default False
        If True, draw a table using the data in the DataFrame and the data will
        be transposed to meet matplotlib's default layout.
        If a Series or DataFrame is passed, use passed data to draw a table.
    yerr : DataFrame, Series, array-like, dict and str
        See :ref:`Plotting with Error Bars <visualization.errorbars>` for
        detail.
    xerr : same types as yerr.
    %(klass_unique)s
    mark_right : boolean, default True
        When using a secondary_y axis, automatically mark the column
        labels with "(right)" in the legend
    kwds : keywords
        Options to pass to matplotlib plotting method

    Returns
    -------
    axes : matplotlib.AxesSubplot or np.array of them

    Notes
    -----

    - See matplotlib documentation online for more on this subject
    - If `kind` = 'bar' or 'barh', you can specify relative alignments
      for bar plot layout by `position` keyword.
      From 0 (left/bottom-end) to 1 (right/top-end). Default is 0.5 (center)
    %(klass_note)s

    """


@Appender(_shared_docs['plot'] % _shared_doc_df_kwargs)
def plot_frame(data, x=None, y=None, kind='line', ax=None,
               subplots=False, sharex=None, sharey=False, layout=None,
               figsize=None, use_index=True, title=None, grid=None,
               legend=True, style=None, logx=False, logy=False, loglog=False,
               xticks=None, yticks=None, xlim=None, ylim=None,
               rot=None, fontsize=None, colormap=None, table=False,
               yerr=None, xerr=None,
               secondary_y=False, sort_columns=False,
               **kwds):
    return _plot(data, kind=kind, x=x, y=y, ax=ax,
                 subplots=subplots, sharex=sharex, sharey=sharey,
                 layout=layout, figsize=figsize, use_index=use_index,
                 title=title, grid=grid, legend=legend,
                 style=style, logx=logx, logy=logy, loglog=loglog,
                 xticks=xticks, yticks=yticks, xlim=xlim, ylim=ylim,
                 rot=rot, fontsize=fontsize, colormap=colormap, table=table,
                 yerr=yerr, xerr=xerr,
                 secondary_y=secondary_y, sort_columns=sort_columns,
                 **kwds)


@Appender(_shared_docs['plot'] % _shared_doc_series_kwargs)
def plot_series(data, kind='line', ax=None,                    # Series unique
                figsize=None, use_index=True, title=None, grid=None,
                legend=False, style=None, logx=False, logy=False, loglog=False,
                xticks=None, yticks=None, xlim=None, ylim=None,
                rot=None, fontsize=None, colormap=None, table=False,
                yerr=None, xerr=None,
                label=None, secondary_y=False,                 # Series unique
                **kwds):

    import matplotlib.pyplot as plt
    if ax is None and len(plt.get_fignums()) > 0:
        ax = _gca()
        ax = MPLPlot._get_ax_layer(ax)
    return _plot(data, kind=kind, ax=ax,
                 figsize=figsize, use_index=use_index, title=title,
                 grid=grid, legend=legend,
                 style=style, logx=logx, logy=logy, loglog=loglog,
                 xticks=xticks, yticks=yticks, xlim=xlim, ylim=ylim,
                 rot=rot, fontsize=fontsize, colormap=colormap, table=table,
                 yerr=yerr, xerr=xerr,
                 label=label, secondary_y=secondary_y,
                 **kwds)


_shared_docs['boxplot'] = """
    Make a box plot from DataFrame column optionally grouped by some columns or
    other inputs

    Parameters
    ----------
    data : the pandas object holding the data
    column : column name or list of names, or vector
        Can be any valid input to groupby
    by : string or sequence
        Column in the DataFrame to group by
    ax : Matplotlib axes object, optional
    fontsize : int or string
    rot : label rotation angle
    figsize : A tuple (width, height) in inches
    grid : Setting this to True will show the grid
    layout : tuple (optional)
        (rows, columns) for the layout of the plot
    return_type : {None, 'axes', 'dict', 'both'}, default None
        The kind of object to return. The default is ``axes``
        'axes' returns the matplotlib axes the boxplot is drawn on;
        'dict' returns a dictionary  whose values are the matplotlib
        Lines of the boxplot;
        'both' returns a namedtuple with the axes and dict.

        When grouping with ``by``, a Series mapping columns to ``return_type``
        is returned, unless ``return_type`` is None, in which case a NumPy
        array of axes is returned with the same shape as ``layout``.
        See the prose documentation for more.

    kwds : other plotting keyword arguments to be passed to matplotlib boxplot
           function

    Returns
    -------
    lines : dict
    ax : matplotlib Axes
    (ax, lines): namedtuple

    Notes
    -----
    Use ``return_type='dict'`` when you want to tweak the appearance
    of the lines after plotting. In this case a dict containing the Lines
    making up the boxes, caps, fliers, medians, and whiskers is returned.
    """


@Appender(_shared_docs['boxplot'] % _shared_doc_kwargs)
def boxplot(data, column=None, by=None, ax=None, fontsize=None,
            rot=0, grid=True, figsize=None, layout=None, return_type=None,
            **kwds):

    # validate return_type:
    if return_type not in BoxPlot._valid_return_types:
        raise ValueError("return_type must be {'axes', 'dict', 'both'}")

    from pandas import Series, DataFrame
    if isinstance(data, Series):
        data = DataFrame({'x': data})
        column = 'x'

    def _get_colors():
        return _get_standard_colors(color=kwds.get('color'), num_colors=1)

    def maybe_color_bp(bp):
        if 'color' not in kwds:
            from matplotlib.artist import setp
            setp(bp['boxes'], color=colors[0], alpha=1)
            setp(bp['whiskers'], color=colors[0], alpha=1)
            setp(bp['medians'], color=colors[2], alpha=1)

    def plot_group(keys, values, ax):
        from pandas.core.series import remove_na
        keys = [pprint_thing(x) for x in keys]
        values = [remove_na_arraylike(v) for v in values]
        bp = ax.boxplot(values, **kwds)
        if fontsize is not None:
            ax.tick_params(axis='both', labelsize=fontsize)
        if kwds.get('vert', 1):
            ax.set_xticklabels(keys, rotation=rot)
        else:
            ax.set_yticklabels(keys, rotation=rot)
        maybe_color_bp(bp)

        # Return axes in multiplot case, maybe revisit later # 985
        if return_type == 'dict':
            return bp
        elif return_type == 'both':
            return BoxPlot.BP(ax=ax, lines=bp)
        else:
            return ax

    colors = _get_colors()
    if column is None:
        columns = None
    else:
        if isinstance(column, (list, tuple)):
            columns = column
        else:
            columns = [column]

    if by is not None:
        # Prefer array return type for 2-D plots to match the subplot layout
        # https://github.com/pandas-dev/pandas/pull/12216#issuecomment-241175580
        result = _grouped_plot_by_column(plot_group, data, columns=columns,
                                         by=by, grid=grid, figsize=figsize,
                                         ax=ax, layout=layout,
                                         return_type=return_type)
    else:
        if return_type is None:
            return_type = 'axes'
        if layout is not None:
            raise ValueError("The 'layout' keyword is not supported when "
                             "'by' is None")

        if ax is None:
            rc = {'figure.figsize': figsize} if figsize is not None else {}
            ax = _gca(rc)
        data = data._get_numeric_data()
        if columns is None:
            columns = data.columns
        else:
            data = data[columns]

        result = plot_group(columns, data.values.T, ax)
        ax.grid(grid)

    return result


def scatter_plot(data, x, y, by=None, ax=None, figsize=None, grid=False,
                 **kwargs):
    """
    Make a scatter plot from two DataFrame columns

    Parameters
    ----------
    data : DataFrame
    x : Column name for the x-axis values
    y : Column name for the y-axis values
    ax : Matplotlib axis object
    figsize : A tuple (width, height) in inches
    grid : Setting this to True will show the grid
    kwargs : other plotting keyword arguments
        To be passed to scatter function

    Returns
    -------
    fig : matplotlib.Figure
    """
    import matplotlib.pyplot as plt

    kwargs.setdefault('edgecolors', 'none')

    def plot_group(group, ax):
        xvals = group[x].values
        yvals = group[y].values
        ax.scatter(xvals, yvals, **kwargs)
        ax.grid(grid)

    if by is not None:
        fig = _grouped_plot(plot_group, data, by=by, figsize=figsize, ax=ax)
    else:
        if ax is None:
            fig = plt.figure()
            ax = fig.add_subplot(111)
        else:
            fig = ax.get_figure()
        plot_group(data, ax)
        ax.set_ylabel(pprint_thing(y))
        ax.set_xlabel(pprint_thing(x))

        ax.grid(grid)

    return fig


def hist_frame(data, column=None, by=None, grid=True, xlabelsize=None,
               xrot=None, ylabelsize=None, yrot=None, ax=None, sharex=False,
               sharey=False, figsize=None, layout=None, bins=10, **kwds):
    """
    Draw histogram of the DataFrame's series using matplotlib / pylab.

    Parameters
    ----------
    data : DataFrame
    column : string or sequence
        If passed, will be used to limit data to a subset of columns
    by : object, optional
        If passed, then used to form histograms for separate groups
    grid : boolean, default True
        Whether to show axis grid lines
    xlabelsize : int, default None
        If specified changes the x-axis label size
    xrot : float, default None
        rotation of x axis labels
    ylabelsize : int, default None
        If specified changes the y-axis label size
    yrot : float, default None
        rotation of y axis labels
    ax : matplotlib axes object, default None
    sharex : boolean, default True if ax is None else False
        In case subplots=True, share x axis and set some x axis labels to
        invisible; defaults to True if ax is None otherwise False if an ax
        is passed in; Be aware, that passing in both an ax and sharex=True
        will alter all x axis labels for all subplots in a figure!
    sharey : boolean, default False
        In case subplots=True, share y axis and set some y axis labels to
        invisible
    figsize : tuple
        The size of the figure to create in inches by default
    layout : tuple, optional
        Tuple of (rows, columns) for the layout of the histograms
    bins : integer, default 10
        Number of histogram bins to be used
    kwds : other plotting keyword arguments
        To be passed to hist function
    """

    if by is not None:
        axes = grouped_hist(data, column=column, by=by, ax=ax, grid=grid,
                            figsize=figsize, sharex=sharex, sharey=sharey,
                            layout=layout, bins=bins, xlabelsize=xlabelsize,
                            xrot=xrot, ylabelsize=ylabelsize,
                            yrot=yrot, **kwds)
        return axes

    if column is not None:
        if not isinstance(column, (list, np.ndarray, Index)):
            column = [column]
        data = data[column]
    data = data._get_numeric_data()
    naxes = len(data.columns)

    fig, axes = _subplots(naxes=naxes, ax=ax, squeeze=False,
                          sharex=sharex, sharey=sharey, figsize=figsize,
                          layout=layout)
    _axes = _flatten(axes)

    for i, col in enumerate(_try_sort(data.columns)):
        ax = _axes[i]
        ax.hist(data[col].dropna().values, bins=bins, **kwds)
        ax.set_title(col)
        ax.grid(grid)

    _set_ticks_props(axes, xlabelsize=xlabelsize, xrot=xrot,
                     ylabelsize=ylabelsize, yrot=yrot)
    fig.subplots_adjust(wspace=0.3, hspace=0.3)

    return axes


def hist_series(self, by=None, ax=None, grid=True, xlabelsize=None,
                xrot=None, ylabelsize=None, yrot=None, figsize=None,
                bins=10, **kwds):
    """
    Draw histogram of the input series using matplotlib

    Parameters
    ----------
    by : object, optional
        If passed, then used to form histograms for separate groups
    ax : matplotlib axis object
        If not passed, uses gca()
    grid : boolean, default True
        Whether to show axis grid lines
    xlabelsize : int, default None
        If specified changes the x-axis label size
    xrot : float, default None
        rotation of x axis labels
    ylabelsize : int, default None
        If specified changes the y-axis label size
    yrot : float, default None
        rotation of y axis labels
    figsize : tuple, default None
        figure size in inches by default
    bins: integer, default 10
        Number of histogram bins to be used
    kwds : keywords
        To be passed to the actual plotting function

    Notes
    -----
    See matplotlib documentation online for more on this

    """
    import matplotlib.pyplot as plt

    if by is None:
        if kwds.get('layout', None) is not None:
            raise ValueError("The 'layout' keyword is not supported when "
                             "'by' is None")
        # hack until the plotting interface is a bit more unified
        fig = kwds.pop('figure', plt.gcf() if plt.get_fignums() else
                       plt.figure(figsize=figsize))
        if (figsize is not None and tuple(figsize) !=
                tuple(fig.get_size_inches())):
            fig.set_size_inches(*figsize, forward=True)
        if ax is None:
            ax = fig.gca()
        elif ax.get_figure() != fig:
            raise AssertionError('passed axis not bound to passed figure')
        values = self.dropna().values

        ax.hist(values, bins=bins, **kwds)
        ax.grid(grid)
        axes = np.array([ax])

        _set_ticks_props(axes, xlabelsize=xlabelsize, xrot=xrot,
                         ylabelsize=ylabelsize, yrot=yrot)

    else:
        if 'figure' in kwds:
            raise ValueError("Cannot pass 'figure' when using the "
                             "'by' argument, since a new 'Figure' instance "
                             "will be created")
        axes = grouped_hist(self, by=by, ax=ax, grid=grid, figsize=figsize,
                            bins=bins, xlabelsize=xlabelsize, xrot=xrot,
                            ylabelsize=ylabelsize, yrot=yrot, **kwds)

    if hasattr(axes, 'ndim'):
        if axes.ndim == 1 and len(axes) == 1:
            return axes[0]
    return axes


def grouped_hist(data, column=None, by=None, ax=None, bins=50, figsize=None,
                 layout=None, sharex=False, sharey=False, rot=90, grid=True,
                 xlabelsize=None, xrot=None, ylabelsize=None, yrot=None,
                 **kwargs):
    """
    Grouped histogram

    Parameters
    ----------
    data: Series/DataFrame
    column: object, optional
    by: object, optional
    ax: axes, optional
    bins: int, default 50
    figsize: tuple, optional
    layout: optional
    sharex: boolean, default False
    sharey: boolean, default False
    rot: int, default 90
    grid: bool, default True
    kwargs: dict, keyword arguments passed to matplotlib.Axes.hist

    Returns
    -------
    axes: collection of Matplotlib Axes
    """
    def plot_group(group, ax):
        ax.hist(group.dropna().values, bins=bins, **kwargs)

    xrot = xrot or rot

    fig, axes = _grouped_plot(plot_group, data, column=column,
                              by=by, sharex=sharex, sharey=sharey, ax=ax,
                              figsize=figsize, layout=layout, rot=rot)

    _set_ticks_props(axes, xlabelsize=xlabelsize, xrot=xrot,
                     ylabelsize=ylabelsize, yrot=yrot)

    fig.subplots_adjust(bottom=0.15, top=0.9, left=0.1, right=0.9,
                        hspace=0.5, wspace=0.3)
    return axes


def boxplot_frame_groupby(grouped, subplots=True, column=None, fontsize=None,
                          rot=0, grid=True, ax=None, figsize=None,
                          layout=None, **kwds):
    """
    Make box plots from DataFrameGroupBy data.

    Parameters
    ----------
    grouped : Grouped DataFrame
    subplots :
        * ``False`` - no subplots will be used
        * ``True`` - create a subplot for each group
    column : column name or list of names, or vector
        Can be any valid input to groupby
    fontsize : int or string
    rot : label rotation angle
    grid : Setting this to True will show the grid
    ax : Matplotlib axis object, default None
    figsize : A tuple (width, height) in inches
    layout : tuple (optional)
        (rows, columns) for the layout of the plot
    kwds : other plotting keyword arguments to be passed to matplotlib boxplot
           function

    Returns
    -------
    dict of key/value = group key/DataFrame.boxplot return value
    or DataFrame.boxplot return value in case subplots=figures=False

    Examples
    --------
    >>> import pandas
    >>> import numpy as np
    >>> import itertools
    >>>
    >>> tuples = [t for t in itertools.product(range(1000), range(4))]
    >>> index = pandas.MultiIndex.from_tuples(tuples, names=['lvl0', 'lvl1'])
    >>> data = np.random.randn(len(index),4)
    >>> df = pandas.DataFrame(data, columns=list('ABCD'), index=index)
    >>>
    >>> grouped = df.groupby(level='lvl1')
    >>> boxplot_frame_groupby(grouped)
    >>>
    >>> grouped = df.unstack(level='lvl1').groupby(level=0, axis=1)
    >>> boxplot_frame_groupby(grouped, subplots=False)
    """
    if subplots is True:
        naxes = len(grouped)
        fig, axes = _subplots(naxes=naxes, squeeze=False,
                              ax=ax, sharex=False, sharey=True,
                              figsize=figsize, layout=layout)
        axes = _flatten(axes)

        from pandas import Series
        ret = Series()
        for (key, group), ax in zip(grouped, axes):
            d = group.boxplot(ax=ax, column=column, fontsize=fontsize,
                              rot=rot, grid=grid, **kwds)
            ax.set_title(pprint_thing(key))
            ret.loc[key] = d
        fig.subplots_adjust(bottom=0.15, top=0.9, left=0.1,
                            right=0.9, wspace=0.2)
    else:
        from pandas.core.reshape.concat import concat
        keys, frames = zip(*grouped)
        if grouped.axis == 0:
            df = concat(frames, keys=keys, axis=1)
        else:
            if len(frames) > 1:
                df = frames[0].join(frames[1::])
            else:
                df = frames[0]
        ret = df.boxplot(column=column, fontsize=fontsize, rot=rot,
                         grid=grid, ax=ax, figsize=figsize,
                         layout=layout, **kwds)
    return ret


def _grouped_plot(plotf, data, column=None, by=None, numeric_only=True,
                  figsize=None, sharex=True, sharey=True, layout=None,
                  rot=0, ax=None, **kwargs):
    from pandas import DataFrame

    if figsize == 'default':
        # allowed to specify mpl default with 'default'
        warnings.warn("figsize='default' is deprecated. Specify figure"
                      "size by tuple instead", FutureWarning, stacklevel=4)
        figsize = None

    grouped = data.groupby(by)
    if column is not None:
        grouped = grouped[column]

    naxes = len(grouped)
    fig, axes = _subplots(naxes=naxes, figsize=figsize,
                          sharex=sharex, sharey=sharey, ax=ax,
                          layout=layout)

    _axes = _flatten(axes)

    for i, (key, group) in enumerate(grouped):
        ax = _axes[i]
        if numeric_only and isinstance(group, DataFrame):
            group = group._get_numeric_data()
        plotf(group, ax, **kwargs)
        ax.set_title(pprint_thing(key))

    return fig, axes


def _grouped_plot_by_column(plotf, data, columns=None, by=None,
                            numeric_only=True, grid=False,
                            figsize=None, ax=None, layout=None,
                            return_type=None, **kwargs):
    grouped = data.groupby(by)
    if columns is None:
        if not isinstance(by, (list, tuple)):
            by = [by]
        columns = data._get_numeric_data().columns.difference(by)
    naxes = len(columns)
    fig, axes = _subplots(naxes=naxes, sharex=True, sharey=True,
                          figsize=figsize, ax=ax, layout=layout)

    _axes = _flatten(axes)

    from pandas import Series
    result = Series()
    ax_values = []

    for i, col in enumerate(columns):
        ax = _axes[i]
        gp_col = grouped[col]
        keys, values = zip(*gp_col)
        re_plotf = plotf(keys, values, ax, **kwargs)
        ax.set_title(col)
        ax.set_xlabel(pprint_thing(by))
        ax_values.append(re_plotf)
        ax.grid(grid)

    result = Series(ax_values, index=columns)

    # Return axes in multiplot case, maybe revisit later # 985
    if return_type is None:
        result = axes

    byline = by[0] if len(by) == 1 else by
    fig.suptitle('Boxplot grouped by %s' % byline)
    fig.subplots_adjust(bottom=0.15, top=0.9, left=0.1, right=0.9, wspace=0.2)

    return result


class BasePlotMethods(PandasObject):

    def __init__(self, data):
        self._data = data

    def __call__(self, *args, **kwargs):
        raise NotImplementedError


class SeriesPlotMethods(BasePlotMethods):
    """Series plotting accessor and method

    Examples
    --------
    >>> s.plot.line()
    >>> s.plot.bar()
    >>> s.plot.hist()

    Plotting methods can also be accessed by calling the accessor as a method
    with the ``kind`` argument:
    ``s.plot(kind='line')`` is equivalent to ``s.plot.line()``
    """

    def __call__(self, kind='line', ax=None,
                 figsize=None, use_index=True, title=None, grid=None,
                 legend=False, style=None, logx=False, logy=False,
                 loglog=False, xticks=None, yticks=None,
                 xlim=None, ylim=None,
                 rot=None, fontsize=None, colormap=None, table=False,
                 yerr=None, xerr=None,
                 label=None, secondary_y=False, **kwds):
        return plot_series(self._data, kind=kind, ax=ax, figsize=figsize,
                           use_index=use_index, title=title, grid=grid,
                           legend=legend, style=style, logx=logx, logy=logy,
                           loglog=loglog, xticks=xticks, yticks=yticks,
                           xlim=xlim, ylim=ylim, rot=rot, fontsize=fontsize,
                           colormap=colormap, table=table, yerr=yerr,
                           xerr=xerr, label=label, secondary_y=secondary_y,
                           **kwds)
    __call__.__doc__ = plot_series.__doc__

    def line(self, **kwds):
        """
        Line plot

        .. versionadded:: 0.17.0

        Parameters
        ----------
        **kwds : optional
            Keyword arguments to pass on to :py:meth:`pandas.Series.plot`.

        Returns
        -------
        axes : matplotlib.AxesSubplot or np.array of them
        """
        return self(kind='line', **kwds)

    def bar(self, **kwds):
        """
        Vertical bar plot

        .. versionadded:: 0.17.0

        Parameters
        ----------
        **kwds : optional
            Keyword arguments to pass on to :py:meth:`pandas.Series.plot`.

        Returns
        -------
        axes : matplotlib.AxesSubplot or np.array of them
        """
        return self(kind='bar', **kwds)

    def barh(self, **kwds):
        """
        Horizontal bar plot

        .. versionadded:: 0.17.0

        Parameters
        ----------
        **kwds : optional
            Keyword arguments to pass on to :py:meth:`pandas.Series.plot`.

        Returns
        -------
        axes : matplotlib.AxesSubplot or np.array of them
        """
        return self(kind='barh', **kwds)

    def box(self, **kwds):
        """
        Boxplot

        .. versionadded:: 0.17.0

        Parameters
        ----------
        **kwds : optional
            Keyword arguments to pass on to :py:meth:`pandas.Series.plot`.

        Returns
        -------
        axes : matplotlib.AxesSubplot or np.array of them
        """
        return self(kind='box', **kwds)

    def hist(self, bins=10, **kwds):
        """
        Histogram

        .. versionadded:: 0.17.0

        Parameters
        ----------
        bins: integer, default 10
            Number of histogram bins to be used
        **kwds : optional
            Keyword arguments to pass on to :py:meth:`pandas.Series.plot`.

        Returns
        -------
        axes : matplotlib.AxesSubplot or np.array of them
        """
        return self(kind='hist', bins=bins, **kwds)

    def kde(self, **kwds):
        """
        Kernel Density Estimate plot

        .. versionadded:: 0.17.0

        Parameters
        ----------
        **kwds : optional
            Keyword arguments to pass on to :py:meth:`pandas.Series.plot`.

        Returns
        -------
        axes : matplotlib.AxesSubplot or np.array of them
        """
        return self(kind='kde', **kwds)

    density = kde

    def area(self, **kwds):
        """
        Area plot

        .. versionadded:: 0.17.0

        Parameters
        ----------
        **kwds : optional
            Keyword arguments to pass on to :py:meth:`pandas.Series.plot`.

        Returns
        -------
        axes : matplotlib.AxesSubplot or np.array of them
        """
        return self(kind='area', **kwds)

    def pie(self, **kwds):
        """
        Pie chart

        .. versionadded:: 0.17.0

        Parameters
        ----------
        **kwds : optional
            Keyword arguments to pass on to :py:meth:`pandas.Series.plot`.

        Returns
        -------
        axes : matplotlib.AxesSubplot or np.array of them
        """
        return self(kind='pie', **kwds)


class FramePlotMethods(BasePlotMethods):
    """DataFrame plotting accessor and method

    Examples
    --------
    >>> df.plot.line()
    >>> df.plot.scatter('x', 'y')
    >>> df.plot.hexbin()

    These plotting methods can also be accessed by calling the accessor as a
    method with the ``kind`` argument:
    ``df.plot(kind='line')`` is equivalent to ``df.plot.line()``
    """

    def __call__(self, x=None, y=None, kind='line', ax=None,
                 subplots=False, sharex=None, sharey=False, layout=None,
                 figsize=None, use_index=True, title=None, grid=None,
                 legend=True, style=None, logx=False, logy=False, loglog=False,
                 xticks=None, yticks=None, xlim=None, ylim=None,
                 rot=None, fontsize=None, colormap=None, table=False,
                 yerr=None, xerr=None,
                 secondary_y=False, sort_columns=False, **kwds):
        return plot_frame(self._data, kind=kind, x=x, y=y, ax=ax,
                          subplots=subplots, sharex=sharex, sharey=sharey,
                          layout=layout, figsize=figsize, use_index=use_index,
                          title=title, grid=grid, legend=legend, style=style,
                          logx=logx, logy=logy, loglog=loglog, xticks=xticks,
                          yticks=yticks, xlim=xlim, ylim=ylim, rot=rot,
                          fontsize=fontsize, colormap=colormap, table=table,
                          yerr=yerr, xerr=xerr, secondary_y=secondary_y,
                          sort_columns=sort_columns, **kwds)
    __call__.__doc__ = plot_frame.__doc__

    def line(self, x=None, y=None, **kwds):
        """
        Line plot

        .. versionadded:: 0.17.0

        Parameters
        ----------
        x, y : label or position, optional
            Coordinates for each point.
        **kwds : optional
            Keyword arguments to pass on to :py:meth:`pandas.DataFrame.plot`.

        Returns
        -------
        axes : matplotlib.AxesSubplot or np.array of them
        """
        return self(kind='line', x=x, y=y, **kwds)

    def bar(self, x=None, y=None, **kwds):
        """
        Vertical bar plot

        .. versionadded:: 0.17.0

        Parameters
        ----------
        x, y : label or position, optional
            Coordinates for each point.
        **kwds : optional
            Keyword arguments to pass on to :py:meth:`pandas.DataFrame.plot`.

        Returns
        -------
        axes : matplotlib.AxesSubplot or np.array of them
        """
        return self(kind='bar', x=x, y=y, **kwds)

    def barh(self, x=None, y=None, **kwds):
        """
        Horizontal bar plot

        .. versionadded:: 0.17.0

        Parameters
        ----------
        x, y : label or position, optional
            Coordinates for each point.
        **kwds : optional
            Keyword arguments to pass on to :py:meth:`pandas.DataFrame.plot`.

        Returns
        -------
        axes : matplotlib.AxesSubplot or np.array of them
        """
        return self(kind='barh', x=x, y=y, **kwds)

    def box(self, by=None, **kwds):
        """
        Boxplot

        .. versionadded:: 0.17.0

        Parameters
        ----------
        by : string or sequence
            Column in the DataFrame to group by.
        \*\*kwds : optional
            Keyword arguments to pass on to :py:meth:`pandas.DataFrame.plot`.

        Returns
        -------
        axes : matplotlib.AxesSubplot or np.array of them
        """
        return self(kind='box', by=by, **kwds)

    def hist(self, by=None, bins=10, **kwds):
        """
        Histogram

        .. versionadded:: 0.17.0

        Parameters
        ----------
        by : string or sequence
            Column in the DataFrame to group by.
        bins: integer, default 10
            Number of histogram bins to be used
        **kwds : optional
            Keyword arguments to pass on to :py:meth:`pandas.DataFrame.plot`.

        Returns
        -------
        axes : matplotlib.AxesSubplot or np.array of them
        """
        return self(kind='hist', by=by, bins=bins, **kwds)

    def kde(self, **kwds):
        """
        Kernel Density Estimate plot

        .. versionadded:: 0.17.0

        Parameters
        ----------
        **kwds : optional
            Keyword arguments to pass on to :py:meth:`pandas.DataFrame.plot`.

        Returns
        -------
        axes : matplotlib.AxesSubplot or np.array of them
        """
        return self(kind='kde', **kwds)

    density = kde

    def area(self, x=None, y=None, **kwds):
        """
        Area plot

        .. versionadded:: 0.17.0

        Parameters
        ----------
        x, y : label or position, optional
            Coordinates for each point.
        **kwds : optional
            Keyword arguments to pass on to :py:meth:`pandas.DataFrame.plot`.

        Returns
        -------
        axes : matplotlib.AxesSubplot or np.array of them
        """
        return self(kind='area', x=x, y=y, **kwds)

    def pie(self, y=None, **kwds):
        """
        Pie chart

        .. versionadded:: 0.17.0

        Parameters
        ----------
        y : label or position, optional
            Column to plot.
        **kwds : optional
            Keyword arguments to pass on to :py:meth:`pandas.DataFrame.plot`.

        Returns
        -------
        axes : matplotlib.AxesSubplot or np.array of them
        """
        return self(kind='pie', y=y, **kwds)

    def scatter(self, x, y, s=None, c=None, **kwds):
        """
        Scatter plot

        .. versionadded:: 0.17.0

        Parameters
        ----------
        x, y : label or position, optional
            Coordinates for each point.
        s : scalar or array_like, optional
            Size of each point.
        c : label or position, optional
            Color of each point.
        **kwds : optional
            Keyword arguments to pass on to :py:meth:`pandas.DataFrame.plot`.

        Returns
        -------
        axes : matplotlib.AxesSubplot or np.array of them
        """
        return self(kind='scatter', x=x, y=y, c=c, s=s, **kwds)

    def hexbin(self, x, y, C=None, reduce_C_function=None, gridsize=None,
               **kwds):
        """
        Hexbin plot

        .. versionadded:: 0.17.0

        Parameters
        ----------
        x, y : label or position, optional
            Coordinates for each point.
        C : label or position, optional
            The value at each `(x, y)` point.
        reduce_C_function : callable, optional
            Function of one argument that reduces all the values in a bin to
            a single number (e.g. `mean`, `max`, `sum`, `std`).
        gridsize : int, optional
            Number of bins.
        **kwds : optional
            Keyword arguments to pass on to :py:meth:`pandas.DataFrame.plot`.

        Returns
        -------
        axes : matplotlib.AxesSubplot or np.array of them
        """
        if reduce_C_function is not None:
            kwds['reduce_C_function'] = reduce_C_function
        if gridsize is not None:
            kwds['gridsize'] = gridsize
        return self(kind='hexbin', x=x, y=y, C=C, **kwds)<|MERGE_RESOLUTION|>--- conflicted
+++ resolved
@@ -11,12 +11,10 @@
 
 from pandas.util._decorators import cache_readonly
 from pandas.core.base import PandasObject
-<<<<<<< HEAD
+
 from pandas.core.dtypes.generic import ABCSeries
-from pandas.core.dtypes.missing import notnull
-=======
 from pandas.core.dtypes.missing import notnull, remove_na_arraylike
->>>>>>> 96168ef6
+
 from pandas.core.dtypes.common import (
     is_list_like,
     is_integer,
@@ -26,10 +24,7 @@
 from pandas.core.common import AbstractMethodError, isnull, _try_sort
 from pandas.core.generic import _shared_docs, _shared_doc_kwargs
 from pandas.core.index import Index, MultiIndex
-<<<<<<< HEAD
-=======
-from pandas.core.series import Series
->>>>>>> 96168ef6
+
 from pandas.core.indexes.period import PeriodIndex
 from pandas.compat import range, lrange, map, zip, string_types
 import pandas.compat as compat
@@ -1388,12 +1383,7 @@
         from scipy.stats import gaussian_kde
         from scipy import __version__ as spv
 
-<<<<<<< HEAD
-        from pandas.core.series import remove_na
-        y = remove_na(y)
-=======
         y = remove_na_arraylike(y)
->>>>>>> 96168ef6
 
         if LooseVersion(spv) >= '0.11.0':
             gkde = gaussian_kde(y, bw_method=bw_method)
