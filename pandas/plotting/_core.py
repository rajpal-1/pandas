--- conflicted
+++ resolved
@@ -24,11 +24,11 @@
     is_integer,
     is_number,
     is_hashable,
-<<<<<<< HEAD
+    is_numeric_dtype,
+    is_categorical_dtype,
     is_iterator)
 from pandas.core.dtypes.generic import (
     ABCSeries, ABCDataFrame, ABCPeriodIndex, ABCMultiIndex, ABCIndexClass)
-=======
     is_iterator,
     is_numeric_dtype,
     is_categorical_dtype)
@@ -36,7 +36,6 @@
 
 from pandas.core.generic import _shared_docs, _shared_doc_kwargs
 from pandas.core.index import Index, MultiIndex
->>>>>>> 66e2bcfa
 
 from pandas.io.formats.printing import pprint_thing
 
