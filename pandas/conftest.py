--- conflicted
+++ resolved
@@ -145,7 +145,6 @@
             "(Series|DataFrame).bool is now deprecated and will be removed "
             "in future version of pandas",
         ),
-<<<<<<< HEAD
         (
             "Flags",
             "DataFrame.flags is deprecated and will be removed in a future version",
@@ -170,9 +169,6 @@
             "DuplicateLabelError",
             "Series.flags is deprecated and will be removed in a future version",
         ),
-        ("is_categorical_dtype", "is_categorical_dtype is deprecated"),
-=======
->>>>>>> 9f5b44cf
     ]
 
     for item in items:
