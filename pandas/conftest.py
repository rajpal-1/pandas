--- conflicted
+++ resolved
@@ -1901,12 +1901,6 @@
 
 
 @pytest.fixture
-<<<<<<< HEAD
-def using_infer_string() -> bool:
-    """
-    Fixture to check if Copy-on-Write is enabled.
-    """
-=======
 def warn_copy_on_write() -> bool:
     """
     Fixture to check if Copy-on-Write is enabled.
@@ -1922,7 +1916,6 @@
     """
     Fixture to check if infer_string is enabled.
     """
->>>>>>> 46c8da3e
     return pd.options.future.infer_string
 
 
