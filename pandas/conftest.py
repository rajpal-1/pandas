--- conflicted
+++ resolved
@@ -1229,14 +1229,9 @@
 @pytest.fixture()
 def fsspectest():
     pytest.importorskip("fsspec")
-<<<<<<< HEAD
-    from fsspec.implementations.memory import MemoryFileSystem
-    from fsspec import register_implementation
-=======
     from fsspec import register_implementation
     from fsspec.implementations.memory import MemoryFileSystem
     from fsspec.registry import _registry as registry
->>>>>>> df1d440c
 
     class TestMemoryFS(MemoryFileSystem):
         protocol = "testmem"
@@ -1246,13 +1241,8 @@
             self.test[0] = kwargs.pop("test", None)
             super().__init__(**kwargs)
 
-<<<<<<< HEAD
-    register_implementation("testmem", TestMemoryFS, True)
-    return TestMemoryFS()
-=======
     register_implementation("testmem", TestMemoryFS, clobber=True)
     yield TestMemoryFS()
     registry.pop("testmem", None)
     TestMemoryFS.test[0] = None
-    TestMemoryFS.store.clear()
->>>>>>> df1d440c
+    TestMemoryFS.store.clear()