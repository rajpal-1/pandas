<<<<<<< HEAD
import os
=======
import importlib
>>>>>>> 95427d59

import pytest

import pandas
import numpy as np
import pandas as pd
from pandas.compat import PY3
import pandas.util._test_decorators as td


def pytest_addoption(parser):
    parser.addoption("--skip-slow", action="store_true",
                     help="skip slow tests")
    parser.addoption("--skip-network", action="store_true",
                     help="skip network tests")
    parser.addoption("--run-high-memory", action="store_true",
                     help="run high memory tests")
    parser.addoption("--only-slow", action="store_true",
                     help="run only slow tests")
    parser.addoption("--strict-data-files", action="store_true",
                     help="Fail if a test is skipped for missing data file.")


def pytest_runtest_setup(item):
    if 'slow' in item.keywords and item.config.getoption("--skip-slow"):
        pytest.skip("skipping due to --skip-slow")

    if 'slow' not in item.keywords and item.config.getoption("--only-slow"):
        pytest.skip("skipping due to --only-slow")

    if 'network' in item.keywords and item.config.getoption("--skip-network"):
        pytest.skip("skipping due to --skip-network")

    if 'high_memory' in item.keywords and not item.config.getoption(
            "--run-high-memory"):
        pytest.skip(
            "skipping high memory test since --run-high-memory was not set")


# Configurations for all tests and all test modules

@pytest.fixture(autouse=True)
def configure_tests():
    pd.set_option('chained_assignment', 'raise')


# For running doctests: make np and pd names available

@pytest.fixture(autouse=True)
def add_imports(doctest_namespace):
    doctest_namespace['np'] = np
    doctest_namespace['pd'] = pd


@pytest.fixture(params=['bsr', 'coo', 'csc', 'csr', 'dia', 'dok', 'lil'])
def spmatrix(request):
    from scipy import sparse
    return getattr(sparse, request.param + '_matrix')


@pytest.fixture
def ip():
    """
    Get an instance of IPython.InteractiveShell.

    Will raise a skip if IPython is not installed.
    """

    pytest.importorskip('IPython', minversion="6.0.0")
    from IPython.core.interactiveshell import InteractiveShell
    return InteractiveShell()


@pytest.fixture(params=[True, False, None])
def observed(request):
    """ pass in the observed keyword to groupby for [True, False]
    This indicates whether categoricals should return values for
    values which are not in the grouper [False / None], or only values which
    appear in the grouper [True]. [None] is supported for future compatiblity
    if we decide to change the default (and would need to warn if this
    parameter is not passed)"""
    return request.param


_all_arithmetic_operators = ['__add__', '__radd__',
                             '__sub__', '__rsub__',
                             '__mul__', '__rmul__',
                             '__floordiv__', '__rfloordiv__',
                             '__truediv__', '__rtruediv__',
                             '__pow__', '__rpow__']
if not PY3:
    _all_arithmetic_operators.extend(['__div__', '__rdiv__'])


@pytest.fixture(params=_all_arithmetic_operators)
def all_arithmetic_operators(request):
    """
    Fixture for dunder names for common arithmetic operations
    """
    return request.param


@pytest.fixture(params=[None, 'gzip', 'bz2', 'zip',
                        pytest.param('xz', marks=td.skip_if_no_lzma)])
def compression(request):
    """
    Fixture for trying common compression types in compression tests
    """
    return request.param


@pytest.fixture(params=['gzip', 'bz2', 'zip',
                        pytest.param('xz', marks=td.skip_if_no_lzma)])
def compression_only(request):
    """
    Fixture for trying common compression types in compression tests excluding
    uncompressed case
    """
    return request.param


@pytest.fixture(scope='module')
def datetime_tz_utc():
    from datetime import timezone
    return timezone.utc


@pytest.fixture(params=['inner', 'outer', 'left', 'right'])
def join_type(request):
    """
    Fixture for trying all types of join operations
    """
    return request.param


@pytest.fixture
def datapath(request):
    """Get the path to a data file.

    Parameters
    ----------
    path : str
        Path to the file, relative to ``pandas/tests/``

    Returns
    -------
    path : path including ``pandas/tests``.

    Raises
    ------
    ValueError
        If the path doesn't exist and the --strict-data-files option is set.
    """
    def deco(*args):
        path = os.path.join('pandas', 'tests', *args)
        if not os.path.exists(path):
            if request.config.getoption("--strict-data-files"):
                msg = "Could not find file {} and --strict-data-files is set."
                raise ValueError(msg.format(path))
            else:
                msg = "Could not find {}."
                pytest.skip(msg.format(path))
        return path
    return deco


@pytest.fixture
def iris(datapath):
    """The iris dataset as a DataFrame."""
    return pandas.read_csv(datapath('data', 'iris.csv'))


@pytest.fixture(params=['nlargest', 'nsmallest'])
def nselect_method(request):
    """
    Fixture for trying all nselect methods
    """
    return request.param


@pytest.fixture(params=['left', 'right', 'both', 'neither'])
def closed(request):
    """
    Fixture for trying all interval closed parameters
    """
    return request.param


@pytest.fixture(params=[None, np.nan, pd.NaT, float('nan'), np.float('NaN')])
def nulls_fixture(request):
    """
    Fixture for each null type in pandas
    """
    return request.param


nulls_fixture2 = nulls_fixture  # Generate cartesian product of nulls_fixture


TIMEZONES = [None, 'UTC', 'US/Eastern', 'Asia/Tokyo', 'dateutil/US/Pacific']


@td.parametrize_fixture_doc(str(TIMEZONES))
@pytest.fixture(params=TIMEZONES)
def tz_naive_fixture(request):
    """
    Fixture for trying timezones including default (None): {0}
    """
    return request.param


@td.parametrize_fixture_doc(str(TIMEZONES[1:]))
@pytest.fixture(params=TIMEZONES[1:])
def tz_aware_fixture(request):
    """
    Fixture for trying explicit timezones: {0}
    """
    return request.param


@pytest.fixture(params=[str, 'str', 'U'])
def string_dtype(request):
    """Parametrized fixture for string dtypes.

    * str
    * 'str'
    * 'U'
    """
    return request.param


@pytest.fixture(params=["float32", "float64"])
def float_dtype(request):
    """
    Parameterized fixture for float dtypes.

    * float32
    * float64
    """

    return request.param


UNSIGNED_INT_DTYPES = ["uint8", "uint16", "uint32", "uint64"]
SIGNED_INT_DTYPES = ["int8", "int16", "int32", "int64"]
ALL_INT_DTYPES = UNSIGNED_INT_DTYPES + SIGNED_INT_DTYPES


@pytest.fixture(params=SIGNED_INT_DTYPES)
def sint_dtype(request):
    """
    Parameterized fixture for signed integer dtypes.

    * int8
    * int16
    * int32
    * int64
    """

    return request.param


@pytest.fixture(params=UNSIGNED_INT_DTYPES)
def uint_dtype(request):
    """
    Parameterized fixture for unsigned integer dtypes.

    * uint8
    * uint16
    * uint32
    * uint64
    """

    return request.param


@pytest.fixture(params=ALL_INT_DTYPES)
def any_int_dtype(request):
    """
    Parameterized fixture for any integer dtypes.

    * int8
    * uint8
    * int16
    * uint16
    * int32
    * uint32
    * int64
    * uint64
    """

    return request.param


@pytest.fixture
def mock():
    """
    Fixture providing the 'mock' module.

    Uses 'unittest.mock' for Python 3. Attempts to import the 3rd party 'mock'
    package for Python 2, skipping if not present.
    """
    if PY3:
        return importlib.import_module("unittest.mock")
    else:
        return pytest.importorskip("mock")<|MERGE_RESOLUTION|>--- conflicted
+++ resolved
@@ -1,8 +1,5 @@
-<<<<<<< HEAD
 import os
-=======
 import importlib
->>>>>>> 95427d59
 
 import pytest
 
