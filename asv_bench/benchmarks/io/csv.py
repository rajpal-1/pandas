--- conflicted
+++ resolved
@@ -146,11 +146,7 @@
 class ReadCSVSkipRows(BaseIO):
 
     fname = "__test__.csv"
-<<<<<<< HEAD
-    params = ([None, 10000], ["c", "pyarrow"])
-=======
-    params = ([None, 10000], ["c", "python"])
->>>>>>> c39773ed
+    params = ([None, 10000], ["c", "pyarrow", "python"])
     param_names = ["skiprows", "engine"]
 
     def setup(self, skiprows, engine):
@@ -269,27 +265,6 @@
             names=list("abc"),
         )
 
-<<<<<<< HEAD
-=======
-class ReadCSVEngine(StringIORewind):
-    params = ["c", "python"]
-    param_names = ["engine"]
-
-    def setup(self, engine):
-        data = ["A,B,C,D,E"] + (["1,2,3,4,5"] * 100000)
-        self.StringIO_input = StringIO("\n".join(data))
-        # simulate reading from file
-        self.BytesIO_input = BytesIO(self.StringIO_input.read().encode("utf-8"))
-
-    def time_read_stringcsv(self, engine):
-        read_csv(self.data(self.StringIO_input), engine=engine)
-
-    def time_read_bytescsv(self, engine):
-        read_csv(self.data(self.BytesIO_input), engine=engine)
-
-
-class ReadCSVCategorical(BaseIO):
->>>>>>> c39773ed
 
 class ReadCSVEngine(StringIORewind):
     params = ["c", "python", "pyarrow"]
