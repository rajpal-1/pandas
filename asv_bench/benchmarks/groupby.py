from functools import partial
from itertools import product
from string import ascii_letters

import numpy as np

from pandas import (
    NA,
    Categorical,
    DataFrame,
    Index,
    MultiIndex,
    Series,
    Timestamp,
    date_range,
    period_range,
    to_timedelta,
)

from .pandas_vb_common import tm

method_blocklist = {
    "object": {
        "diff",
        "median",
        "prod",
        "sem",
        "cumsum",
        "sum",
        "cummin",
        "mean",
        "max",
        "skew",
        "cumprod",
        "cummax",
        "pct_change",
        "min",
        "var",
        "describe",
        "std",
        "quantile",
    },
    "datetime": {
        "median",
        "prod",
        "sem",
        "cumsum",
        "sum",
        "mean",
        "skew",
        "cumprod",
        "cummax",
        "pct_change",
        "var",
        "describe",
        "std",
    },
}

# These aggregations don't have a kernel implemented for them yet
_numba_unsupported_methods = [
    "all",
    "any",
    "bfill",
    "count",
    "cumcount",
    "cummax",
    "cummin",
    "cumprod",
    "cumsum",
    "describe",
    "diff",
    "ffill",
    "first",
    "head",
    "last",
    "median",
    "nunique",
    "pct_change",
    "prod",
    "quantile",
    "rank",
    "sem",
    "shift",
    "size",
    "skew",
    "tail",
    "unique",
    "value_counts",
]


class ApplyDictReturn:
    def setup(self):
        self.labels = np.arange(1000).repeat(10)
        self.data = Series(np.random.randn(len(self.labels)))

    def time_groupby_apply_dict_return(self):
        self.data.groupby(self.labels).apply(
            lambda x: {"first": x.values[0], "last": x.values[-1]}
        )


class Apply:
    param_names = ["factor"]
    params = [4, 5]

    def setup(self, factor):
        N = 10**factor
        # two cases:
        # - small groups: small data (N**4) + many labels (2000) -> average group
        #   size of 5 (-> larger overhead of slicing method)
        # - larger groups: larger data (N**5) + fewer labels (20) -> average group
        #   size of 5000
        labels = np.random.randint(0, 2000 if factor == 4 else 20, size=N)
        labels2 = np.random.randint(0, 3, size=N)
        df = DataFrame(
            {
                "key": labels,
                "key2": labels2,
                "value1": np.random.randn(N),
                "value2": ["foo", "bar", "baz", "qux"] * (N // 4),
            }
        )
        self.df = df

    def time_scalar_function_multi_col(self, factor):
        self.df.groupby(["key", "key2"]).apply(lambda x: 1)

    def time_scalar_function_single_col(self, factor):
        self.df.groupby("key").apply(lambda x: 1)

    @staticmethod
    def df_copy_function(g):
        # ensure that the group name is available (see GH #15062)
        g.name
        return g.copy()

    def time_copy_function_multi_col(self, factor):
        self.df.groupby(["key", "key2"]).apply(self.df_copy_function)

    def time_copy_overhead_single_col(self, factor):
        self.df.groupby("key").apply(self.df_copy_function)


class ApplyNonUniqueUnsortedIndex:
    def setup(self):
        # GH 46527
        # unsorted and non-unique index
        idx = np.arange(100)[::-1]
        idx = Index(np.repeat(idx, 200), name="key")
        self.df = DataFrame(np.random.randn(len(idx), 10), index=idx)

    def time_groupby_apply_non_unique_unsorted_index(self):
        self.df.groupby("key", group_keys=False).apply(lambda x: x)


class Groups:
    param_names = ["key"]
    params = ["int64_small", "int64_large", "object_small", "object_large"]

    def setup_cache(self):
        size = 10**6
        data = {
            "int64_small": Series(np.random.randint(0, 100, size=size)),
            "int64_large": Series(np.random.randint(0, 10000, size=size)),
            "object_small": Series(
                tm.makeStringIndex(100).take(np.random.randint(0, 100, size=size))
            ),
            "object_large": Series(
                tm.makeStringIndex(10000).take(np.random.randint(0, 10000, size=size))
            ),
        }
        return data

    def setup(self, data, key):
        self.ser = data[key]

    def time_series_groups(self, data, key):
        self.ser.groupby(self.ser).groups

    def time_series_indices(self, data, key):
        self.ser.groupby(self.ser).indices


class GroupManyLabels:
    params = [1, 1000]
    param_names = ["ncols"]

    def setup(self, ncols):
        N = 1000
        data = np.random.randn(N, ncols)
        self.labels = np.random.randint(0, 100, size=N)
        self.df = DataFrame(data)

    def time_sum(self, ncols):
        self.df.groupby(self.labels).sum()


class Nth:
    param_names = ["dtype"]
    params = ["float32", "float64", "datetime", "object"]

    def setup(self, dtype):
        N = 10**5
        # with datetimes (GH7555)
        if dtype == "datetime":
            values = date_range("1/1/2011", periods=N, freq="s")
        elif dtype == "object":
            values = ["foo"] * N
        else:
            values = np.arange(N).astype(dtype)

        key = np.arange(N)
        self.df = DataFrame({"key": key, "values": values})
        self.df.iloc[1, 1] = np.nan  # insert missing data

    def time_frame_nth_any(self, dtype):
        self.df.groupby("key").nth(0, dropna="any")

    def time_groupby_nth_all(self, dtype):
        self.df.groupby("key").nth(0, dropna="all")

    def time_frame_nth(self, dtype):
        self.df.groupby("key").nth(0)

    def time_series_nth_any(self, dtype):
        self.df["values"].groupby(self.df["key"]).nth(0, dropna="any")

    def time_series_nth_all(self, dtype):
        self.df["values"].groupby(self.df["key"]).nth(0, dropna="all")

    def time_series_nth(self, dtype):
        self.df["values"].groupby(self.df["key"]).nth(0)


class DateAttributes:
    def setup(self):
        rng = date_range("1/1/2000", "12/31/2005", freq="H")
        self.year, self.month, self.day = rng.year, rng.month, rng.day
        self.ts = Series(np.random.randn(len(rng)), index=rng)

    def time_len_groupby_object(self):
        len(self.ts.groupby([self.year, self.month, self.day]))


class Int64:
    def setup(self):
        arr = np.random.randint(-1 << 12, 1 << 12, (1 << 17, 5))
        i = np.random.choice(len(arr), len(arr) * 5)
        arr = np.vstack((arr, arr[i]))
        i = np.random.permutation(len(arr))
        arr = arr[i]
        self.cols = list("abcde")
        self.df = DataFrame(arr, columns=self.cols)
        self.df["jim"], self.df["joe"] = np.random.randn(2, len(self.df)) * 10

    def time_overflow(self):
        self.df.groupby(self.cols).max()


class CountMultiDtype:
    def setup_cache(self):
        n = 10000
        offsets = np.random.randint(n, size=n).astype("timedelta64[ns]")
        dates = np.datetime64("now") + offsets
        dates[np.random.rand(n) > 0.5] = np.datetime64("nat")
        offsets[np.random.rand(n) > 0.5] = np.timedelta64("nat")
        value2 = np.random.randn(n)
        value2[np.random.rand(n) > 0.5] = np.nan
        obj = np.random.choice(list("ab"), size=n).astype(object)
        obj[np.random.randn(n) > 0.5] = np.nan
        df = DataFrame(
            {
                "key1": np.random.randint(0, 500, size=n),
                "key2": np.random.randint(0, 100, size=n),
                "dates": dates,
                "value2": value2,
                "value3": np.random.randn(n),
                "ints": np.random.randint(0, 1000, size=n),
                "obj": obj,
                "offsets": offsets,
            }
        )
        return df

    def time_multi_count(self, df):
        df.groupby(["key1", "key2"]).count()


class CountMultiInt:
    def setup_cache(self):
        n = 10000
        df = DataFrame(
            {
                "key1": np.random.randint(0, 500, size=n),
                "key2": np.random.randint(0, 100, size=n),
                "ints": np.random.randint(0, 1000, size=n),
                "ints2": np.random.randint(0, 1000, size=n),
            }
        )
        return df

    def time_multi_int_count(self, df):
        df.groupby(["key1", "key2"]).count()

    def time_multi_int_nunique(self, df):
        df.groupby(["key1", "key2"]).nunique()


class AggFunctions:
    def setup_cache(self):
        N = 10**5
        fac1 = np.array(["A", "B", "C"], dtype="O")
        fac2 = np.array(["one", "two"], dtype="O")
        df = DataFrame(
            {
                "key1": fac1.take(np.random.randint(0, 3, size=N)),
                "key2": fac2.take(np.random.randint(0, 2, size=N)),
                "value1": np.random.randn(N),
                "value2": np.random.randn(N),
                "value3": np.random.randn(N),
            }
        )
        return df

    def time_different_str_functions(self, df):
        df.groupby(["key1", "key2"]).agg(
            {"value1": "mean", "value2": "var", "value3": "sum"}
        )

    def time_different_str_functions_multicol(self, df):
        df.groupby(["key1", "key2"]).agg(["sum", "min", "max"])

    def time_different_str_functions_singlecol(self, df):
        df.groupby("key1").agg({"value1": "mean", "value2": "var", "value3": "sum"})


class GroupStrings:
    def setup(self):
        n = 2 * 10**5
        alpha = list(map("".join, product(ascii_letters, repeat=4)))
        data = np.random.choice(alpha, (n // 5, 4), replace=False)
        data = np.repeat(data, 5, axis=0)
        self.df = DataFrame(data, columns=list("abcd"))
        self.df["joe"] = (np.random.randn(len(self.df)) * 10).round(3)
        self.df = self.df.sample(frac=1).reset_index(drop=True)

    def time_multi_columns(self):
        self.df.groupby(list("abcd")).max()


class MultiColumn:
    def setup_cache(self):
        N = 10**5
        key1 = np.tile(np.arange(100, dtype=object), 1000)
        key2 = key1.copy()
        np.random.shuffle(key1)
        np.random.shuffle(key2)
        df = DataFrame(
            {
                "key1": key1,
                "key2": key2,
                "data1": np.random.randn(N),
                "data2": np.random.randn(N),
            }
        )
        return df

    def time_lambda_sum(self, df):
        df.groupby(["key1", "key2"]).agg(lambda x: x.values.sum())

    def time_cython_sum(self, df):
        df.groupby(["key1", "key2"]).sum()

    def time_col_select_lambda_sum(self, df):
        df.groupby(["key1", "key2"])["data1"].agg(lambda x: x.values.sum())

    def time_col_select_str_sum(self, df):
        df.groupby(["key1", "key2"])["data1"].agg("sum")


class Size:
    def setup(self):
        n = 10**5
        offsets = np.random.randint(n, size=n).astype("timedelta64[ns]")
        dates = np.datetime64("now") + offsets
        self.df = DataFrame(
            {
                "key1": np.random.randint(0, 500, size=n),
                "key2": np.random.randint(0, 100, size=n),
                "value1": np.random.randn(n),
                "value2": np.random.randn(n),
                "value3": np.random.randn(n),
                "dates": dates,
            }
        )
        self.draws = Series(np.random.randn(n))
        labels = Series(["foo", "bar", "baz", "qux"] * (n // 4))
        self.cats = labels.astype("category")

    def time_multi_size(self):
        self.df.groupby(["key1", "key2"]).size()

    def time_category_size(self):
        self.draws.groupby(self.cats, observed=True).size()


class Shift:
    def setup(self):
        N = 18
        self.df = DataFrame({"g": ["a", "b"] * 9, "v": list(range(N))})

    def time_defaults(self):
        self.df.groupby("g").shift()

    def time_fill_value(self):
        self.df.groupby("g").shift(fill_value=99)


class Fillna:
    def setup(self):
        N = 100
        self.df = DataFrame(
            {"group": [1] * N + [2] * N, "value": [np.nan, 1.0] * N}
        ).set_index("group")

    def time_df_ffill(self):
        self.df.groupby("group").ffill()

    def time_df_bfill(self):
        self.df.groupby("group").bfill()

    def time_srs_ffill(self):
        self.df.groupby("group")["value"].ffill()

    def time_srs_bfill(self):
        self.df.groupby("group")["value"].bfill()


class GroupByMethods:
    param_names = ["dtype", "method", "application", "ncols"]
    params = [
        ["int", "int16", "float", "object", "datetime", "uint"],
        [
            "all",
            "any",
            "bfill",
            "count",
            "cumcount",
            "cummax",
            "cummin",
            "cumprod",
            "cumsum",
            "describe",
            "diff",
            "ffill",
            "first",
            "head",
            "last",
            "max",
            "min",
            "median",
            "mean",
            "nunique",
            "pct_change",
            "prod",
            "quantile",
            "rank",
            "sem",
            "shift",
            "size",
            "skew",
            "std",
            "sum",
            "tail",
            "unique",
            "value_counts",
            "var",
        ],
        ["direct", "transformation"],
        [1, 5],
        ["cython", "numba"],
    ]

    def setup(self, dtype, method, application, ncols, engine):
        if method in method_blocklist.get(dtype, {}):
            raise NotImplementedError  # skip benchmark

        if ncols != 1 and method in ["value_counts", "unique"]:
            # DataFrameGroupBy doesn't have these methods
            raise NotImplementedError

        if application == "transformation" and method in [
            "describe",
            "head",
            "tail",
            "unique",
            "value_counts",
            "size",
        ]:
            # DataFrameGroupBy doesn't have these methods
            raise NotImplementedError

        # Numba currently doesn't support
        # multiple transform functions or strs for transform,
        # grouping on multiple columns
        # and we lack kernels for a bunch of methods
        if (
            engine == "numba"
            and method in _numba_unsupported_methods
            or ncols > 1
            or application == "transformation"
            or dtype == "datetime"
        ):
            raise NotImplementedError

        if method == "describe":
            ngroups = 20
        elif method == "skew":
            ngroups = 100
        else:
            ngroups = 1000
        size = ngroups * 2
        rng = np.arange(ngroups).reshape(-1, 1)
        rng = np.broadcast_to(rng, (len(rng), ncols))
        taker = np.random.randint(0, ngroups, size=size)
        values = rng.take(taker, axis=0)
        if dtype == "int":
            key = np.random.randint(0, size, size=size)
        elif dtype in ("int16", "uint"):
            key = np.random.randint(0, size, size=size, dtype=dtype)
        elif dtype == "float":
            key = np.concatenate(
                [np.random.random(ngroups) * 0.1, np.random.random(ngroups) * 10.0]
            )
        elif dtype == "object":
            key = ["foo"] * size
        elif dtype == "datetime":
            key = date_range("1/1/2011", periods=size, freq="s")

        cols = [f"values{n}" for n in range(ncols)]
        df = DataFrame(values, columns=cols)
        df["key"] = key

        if len(cols) == 1:
            cols = cols[0]

        # Not everything supports the engine keyword yet
        kwargs = {}
        if engine == "numba":
            kwargs["engine"] = engine

        if application == "transformation":
            self.as_group_method = lambda: df.groupby("key")[cols].transform(
                method, **kwargs
            )
            self.as_field_method = lambda: df.groupby(cols)["key"].transform(
                method, **kwargs
            )
        else:
            self.as_group_method = partial(
                getattr(df.groupby("key")[cols], method), **kwargs
            )
            self.as_field_method = partial(
                getattr(df.groupby(cols)["key"], method), **kwargs
            )

    def time_dtype_as_group(self, dtype, method, application, ncols, engine):
        self.as_group_method()

    def time_dtype_as_field(self, dtype, method, application, ncols, engine):
        self.as_field_method()


class GroupByCythonAgg:
    """
    Benchmarks specifically targeting our cython aggregation algorithms
    (using a big enough dataframe with simple key, so a large part of the
    time is actually spent in the grouped aggregation).
    """

    param_names = ["dtype", "method"]
    params = [
        ["float64"],
        [
            "sum",
            "prod",
            "min",
            "max",
<<<<<<< HEAD
            "idxmin",
            "idxmax",
=======
>>>>>>> 79067a76
            "mean",
            "median",
            "var",
            "first",
            "last",
            "any",
            "all",
        ],
    ]

    def setup(self, dtype, method):
        N = 1_000_000
        df = DataFrame(np.random.randn(N, 10), columns=list("abcdefghij"))
        df["key"] = np.random.randint(0, 100, size=N)
        self.df = df

    def time_frame_agg(self, dtype, method):
        self.df.groupby("key").agg(method)


class GroupByNumbaAgg(GroupByCythonAgg):
    """
    Benchmarks specifically targeting our numba aggregation algorithms
    (using a big enough dataframe with simple key, so a large part of the
    time is actually spent in the grouped aggregation).
    """

    def setup(self, dtype, method):
        if method in _numba_unsupported_methods:
            raise NotImplementedError
        super().setup(dtype, method)

    def time_frame_agg(self, dtype, method):
        self.df.groupby("key").agg(method, engine="numba")


class GroupByCythonAggEaDtypes:
    """
    Benchmarks specifically targeting our cython aggregation algorithms
    (using a big enough dataframe with simple key, so a large part of the
    time is actually spent in the grouped aggregation).
    """

    param_names = ["dtype", "method"]
    params = [
        ["Float64", "Int64", "Int32"],
        [
            "sum",
            "prod",
            "min",
            "max",
            "mean",
            "median",
            "var",
            "first",
            "last",
            "any",
            "all",
        ],
    ]

    def setup(self, dtype, method):
        N = 1_000_000
        df = DataFrame(
            np.random.randint(0, high=100, size=(N, 10)),
            columns=list("abcdefghij"),
            dtype=dtype,
        )
        df.loc[list(range(1, N, 5)), list("abcdefghij")] = NA
        df["key"] = np.random.randint(0, 100, size=N)
        self.df = df

    def time_frame_agg(self, dtype, method):
        self.df.groupby("key").agg(method)


class Cumulative:
    param_names = ["dtype", "method", "with_nans"]
    params = [
        ["float64", "int64", "Float64", "Int64"],
        ["cummin", "cummax", "cumsum"],
        [True, False],
    ]

    def setup(self, dtype, method, with_nans):
        if with_nans and dtype == "int64":
            raise NotImplementedError("Construction of df would raise")

        N = 500_000
        keys = np.random.randint(0, 100, size=N)
        vals = np.random.randint(-10, 10, (N, 5))

        if with_nans:
            null_vals = vals.astype(float, copy=True)
            null_vals[::2, :] = np.nan
            null_vals[::3, :] = np.nan
            df = DataFrame(null_vals, columns=list("abcde"), dtype=dtype)
            df["key"] = keys
            self.df = df
        else:
            df = DataFrame(vals, columns=list("abcde")).astype(dtype, copy=False)
            df["key"] = keys
            self.df = df

    def time_frame_transform(self, dtype, method, with_nans):
        self.df.groupby("key").transform(method)


class RankWithTies:
    # GH 21237
    param_names = ["dtype", "tie_method"]
    params = [
        ["float64", "float32", "int64", "datetime64"],
        ["first", "average", "dense", "min", "max"],
    ]

    def setup(self, dtype, tie_method):
        N = 10**4
        if dtype == "datetime64":
            data = np.array([Timestamp("2011/01/01")] * N, dtype=dtype)
        else:
            data = np.array([1] * N, dtype=dtype)
        self.df = DataFrame({"values": data, "key": ["foo"] * N})

    def time_rank_ties(self, dtype, tie_method):
        self.df.groupby("key").rank(method=tie_method)


class Float32:
    # GH 13335
    def setup(self):
        tmp1 = (np.random.random(10000) * 0.1).astype(np.float32)
        tmp2 = (np.random.random(10000) * 10.0).astype(np.float32)
        tmp = np.concatenate((tmp1, tmp2))
        arr = np.repeat(tmp, 10)
        self.df = DataFrame({"a": arr, "b": arr})

    def time_sum(self):
        self.df.groupby(["a"])["b"].sum()


class String:
    # GH#41596
    param_names = ["dtype", "method"]
    params = [
        ["str", "string[python]"],
        [
            "sum",
            "min",
            "max",
            "first",
            "last",
            "any",
            "all",
        ],
    ]

    def setup(self, dtype, method):
        cols = list("abcdefghjkl")
        self.df = DataFrame(
            np.random.randint(0, 100, size=(10_000, len(cols))),
            columns=cols,
            dtype=dtype,
        )

    def time_str_func(self, dtype, method):
        self.df.groupby("a")[self.df.columns[1:]].agg(method)


class Categories:
    params = [True, False]
    param_names = ["observed"]

    def setup(self, observed):
        N = 10**5
        arr = np.random.random(N)
        data = {"a": Categorical(np.random.randint(10000, size=N)), "b": arr}
        self.df = DataFrame(data)
        data = {
            "a": Categorical(np.random.randint(10000, size=N), ordered=True),
            "b": arr,
        }
        self.df_ordered = DataFrame(data)
        data = {
            "a": Categorical(
                np.random.randint(100, size=N), categories=np.arange(10000)
            ),
            "b": arr,
        }
        self.df_extra_cat = DataFrame(data)

    def time_groupby_sort(self, observed):
        self.df.groupby("a", observed=observed)["b"].count()

    def time_groupby_nosort(self, observed):
        self.df.groupby("a", observed=observed, sort=False)["b"].count()

    def time_groupby_ordered_sort(self, observed):
        self.df_ordered.groupby("a", observed=observed)["b"].count()

    def time_groupby_ordered_nosort(self, observed):
        self.df_ordered.groupby("a", observed=observed, sort=False)["b"].count()

    def time_groupby_extra_cat_sort(self, observed):
        self.df_extra_cat.groupby("a", observed=observed)["b"].count()

    def time_groupby_extra_cat_nosort(self, observed):
        self.df_extra_cat.groupby("a", observed=observed, sort=False)["b"].count()


class Datelike:
    # GH 14338
    params = ["period_range", "date_range", "date_range_tz"]
    param_names = ["grouper"]

    def setup(self, grouper):
        N = 10**4
        rng_map = {
            "period_range": period_range,
            "date_range": date_range,
            "date_range_tz": partial(date_range, tz="US/Central"),
        }
        self.grouper = rng_map[grouper]("1900-01-01", freq="D", periods=N)
        self.df = DataFrame(np.random.randn(10**4, 2))

    def time_sum(self, grouper):
        self.df.groupby(self.grouper).sum()


class SumBools:
    # GH 2692
    def setup(self):
        N = 500
        self.df = DataFrame({"ii": range(N), "bb": [True] * N})

    def time_groupby_sum_booleans(self):
        self.df.groupby("ii").sum()


class SumMultiLevel:
    # GH 9049
    timeout = 120.0

    def setup(self):
        N = 50
        self.df = DataFrame(
            {"A": list(range(N)) * 2, "B": range(N * 2), "C": 1}
        ).set_index(["A", "B"])

    def time_groupby_sum_multiindex(self):
        self.df.groupby(level=[0, 1]).sum()


class Transform:
    def setup(self):
        n1 = 400
        n2 = 250
        index = MultiIndex(
            levels=[np.arange(n1), tm.makeStringIndex(n2)],
            codes=[np.repeat(range(n1), n2).tolist(), list(range(n2)) * n1],
            names=["lev1", "lev2"],
        )
        arr = np.random.randn(n1 * n2, 3)
        arr[::10000, 0] = np.nan
        arr[1::10000, 1] = np.nan
        arr[2::10000, 2] = np.nan
        data = DataFrame(arr, index=index, columns=["col1", "col20", "col3"])
        self.df = data

        n = 1000
        self.df_wide = DataFrame(
            np.random.randn(n, n),
            index=np.random.choice(range(10), n),
        )

        n = 1_000_000
        self.df_tall = DataFrame(
            np.random.randn(n, 3),
            index=np.random.randint(0, 5, n),
        )

        n = 20000
        self.df1 = DataFrame(
            np.random.randint(1, n, (n, 3)), columns=["jim", "joe", "jolie"]
        )
        self.df2 = self.df1.copy()
        self.df2["jim"] = self.df2["joe"]

        self.df3 = DataFrame(
            np.random.randint(1, (n / 10), (n, 3)), columns=["jim", "joe", "jolie"]
        )
        self.df4 = self.df3.copy()
        self.df4["jim"] = self.df4["joe"]

    def time_transform_lambda_max(self):
        self.df.groupby(level="lev1").transform(lambda x: max(x))

    def time_transform_str_max(self):
        self.df.groupby(level="lev1").transform("max")

    def time_transform_lambda_max_tall(self):
        self.df_tall.groupby(level=0).transform(lambda x: np.max(x, axis=0))

    def time_transform_lambda_max_wide(self):
        self.df_wide.groupby(level=0).transform(lambda x: np.max(x, axis=0))

    def time_transform_multi_key1(self):
        self.df1.groupby(["jim", "joe"])["jolie"].transform("max")

    def time_transform_multi_key2(self):
        self.df2.groupby(["jim", "joe"])["jolie"].transform("max")

    def time_transform_multi_key3(self):
        self.df3.groupby(["jim", "joe"])["jolie"].transform("max")

    def time_transform_multi_key4(self):
        self.df4.groupby(["jim", "joe"])["jolie"].transform("max")


class TransformBools:
    def setup(self):
        N = 120000
        transition_points = np.sort(np.random.choice(np.arange(N), 1400))
        transitions = np.zeros(N, dtype=np.bool_)
        transitions[transition_points] = True
        self.g = transitions.cumsum()
        self.df = DataFrame({"signal": np.random.rand(N)})

    def time_transform_mean(self):
        self.df["signal"].groupby(self.g).transform("mean")


class TransformNaN:
    # GH 12737
    def setup(self):
        self.df_nans = DataFrame(
            {"key": np.repeat(np.arange(1000), 10), "B": np.nan, "C": np.nan}
        )
        self.df_nans.loc[4::10, "B":"C"] = 5

    def time_first(self):
        self.df_nans.groupby("key").transform("first")


class TransformEngine:
    param_names = ["parallel"]
    params = [[True, False]]

    def setup(self, parallel):
        N = 10**3
        data = DataFrame(
            {0: [str(i) for i in range(100)] * N, 1: list(range(100)) * N},
            columns=[0, 1],
        )
        self.parallel = parallel
        self.grouper = data.groupby(0)

    def time_series_numba(self, parallel):
        def function(values, index):
            return values * 5

        self.grouper[1].transform(
            function, engine="numba", engine_kwargs={"parallel": self.parallel}
        )

    def time_series_cython(self, parallel):
        def function(values):
            return values * 5

        self.grouper[1].transform(function, engine="cython")

    def time_dataframe_numba(self, parallel):
        def function(values, index):
            return values * 5

        self.grouper.transform(
            function, engine="numba", engine_kwargs={"parallel": self.parallel}
        )

    def time_dataframe_cython(self, parallel):
        def function(values):
            return values * 5

        self.grouper.transform(function, engine="cython")


class AggEngine:
    param_names = ["parallel"]
    params = [[True, False]]

    def setup(self, parallel):
        N = 10**3
        data = DataFrame(
            {0: [str(i) for i in range(100)] * N, 1: list(range(100)) * N},
            columns=[0, 1],
        )
        self.parallel = parallel
        self.grouper = data.groupby(0)

    def time_series_numba(self, parallel):
        def function(values, index):
            total = 0
            for i, value in enumerate(values):
                if i % 2:
                    total += value + 5
                else:
                    total += value * 2
            return total

        self.grouper[1].agg(
            function, engine="numba", engine_kwargs={"parallel": self.parallel}
        )

    def time_series_cython(self, parallel):
        def function(values):
            total = 0
            for i, value in enumerate(values):
                if i % 2:
                    total += value + 5
                else:
                    total += value * 2
            return total

        self.grouper[1].agg(function, engine="cython")

    def time_dataframe_numba(self, parallel):
        def function(values, index):
            total = 0
            for i, value in enumerate(values):
                if i % 2:
                    total += value + 5
                else:
                    total += value * 2
            return total

        self.grouper.agg(
            function, engine="numba", engine_kwargs={"parallel": self.parallel}
        )

    def time_dataframe_cython(self, parallel):
        def function(values):
            total = 0
            for i, value in enumerate(values):
                if i % 2:
                    total += value + 5
                else:
                    total += value * 2
            return total

        self.grouper.agg(function, engine="cython")


class Sample:
    def setup(self):
        N = 10**3
        self.df = DataFrame({"a": np.zeros(N)})
        self.groups = np.arange(0, N)
        self.weights = np.ones(N)

    def time_sample(self):
        self.df.groupby(self.groups).sample(n=1)

    def time_sample_weights(self):
        self.df.groupby(self.groups).sample(n=1, weights=self.weights)


class Resample:
    # GH 28635
    def setup(self):
        num_timedeltas = 20_000
        num_groups = 3

        index = MultiIndex.from_product(
            [
                np.arange(num_groups),
                to_timedelta(np.arange(num_timedeltas), unit="s"),
            ],
            names=["groups", "timedeltas"],
        )
        data = np.random.randint(0, 1000, size=(len(index)))

        self.df = DataFrame(data, index=index).reset_index("timedeltas")
        self.df_multiindex = DataFrame(data, index=index)

    def time_resample(self):
        self.df.groupby(level="groups").resample("10s", on="timedeltas").mean()

    def time_resample_multiindex(self):
        self.df_multiindex.groupby(level="groups").resample(
            "10s", level="timedeltas"
        ).mean()


from .pandas_vb_common import setup  # noqa: F401 isort:skip<|MERGE_RESOLUTION|>--- conflicted
+++ resolved
@@ -588,11 +588,8 @@
             "prod",
             "min",
             "max",
-<<<<<<< HEAD
             "idxmin",
             "idxmax",
-=======
->>>>>>> 79067a76
             "mean",
             "median",
             "var",
