main:
  templates_path: _templates
  base_template: "layout.html"
  ignore:
  - _templates/layout.html
  - config.yml
  - try.md  # the binder page will be added later
  github_repo_url: pandas-dev/pandas
  context_preprocessors:
  - pandas_web.Preprocessors.navbar_add_info
  - pandas_web.Preprocessors.blog_add_posts
  - pandas_web.Preprocessors.maintainers_add_info
  - pandas_web.Preprocessors.home_add_releases
  - pandas_web.Preprocessors.roadmap_pdeps
  markdown_extensions:
  - toc
  - tables
  - fenced_code
  - meta
static:
  logo: /static/img/pandas_white.svg
  css:
  - /static/css/pandas.css
navbar:
  - name: "About us"
    target:
    - name: "About pandas"
      target: /about/
    - name: "Project roadmap"
      target: /about/roadmap.html
    - name: "Governance"
      target: /about/governance.html
    - name: "Team"
      target: /about/team.html
    - name: "Sponsors"
      target: /about/sponsors.html
    - name: "Citing and logo"
      target: /about/citing.html
  - name: "Getting started"
    target: /getting_started.html
  - name: "Documentation"
    target: /docs/
  - name: "Community"
    target:
    - name: "Blog"
      target: /community/blog/
    - name: "Ask a question (StackOverflow)"
      target: https://stackoverflow.com/questions/tagged/pandas
    - name: "Code of conduct"
      target: /community/coc.html
    - name: "Ecosystem"
      target: /community/ecosystem.html
  - name: "Contribute"
    target: /contribute.html
blog:
  num_posts: 50
  posts_path: community/blog
  author: "pandas team"
  feed_name: "pandas blog"
  feed:
  - https://wesmckinney.com/feeds/pandas.atom.xml
  - https://tomaugspurger.github.io/feed
  - https://jorisvandenbossche.github.io/feeds/pandas.atom.xml
  - https://datapythonista.github.io/blog/feeds/pandas.atom.xml
  - https://numfocus.org/tag/pandas/feed/
maintainers:
  active:
  - wesm
  - jorisvandenbossche
  - TomAugspurger
  - shoyer
  - jreback
  - chris-b1
  - sinhrks
  - cpcloud
  - gfyoung
  - toobaz
  - WillAyd
  - mroeschke
  - jschendel
  - jbrockmendel
  - datapythonista
  - simonjayhawkins
  - topper-123
  - alimcmaster1
  - bashtage
  - charlesdong1991
  - Dr-Irv
  - dsaxton
  - MarcoGorelli
  - rhshadrach
  - phofl
  - attack68
  - fangchenli
  - twoertwein
  emeritus:
  - Wouter Overmeire
  - Skipper Seabold
  - Jeff Tratner
  coc:
  - Safia Abdalla
  - Tom Augspurger
  - Joris Van den Bossche
  - Camille Scott
  - Nathaniel Smith
  numfocus:
  - Wes McKinney
  - Jeff Reback
  - Joris Van den Bossche
  - Tom Augspurger
  - Matthew Roeschke
sponsors:
  active:
  - name: "NumFOCUS"
    url: https://numfocus.org/
    logo: /static/img/partners/numfocus.svg
    kind: numfocus
  - name: "Two Sigma"
    url: https://www.twosigma.com/
    logo: /static/img/partners/two_sigma.svg
    kind: partner
    description: "Jeff Reback"
  - name: "Voltron Data"
    url: https://voltrondata.com/
    logo: /static/img/partners/voltron_data.svg
    kind: partner
    description: "Joris Van den Bossche"
  - name: "d-fine GmbH"
    url: https://www.d-fine.com/en/
    logo: /static/img/partners/dfine.svg
    kind: partner
    description: "Patrick Hoefler"
  - name: "Quansight"
    url: https://quansight.com/
    logo: /static/img/partners/quansight_labs.svg
    kind: partner
    description: "Marco Gorelli"
  - name: "Nvidia"
    url: https://www.nvidia.com
    logo: /static/img/partners/nvidia.svg
    kind: partner
    description: "Matthew Roeschke"
  - name: "Tidelift"
    url: https://tidelift.com
    logo: /static/img/partners/tidelift.svg
    kind: regular
    description: "<i>pandas</i> is part of the <a href=\"https://tidelift.com/subscription/pkg/pypi-pandas?utm_source=pypi-pandas&utm_medium=referral&utm_campaign=readme\">Tidelift subscription</a>. You can support pandas by becoming a Tidelift subscriber."
  - name: "Chan Zuckerberg Initiative"
    url: https://chanzuckerberg.com/
    logo: /static/img/partners/czi.svg
    kind: regular
    description: "<i>pandas</i> is funded by the Essential Open Source Software for Science program of the Chan Zuckerberg Initiative. The funding is used for general maintenance, improve extension types, and a efficient string type."
  - name: "Bodo"
    url: https://www.bodo.ai/
    logo: /static/img/partners/bodo.svg
    kind: regular
    description: "Bodo's parallel computing platform uses pandas API, and Bodo financially supports pandas development to help improve pandas, in particular the pandas API"
  inkind:  # not included in active so they don't appear in the home page
  - name: "OVH"
    url: https://us.ovhcloud.com/
    description: "Website and documentation hosting."
  - name: "Indeed"
    url: https://opensource.indeedeng.io/
    description: "<i>pandas</i> logo design"
  past:
  - name: "Paris-Saclay Center for Data Science"
    url: https://www.datascience-paris-saclay.fr/
    kind: partner
  - name: "Anaconda"
    url: https://www.anaconda.com/
    kind: partner
  - name: "RStudio"
    url: https://www.rstudio.com/
    kind: partner
<<<<<<< HEAD
    description: "Wes McKinney"
roadmap:
  pdeps_path: pdeps
=======
  - name: "Ursa Labs"
    url: https://ursalabs.org/
    kind: partner
  - name: "Gousto"
    url: https://www.gousto.co.uk/
    kind: partner
>>>>>>> 6e1a0401
<|MERGE_RESOLUTION|>--- conflicted
+++ resolved
@@ -172,15 +172,11 @@
   - name: "RStudio"
     url: https://www.rstudio.com/
     kind: partner
-<<<<<<< HEAD
-    description: "Wes McKinney"
-roadmap:
-  pdeps_path: pdeps
-=======
   - name: "Ursa Labs"
     url: https://ursalabs.org/
     kind: partner
   - name: "Gousto"
     url: https://www.gousto.co.uk/
     kind: partner
->>>>>>> 6e1a0401
+roadmap:
+  pdeps_path: pdeps