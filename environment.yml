--- conflicted
+++ resolved
@@ -117,8 +117,5 @@
 
   - pip:
       - sphinx-toggleprompt
-<<<<<<< HEAD
-      - tzdata>=2022.1
-=======
       - typing_extensions; python_version<"3.11"
->>>>>>> 707dda0b
+      - tzdata>=2022.1