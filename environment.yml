--- conflicted
+++ resolved
@@ -118,10 +118,6 @@
 
   - pip:
       - sphinx-toggleprompt
-<<<<<<< HEAD
       - "git+https://github.com/mesonbuild/meson-python.git@main"
       - typing_extensions; python_version<"3.11"
-=======
-      - typing_extensions; python_version<"3.11"
-      - tzdata>=2022.1
->>>>>>> 4ab82d05
+      - tzdata>=2022.1