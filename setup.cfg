--- conflicted
+++ resolved
@@ -48,10 +48,6 @@
 exclude =
     doc/source/basics.rst
     doc/source/contributing_docstring.rst
-<<<<<<< HEAD
-    doc/source/user_guide/enhancingperf.rst
-=======
->>>>>>> 597f9f31
 
 
 [yapf]
