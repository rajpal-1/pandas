--- conflicted
+++ resolved
@@ -47,12 +47,7 @@
 
 exclude =
     doc/source/basics.rst
-<<<<<<< HEAD
     doc/source/development/contributing_docstring.rst
-    doc/source/enhancingperf.rst
-=======
-    doc/source/contributing_docstring.rst
->>>>>>> c588437f
 
 
 [yapf]
