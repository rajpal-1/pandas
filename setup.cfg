
# See the docstring in versioneer.py for instructions. Note that you must
# re-run 'versioneer.py setup' after changing this section, and commit the
# resulting files.

[versioneer]
VCS = git
style = pep440
versionfile_source = pandas/_version.py
versionfile_build = pandas/_version.py
tag_prefix = v
parentdir_prefix = pandas-

[flake8]
max-line-length = 79
ignore =
    W503,  # line break before binary operator
    W504,  # line break after binary operator
    E402,  # module level import not at top of file
    E731,  # do not assign a lambda expression, use a def
    C406,  # Unnecessary list literal - rewrite as a dict literal.
    C408,  # Unnecessary dict call - rewrite as a literal.
    C409,  # Unnecessary list passed to tuple() - rewrite as a tuple literal.
    S001   # found modulo formatter (incorrect picks up mod operations)
exclude =
    doc/sphinxext/*.py,
    doc/build/*.py,
    doc/temp/*.py,
    .eggs/*.py,
    versioneer.py,
    env  # exclude asv benchmark environments from linting

[flake8-rst]
ignore = E402,  # module level import not at top of file
         W503,  # line break before binary operator
exclude =
    doc/source/whatsnew/v0.7.0.rst
    doc/source/whatsnew/v0.7.3.rst
    doc/source/whatsnew/v0.8.0.rst
    doc/source/whatsnew/v0.9.0.rst
    doc/source/whatsnew/v0.9.1.rst
    doc/source/whatsnew/v0.10.0.rst
    doc/source/whatsnew/v0.10.1.rst
    doc/source/whatsnew/v0.11.0.rst
    doc/source/whatsnew/v0.12.0.rst
    doc/source/whatsnew/v0.13.0.rst
    doc/source/whatsnew/v0.13.1.rst
    doc/source/whatsnew/v0.14.0.rst
    doc/source/whatsnew/v0.14.1.rst
    doc/source/whatsnew/v0.15.0.rst
    doc/source/whatsnew/v0.15.1.rst
    doc/source/whatsnew/v0.15.2.rst
    doc/source/whatsnew/v0.16.0.rst
    doc/source/whatsnew/v0.16.1.rst
    doc/source/whatsnew/v0.16.2.rst
    doc/source/whatsnew/v0.17.0.rst
    doc/source/whatsnew/v0.17.1.rst
    doc/source/whatsnew/v0.18.0.rst
    doc/source/whatsnew/v0.18.1.rst
    doc/source/whatsnew/v0.19.0.rst
    doc/source/whatsnew/v0.20.0.rst
    doc/source/whatsnew/v0.21.0.rst
    doc/source/whatsnew/v0.22.0.rst
    doc/source/whatsnew/v0.23.0.rst
    doc/source/whatsnew/v0.23.1.rst
    doc/source/whatsnew/v0.23.2.rst
    doc/source/whatsnew/v0.24.0.rst
    doc/source/10min.rst
    doc/source/advanced.rst
    doc/source/basics.rst
    doc/source/categorical.rst
<<<<<<< HEAD
    doc/source/contributing.rst
=======
    doc/source/comparison_with_r.rst
    doc/source/comparison_with_sql.rst
    doc/source/comparison_with_stata.rst
    doc/source/computation.rst
>>>>>>> 45f880b6
    doc/source/contributing_docstring.rst
    doc/source/dsintro.rst
    doc/source/enhancingperf.rst
    doc/source/extending.rst
    doc/source/groupby.rst
    doc/source/indexing.rst
    doc/source/merging.rst
    doc/source/missing_data.rst
    doc/source/options.rst
    doc/source/release.rst
    doc/source/reshaping.rst
    doc/source/visualization.rst


[yapf]
based_on_style = pep8
split_before_named_assigns = false
split_penalty_after_opening_bracket = 1000000
split_penalty_logical_operator = 30

[tool:pytest]
testpaths = pandas
markers =
    single: mark a test as single cpu only
    slow: mark a test as slow
    network: mark a test as network
    high_memory: mark a test as a high-memory only
    clipboard: mark a pd.read_clipboard test
doctest_optionflags = NORMALIZE_WHITESPACE IGNORE_EXCEPTION_DETAIL
addopts = --strict-data-files

[coverage:run]
branch = False
omit = */tests/*
plugins = Cython.Coverage

[coverage:report]
ignore_errors = False
show_missing = True
# Regexes for lines to exclude from consideration
exclude_lines =
    # Have to re-enable the standard pragma
    pragma: no cover

    # Don't complain about missing debug-only code:
    def __repr__
    if self\.debug

    # Don't complain if tests don't hit defensive assertion code:
    raise AssertionError
    raise NotImplementedError
    AbstractMethodError

    # Don't complain if non-runnable code isn't run:
    if 0:
    if __name__ == .__main__.:

[coverage:html]
directory = coverage_html_report

# To be kept consistent with "Import Formatting" section in contributing.rst
[isort]
known_pre_core=pandas._libs,pandas.util._*,pandas.compat,pandas.errors
known_dtypes=pandas.core.dtypes
known_post_core=pandas.tseries,pandas.io,pandas.plotting
sections=FUTURE,STDLIB,THIRDPARTY,PRE_CORE,DTYPES,FIRSTPARTY,POST_CORE,LOCALFOLDER

known_first_party=pandas
known_third_party=Cython,numpy,python-dateutil,pytz,pyarrow,pytest
multi_line_output=4
force_grid_wrap=0
combine_as_imports=True
force_sort_within_sections=True
skip=
    pandas/core/api.py,
    pandas/core/frame.py,
    pandas/tests/test_errors.py,
    pandas/tests/test_base.py,
    pandas/tests/test_register_accessor.py,
    pandas/tests/test_window.py,
    pandas/tests/test_downstream.py,
    pandas/tests/test_multilevel.py,
    pandas/tests/test_common.py,
    pandas/tests/test_compat.py,
    pandas/tests/test_sorting.py,
    pandas/tests/test_algos.py,
    pandas/tests/test_expressions.py,
    pandas/tests/test_strings.py,
    pandas/tests/test_lib.py,
    pandas/tests/test_join.py,
    pandas/tests/test_panel.py,
    pandas/tests/test_take.py,
    pandas/tests/test_nanops.py,
    pandas/tests/test_config.py,
    pandas/tests/indexes/test_frozen.py,
    pandas/tests/indexes/test_base.py,
    pandas/tests/indexes/test_category.py,
    pandas/tests/indexes/datetimes/test_missing.py,
    pandas/tests/indexes/multi/test_duplicates.py,
    pandas/tests/indexes/multi/test_partial_indexing.py,
    pandas/tests/indexes/multi/test_names.py,
    pandas/tests/indexes/multi/test_reshape.py,
    pandas/tests/indexes/multi/test_format.py,
    pandas/tests/indexes/multi/test_set_ops.py,
    pandas/tests/indexes/multi/test_monotonic.py,
    pandas/tests/indexes/multi/test_reindex.py,
    pandas/tests/indexes/multi/test_drop.py,
    pandas/tests/indexes/multi/test_integrity.py,
    pandas/tests/indexes/multi/test_astype.py,
    pandas/tests/indexes/multi/test_analytics.py,
    pandas/tests/indexes/multi/test_missing.py,
    pandas/tests/indexes/multi/conftest.py,
    pandas/tests/indexes/multi/test_join.py,
    pandas/tests/indexes/multi/test_conversion.py,
    pandas/tests/indexes/interval/test_construction.py,
    pandas/tests/indexes/interval/test_interval_new.py,
    pandas/tests/indexes/interval/test_interval.py,
    pandas/tests/indexes/interval/test_interval_range.py,
    pandas/tests/indexes/interval/test_astype.py,
    pandas/tests/indexes/interval/test_interval_tree.py,
    pandas/tests/indexes/timedeltas/test_indexing.py,
    pandas/tests/indexes/timedeltas/test_construction.py,
    pandas/tests/indexes/timedeltas/test_setops.py,
    pandas/tests/indexes/timedeltas/test_timedelta.py,
    pandas/tests/indexes/timedeltas/test_tools.py,
    pandas/tests/indexes/timedeltas/test_arithmetic.py,
    pandas/tests/indexes/timedeltas/test_astype.py,
    pandas/tests/indexes/timedeltas/test_scalar_compat.py,
    pandas/tests/indexes/timedeltas/test_partial_slicing.py,
    pandas/tests/indexes/timedeltas/test_timedelta_range.py,
    pandas/tests/indexes/timedeltas/test_ops.py,
    pandas/tests/io/test_clipboard.py,
    pandas/tests/io/test_compression.py,
    pandas/tests/io/test_pytables.py,
    pandas/tests/io/test_parquet.py,
    pandas/tests/io/generate_legacy_storage_files.py,
    pandas/tests/io/test_common.py,
    pandas/tests/io/test_feather.py,
    pandas/tests/io/test_s3.py,
    pandas/tests/io/test_html.py,
    pandas/tests/io/test_sql.py,
    pandas/tests/io/test_packers.py,
    pandas/tests/io/test_stata.py,
    pandas/tests/io/conftest.py,
    pandas/tests/io/test_pickle.py,
    pandas/tests/io/test_gbq.py,
    pandas/tests/io/test_gcs.py,
    pandas/tests/io/sas/test_sas.py,
    pandas/tests/io/sas/test_sas7bdat.py,
    pandas/tests/io/sas/test_xport.py,
    pandas/tests/io/formats/test_eng_formatting.py,
    pandas/tests/io/formats/test_to_excel.py,
    pandas/tests/io/formats/test_to_html.py,
    pandas/tests/io/formats/test_style.py,
    pandas/tests/io/formats/test_format.py,
    pandas/tests/io/formats/test_to_csv.py,
    pandas/tests/io/formats/test_css.py,
    pandas/tests/io/formats/test_to_latex.py,
    pandas/tests/io/formats/test_printing.py,
    pandas/tests/io/msgpack/test_buffer.py,
    pandas/tests/io/msgpack/test_read_size.py,
    pandas/tests/io/msgpack/test_pack.py,
    pandas/tests/io/msgpack/test_except.py,
    pandas/tests/io/msgpack/test_unpack_raw.py,
    pandas/tests/io/msgpack/test_unpack.py,
    pandas/tests/io/msgpack/test_newspec.py,
    pandas/tests/io/msgpack/common.py,
    pandas/tests/io/msgpack/test_limits.py,
    pandas/tests/io/msgpack/test_extension.py,
    pandas/tests/io/msgpack/test_sequnpack.py,
    pandas/tests/io/msgpack/test_subtype.py,
    pandas/tests/io/msgpack/test_seq.py,
    pandas/tests/io/json/test_compression.py,
    pandas/tests/io/json/test_ujson.py,
    pandas/tests/io/json/test_normalize.py,
    pandas/tests/io/json/test_readlines.py,
    pandas/tests/io/json/test_pandas.py,
    pandas/tests/io/json/test_json_table_schema.py,
    pandas/tests/api/test_types.py,
    pandas/tests/api/test_api.py,
    pandas/tests/tools/test_numeric.py,
    pandas/tests/dtypes/test_concat.py,
    pandas/tests/dtypes/test_generic.py,
    pandas/tests/dtypes/test_common.py,
    pandas/tests/dtypes/test_cast.py,
    pandas/tests/dtypes/test_dtypes.py,
    pandas/tests/dtypes/test_inference.py,
    pandas/tests/dtypes/test_missing.py,
    pandas/tests/arithmetic/test_numeric.py,
    pandas/tests/arithmetic/test_object.py,
    pandas/tests/arithmetic/test_period.py,
    pandas/tests/arithmetic/test_datetime64.py,
    pandas/tests/arithmetic/conftest.py,
    pandas/tests/arithmetic/test_timedelta64.py,
    pandas/tests/internals/test_internals.py,
    pandas/tests/groupby/test_value_counts.py,
    pandas/tests/groupby/test_filters.py,
    pandas/tests/groupby/test_nth.py,
    pandas/tests/groupby/test_timegrouper.py,
    pandas/tests/groupby/test_transform.py,
    pandas/tests/groupby/test_bin_groupby.py,
    pandas/tests/groupby/test_index_as_string.py,
    pandas/tests/groupby/test_groupby.py,
    pandas/tests/groupby/test_whitelist.py,
    pandas/tests/groupby/test_function.py,
    pandas/tests/groupby/test_apply.py,
    pandas/tests/groupby/conftest.py,
    pandas/tests/groupby/test_counting.py,
    pandas/tests/groupby/test_categorical.py,
    pandas/tests/groupby/test_grouping.py,
    pandas/tests/groupby/test_rank.py,
    pandas/tests/groupby/aggregate/test_cython.py,
    pandas/tests/groupby/aggregate/test_other.py,
    pandas/tests/groupby/aggregate/test_aggregate.py,
    pandas/tests/plotting/test_datetimelike.py,
    pandas/tests/plotting/test_series.py,
    pandas/tests/plotting/test_groupby.py,
    pandas/tests/plotting/test_converter.py,
    pandas/tests/plotting/test_misc.py,
    pandas/tests/plotting/test_frame.py,
    pandas/tests/plotting/test_hist_method.py,
    pandas/tests/plotting/common.py,
    pandas/tests/plotting/test_boxplot_method.py,
    pandas/tests/plotting/test_deprecated.py,
    pandas/tests/frame/test_duplicates.py,
    pandas/tests/frame/test_quantile.py,
    pandas/tests/frame/test_indexing.py,
    pandas/tests/frame/test_nonunique_indexes.py,
    pandas/tests/frame/test_sort_values_level_as_str.py,
    pandas/tests/frame/test_period.py,
    pandas/tests/frame/test_validate.py,
    pandas/tests/frame/test_timezones.py,
    pandas/tests/frame/test_reshape.py,
    pandas/tests/frame/test_sorting.py,
    pandas/tests/frame/test_to_csv.py,
    pandas/tests/frame/test_subclass.py,
    pandas/tests/frame/test_operators.py,
    pandas/tests/frame/test_asof.py,
    pandas/tests/frame/test_apply.py,
    pandas/tests/frame/test_arithmetic.py,
    pandas/tests/frame/test_axis_select_reindex.py,
    pandas/tests/frame/test_replace.py,
    pandas/tests/frame/test_dtypes.py,
    pandas/tests/frame/test_timeseries.py,
    pandas/tests/frame/test_analytics.py,
    pandas/tests/frame/test_repr_info.py,
    pandas/tests/frame/test_combine_concat.py,
    pandas/tests/frame/common.py,
    pandas/tests/frame/test_block_internals.py,
    pandas/tests/frame/test_missing.py,
    pandas/tests/frame/conftest.py,
    pandas/tests/frame/test_query_eval.py,
    pandas/tests/frame/test_api.py,
    pandas/tests/frame/test_convert_to.py,
    pandas/tests/frame/test_join.py,
    pandas/tests/frame/test_constructors.py,
    pandas/tests/frame/test_mutate_columns.py,
    pandas/tests/frame/test_alter_axes.py,
    pandas/tests/frame/test_rank.py,
    pandas/tests/reshape/test_concat.py,
    pandas/tests/reshape/test_util.py,
    pandas/tests/reshape/test_reshape.py,
    pandas/tests/reshape/test_tile.py,
    pandas/tests/reshape/test_pivot.py,
    pandas/tests/reshape/test_melt.py,
    pandas/tests/reshape/test_union_categoricals.py,
    pandas/tests/reshape/merge/test_merge_index_as_string.py,
    pandas/tests/reshape/merge/test_merge.py,
    pandas/tests/reshape/merge/test_merge_asof.py,
    pandas/tests/reshape/merge/test_join.py,
    pandas/tests/reshape/merge/test_merge_ordered.py,
    pandas/tests/sparse/test_indexing.py,
    pandas/tests/extension/test_sparse.py,
    pandas/tests/extension/base/reduce.py,
    pandas/tests/sparse/test_reshape.py,
    pandas/tests/sparse/test_pivot.py,
    pandas/tests/sparse/test_format.py,
    pandas/tests/sparse/test_groupby.py,
    pandas/tests/sparse/test_combine_concat.py,
    pandas/tests/sparse/series/test_indexing.py,
    pandas/tests/sparse/series/test_series.py,
    pandas/tests/sparse/frame/test_indexing.py,
    pandas/tests/sparse/frame/test_to_from_scipy.py,
    pandas/tests/sparse/frame/test_to_csv.py,
    pandas/tests/sparse/frame/test_apply.py,
    pandas/tests/sparse/frame/test_analytics.py,
    pandas/tests/sparse/frame/test_frame.py,
    pandas/tests/sparse/frame/conftest.py,
    pandas/tests/computation/test_compat.py,
    pandas/tests/computation/test_eval.py,
    pandas/types/common.py,
    pandas/tests/extension/arrow/test_bool.py
    doc/source/conf.py<|MERGE_RESOLUTION|>--- conflicted
+++ resolved
@@ -69,14 +69,6 @@
     doc/source/advanced.rst
     doc/source/basics.rst
     doc/source/categorical.rst
-<<<<<<< HEAD
-    doc/source/contributing.rst
-=======
-    doc/source/comparison_with_r.rst
-    doc/source/comparison_with_sql.rst
-    doc/source/comparison_with_stata.rst
-    doc/source/computation.rst
->>>>>>> 45f880b6
     doc/source/contributing_docstring.rst
     doc/source/dsintro.rst
     doc/source/enhancingperf.rst
