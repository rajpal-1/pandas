
# See the docstring in versioneer.py for instructions. Note that you must
# re-run 'versioneer.py setup' after changing this section, and commit the
# resulting files.

[versioneer]
VCS = git
style = pep440
versionfile_source = pandas/_version.py
versionfile_build = pandas/_version.py
tag_prefix = v
parentdir_prefix = pandas-

[flake8]
max-line-length = 79
ignore =
    W503,  # line break before binary operator
    W504,  # line break after binary operator
    E402,  # module level import not at top of file
    E731,  # do not assign a lambda expression, use a def
    C406,  # Unnecessary list literal - rewrite as a dict literal.
    C408,  # Unnecessary dict call - rewrite as a literal.
    C409,  # Unnecessary list passed to tuple() - rewrite as a tuple literal.
    S001   # found modulo formatter (incorrect picks up mod operations)
exclude =
    doc/sphinxext/*.py,
    doc/build/*.py,
    doc/temp/*.py,
    .eggs/*.py,
    versioneer.py,
    env  # exclude asv benchmark environments from linting

[flake8-rst]
bootstrap =
    import numpy as np
    import pandas as pd
    np  # avoiding error when importing again numpy or pandas
    pd  # (in some cases we want to do it to show users)
ignore = E402,  # module level import not at top of file
         W503,  # line break before binary operator
         # Classes/functions in different blocks can generate those errors
         E302,  # expected 2 blank lines, found 0
         E305,  # expected 2 blank lines after class or function definition, found 0
         # We use semicolon at the end to avoid displaying plot objects
         E703,  # statement ends with a semicolon

exclude =
    doc/source/whatsnew/v0.7.0.rst
    doc/source/whatsnew/v0.7.3.rst
    doc/source/whatsnew/v0.8.0.rst
    doc/source/whatsnew/v0.9.0.rst
    doc/source/whatsnew/v0.9.1.rst
    doc/source/whatsnew/v0.10.0.rst
    doc/source/whatsnew/v0.10.1.rst
    doc/source/whatsnew/v0.11.0.rst
    doc/source/whatsnew/v0.12.0.rst
    doc/source/whatsnew/v0.13.0.rst
    doc/source/whatsnew/v0.13.1.rst
    doc/source/whatsnew/v0.14.0.rst
    doc/source/whatsnew/v0.14.1.rst
    doc/source/whatsnew/v0.15.0.rst
    doc/source/whatsnew/v0.15.1.rst
    doc/source/whatsnew/v0.15.2.rst
    doc/source/whatsnew/v0.16.0.rst
    doc/source/whatsnew/v0.16.1.rst
    doc/source/whatsnew/v0.16.2.rst
    doc/source/whatsnew/v0.17.0.rst
    doc/source/whatsnew/v0.17.1.rst
    doc/source/whatsnew/v0.18.0.rst
    doc/source/whatsnew/v0.18.1.rst
    doc/source/whatsnew/v0.19.0.rst
    doc/source/whatsnew/v0.20.0.rst
    doc/source/whatsnew/v0.21.0.rst
    doc/source/whatsnew/v0.22.0.rst
    doc/source/whatsnew/v0.23.0.rst
    doc/source/whatsnew/v0.23.1.rst
    doc/source/whatsnew/v0.23.2.rst
    doc/source/whatsnew/v0.24.0.rst
    doc/source/basics.rst
    doc/source/contributing_docstring.rst
    doc/source/enhancingperf.rst
    doc/source/groupby.rst
    doc/source/indexing.rst
    doc/source/missing_data.rst
    doc/source/options.rst
    doc/source/release.rst
<<<<<<< HEAD
    doc/source/visualization.rst
=======
    doc/source/reshaping.rst
>>>>>>> 138a59a9


[yapf]
based_on_style = pep8
split_before_named_assigns = false
split_penalty_after_opening_bracket = 1000000
split_penalty_logical_operator = 30

[tool:pytest]
testpaths = pandas
markers =
    single: mark a test as single cpu only
    slow: mark a test as slow
    network: mark a test as network
    high_memory: mark a test as a high-memory only
    clipboard: mark a pd.read_clipboard test
doctest_optionflags = NORMALIZE_WHITESPACE IGNORE_EXCEPTION_DETAIL
addopts = --strict-data-files
xfail_strict = True

[coverage:run]
branch = False
omit = */tests/*
plugins = Cython.Coverage

[coverage:report]
ignore_errors = False
show_missing = True
# Regexes for lines to exclude from consideration
exclude_lines =
    # Have to re-enable the standard pragma
    pragma: no cover

    # Don't complain about missing debug-only code:
    def __repr__
    if self\.debug

    # Don't complain if tests don't hit defensive assertion code:
    raise AssertionError
    raise NotImplementedError
    AbstractMethodError

    # Don't complain if non-runnable code isn't run:
    if 0:
    if __name__ == .__main__.:

[coverage:html]
directory = coverage_html_report

# To be kept consistent with "Import Formatting" section in contributing.rst
[isort]
known_pre_core=pandas._libs,pandas.util._*,pandas.compat,pandas.errors
known_dtypes=pandas.core.dtypes
known_post_core=pandas.tseries,pandas.io,pandas.plotting
sections=FUTURE,STDLIB,THIRDPARTY,PRE_CORE,DTYPES,FIRSTPARTY,POST_CORE,LOCALFOLDER

known_first_party=pandas
known_third_party=Cython,numpy,python-dateutil,pytz,pyarrow,pytest
multi_line_output=4
force_grid_wrap=0
combine_as_imports=True
force_sort_within_sections=True
skip=
    pandas/core/api.py,
    pandas/core/frame.py,
    pandas/tests/test_errors.py,
    pandas/tests/test_base.py,
    pandas/tests/test_register_accessor.py,
    pandas/tests/test_window.py,
    pandas/tests/test_downstream.py,
    pandas/tests/test_multilevel.py,
    pandas/tests/test_common.py,
    pandas/tests/test_compat.py,
    pandas/tests/test_sorting.py,
    pandas/tests/test_algos.py,
    pandas/tests/test_expressions.py,
    pandas/tests/test_strings.py,
    pandas/tests/test_lib.py,
    pandas/tests/test_join.py,
    pandas/tests/test_panel.py,
    pandas/tests/test_take.py,
    pandas/tests/test_nanops.py,
    pandas/tests/test_config.py,
    pandas/tests/indexes/test_frozen.py,
    pandas/tests/indexes/test_base.py,
    pandas/tests/indexes/test_category.py,
    pandas/tests/indexes/datetimes/test_missing.py,
    pandas/tests/indexes/multi/test_duplicates.py,
    pandas/tests/indexes/multi/test_partial_indexing.py,
    pandas/tests/indexes/multi/test_names.py,
    pandas/tests/indexes/multi/test_reshape.py,
    pandas/tests/indexes/multi/test_format.py,
    pandas/tests/indexes/multi/test_set_ops.py,
    pandas/tests/indexes/multi/test_monotonic.py,
    pandas/tests/indexes/multi/test_reindex.py,
    pandas/tests/indexes/multi/test_drop.py,
    pandas/tests/indexes/multi/test_integrity.py,
    pandas/tests/indexes/multi/test_astype.py,
    pandas/tests/indexes/multi/test_analytics.py,
    pandas/tests/indexes/multi/test_missing.py,
    pandas/tests/indexes/multi/conftest.py,
    pandas/tests/indexes/multi/test_join.py,
    pandas/tests/indexes/multi/test_conversion.py,
    pandas/tests/indexes/interval/test_construction.py,
    pandas/tests/indexes/interval/test_interval_new.py,
    pandas/tests/indexes/interval/test_interval.py,
    pandas/tests/indexes/interval/test_interval_range.py,
    pandas/tests/indexes/interval/test_astype.py,
    pandas/tests/indexes/interval/test_interval_tree.py,
    pandas/tests/indexes/timedeltas/test_indexing.py,
    pandas/tests/indexes/timedeltas/test_construction.py,
    pandas/tests/indexes/timedeltas/test_setops.py,
    pandas/tests/indexes/timedeltas/test_timedelta.py,
    pandas/tests/indexes/timedeltas/test_tools.py,
    pandas/tests/indexes/timedeltas/test_arithmetic.py,
    pandas/tests/indexes/timedeltas/test_astype.py,
    pandas/tests/indexes/timedeltas/test_scalar_compat.py,
    pandas/tests/indexes/timedeltas/test_partial_slicing.py,
    pandas/tests/indexes/timedeltas/test_timedelta_range.py,
    pandas/tests/indexes/timedeltas/test_ops.py,
    pandas/tests/io/test_clipboard.py,
    pandas/tests/io/test_compression.py,
    pandas/tests/io/test_pytables.py,
    pandas/tests/io/test_parquet.py,
    pandas/tests/io/generate_legacy_storage_files.py,
    pandas/tests/io/test_common.py,
    pandas/tests/io/test_feather.py,
    pandas/tests/io/test_s3.py,
    pandas/tests/io/test_html.py,
    pandas/tests/io/test_sql.py,
    pandas/tests/io/test_packers.py,
    pandas/tests/io/test_stata.py,
    pandas/tests/io/conftest.py,
    pandas/tests/io/test_pickle.py,
    pandas/tests/io/test_gbq.py,
    pandas/tests/io/test_gcs.py,
    pandas/tests/io/sas/test_sas.py,
    pandas/tests/io/sas/test_sas7bdat.py,
    pandas/tests/io/sas/test_xport.py,
    pandas/tests/io/formats/test_eng_formatting.py,
    pandas/tests/io/formats/test_to_excel.py,
    pandas/tests/io/formats/test_to_html.py,
    pandas/tests/io/formats/test_style.py,
    pandas/tests/io/formats/test_format.py,
    pandas/tests/io/formats/test_to_csv.py,
    pandas/tests/io/formats/test_css.py,
    pandas/tests/io/formats/test_to_latex.py,
    pandas/tests/io/formats/test_printing.py,
    pandas/tests/io/msgpack/test_buffer.py,
    pandas/tests/io/msgpack/test_read_size.py,
    pandas/tests/io/msgpack/test_pack.py,
    pandas/tests/io/msgpack/test_except.py,
    pandas/tests/io/msgpack/test_unpack_raw.py,
    pandas/tests/io/msgpack/test_unpack.py,
    pandas/tests/io/msgpack/test_newspec.py,
    pandas/tests/io/msgpack/common.py,
    pandas/tests/io/msgpack/test_limits.py,
    pandas/tests/io/msgpack/test_extension.py,
    pandas/tests/io/msgpack/test_sequnpack.py,
    pandas/tests/io/msgpack/test_subtype.py,
    pandas/tests/io/msgpack/test_seq.py,
    pandas/tests/io/json/test_compression.py,
    pandas/tests/io/json/test_ujson.py,
    pandas/tests/io/json/test_normalize.py,
    pandas/tests/io/json/test_readlines.py,
    pandas/tests/io/json/test_pandas.py,
    pandas/tests/io/json/test_json_table_schema.py,
    pandas/tests/api/test_types.py,
    pandas/tests/api/test_api.py,
    pandas/tests/tools/test_numeric.py,
    pandas/tests/dtypes/test_concat.py,
    pandas/tests/dtypes/test_generic.py,
    pandas/tests/dtypes/test_common.py,
    pandas/tests/dtypes/test_cast.py,
    pandas/tests/dtypes/test_dtypes.py,
    pandas/tests/dtypes/test_inference.py,
    pandas/tests/dtypes/test_missing.py,
    pandas/tests/arithmetic/test_numeric.py,
    pandas/tests/arithmetic/test_object.py,
    pandas/tests/arithmetic/test_period.py,
    pandas/tests/arithmetic/test_datetime64.py,
    pandas/tests/arithmetic/conftest.py,
    pandas/tests/arithmetic/test_timedelta64.py,
    pandas/tests/internals/test_internals.py,
    pandas/tests/groupby/test_value_counts.py,
    pandas/tests/groupby/test_filters.py,
    pandas/tests/groupby/test_nth.py,
    pandas/tests/groupby/test_timegrouper.py,
    pandas/tests/groupby/test_transform.py,
    pandas/tests/groupby/test_bin_groupby.py,
    pandas/tests/groupby/test_index_as_string.py,
    pandas/tests/groupby/test_groupby.py,
    pandas/tests/groupby/test_whitelist.py,
    pandas/tests/groupby/test_function.py,
    pandas/tests/groupby/test_apply.py,
    pandas/tests/groupby/conftest.py,
    pandas/tests/groupby/test_counting.py,
    pandas/tests/groupby/test_categorical.py,
    pandas/tests/groupby/test_grouping.py,
    pandas/tests/groupby/test_rank.py,
    pandas/tests/groupby/aggregate/test_cython.py,
    pandas/tests/groupby/aggregate/test_other.py,
    pandas/tests/groupby/aggregate/test_aggregate.py,
    pandas/tests/plotting/test_datetimelike.py,
    pandas/tests/plotting/test_series.py,
    pandas/tests/plotting/test_groupby.py,
    pandas/tests/plotting/test_converter.py,
    pandas/tests/plotting/test_misc.py,
    pandas/tests/plotting/test_frame.py,
    pandas/tests/plotting/test_hist_method.py,
    pandas/tests/plotting/common.py,
    pandas/tests/plotting/test_boxplot_method.py,
    pandas/tests/plotting/test_deprecated.py,
    pandas/tests/frame/test_duplicates.py,
    pandas/tests/frame/test_quantile.py,
    pandas/tests/frame/test_indexing.py,
    pandas/tests/frame/test_nonunique_indexes.py,
    pandas/tests/frame/test_sort_values_level_as_str.py,
    pandas/tests/frame/test_period.py,
    pandas/tests/frame/test_validate.py,
    pandas/tests/frame/test_timezones.py,
    pandas/tests/frame/test_reshape.py,
    pandas/tests/frame/test_sorting.py,
    pandas/tests/frame/test_to_csv.py,
    pandas/tests/frame/test_subclass.py,
    pandas/tests/frame/test_operators.py,
    pandas/tests/frame/test_asof.py,
    pandas/tests/frame/test_apply.py,
    pandas/tests/frame/test_arithmetic.py,
    pandas/tests/frame/test_axis_select_reindex.py,
    pandas/tests/frame/test_replace.py,
    pandas/tests/frame/test_dtypes.py,
    pandas/tests/frame/test_timeseries.py,
    pandas/tests/frame/test_analytics.py,
    pandas/tests/frame/test_repr_info.py,
    pandas/tests/frame/test_combine_concat.py,
    pandas/tests/frame/common.py,
    pandas/tests/frame/test_block_internals.py,
    pandas/tests/frame/test_missing.py,
    pandas/tests/frame/conftest.py,
    pandas/tests/frame/test_query_eval.py,
    pandas/tests/frame/test_api.py,
    pandas/tests/frame/test_convert_to.py,
    pandas/tests/frame/test_join.py,
    pandas/tests/frame/test_constructors.py,
    pandas/tests/frame/test_mutate_columns.py,
    pandas/tests/frame/test_alter_axes.py,
    pandas/tests/frame/test_rank.py,
    pandas/tests/reshape/test_concat.py,
    pandas/tests/reshape/test_util.py,
    pandas/tests/reshape/test_reshape.py,
    pandas/tests/reshape/test_tile.py,
    pandas/tests/reshape/test_pivot.py,
    pandas/tests/reshape/test_melt.py,
    pandas/tests/reshape/test_union_categoricals.py,
    pandas/tests/reshape/merge/test_merge_index_as_string.py,
    pandas/tests/reshape/merge/test_merge.py,
    pandas/tests/reshape/merge/test_merge_asof.py,
    pandas/tests/reshape/merge/test_join.py,
    pandas/tests/reshape/merge/test_merge_ordered.py,
    pandas/tests/sparse/test_indexing.py,
    pandas/tests/extension/test_sparse.py,
    pandas/tests/extension/base/reduce.py,
    pandas/tests/sparse/test_reshape.py,
    pandas/tests/sparse/test_pivot.py,
    pandas/tests/sparse/test_format.py,
    pandas/tests/sparse/test_groupby.py,
    pandas/tests/sparse/test_combine_concat.py,
    pandas/tests/sparse/series/test_indexing.py,
    pandas/tests/sparse/series/test_series.py,
    pandas/tests/sparse/frame/test_indexing.py,
    pandas/tests/sparse/frame/test_to_from_scipy.py,
    pandas/tests/sparse/frame/test_to_csv.py,
    pandas/tests/sparse/frame/test_apply.py,
    pandas/tests/sparse/frame/test_analytics.py,
    pandas/tests/sparse/frame/test_frame.py,
    pandas/tests/sparse/frame/conftest.py,
    pandas/tests/computation/test_compat.py,
    pandas/tests/computation/test_eval.py,
    pandas/types/common.py,
    pandas/tests/extension/arrow/test_bool.py,
    doc/source/conf.py,
    asv_bench/benchmarks/algorithms.py,
    asv_bench/benchmarks/attrs_caching.py,
    asv_bench/benchmarks/binary_ops.py,
    asv_bench/benchmarks/categoricals.py,
    asv_bench/benchmarks/ctors.py,
    asv_bench/benchmarks/eval.py,
    asv_bench/benchmarks/frame_ctor.py,
    asv_bench/benchmarks/frame_methods.py,
    asv_bench/benchmarks/gil.py,
    asv_bench/benchmarks/groupby.py,
    asv_bench/benchmarks/index_object.py,
    asv_bench/benchmarks/indexing.py,
    asv_bench/benchmarks/inference.py,
    asv_bench/benchmarks/io/csv.py,
    asv_bench/benchmarks/io/excel.py,
    asv_bench/benchmarks/io/hdf.py,
    asv_bench/benchmarks/io/json.py,
    asv_bench/benchmarks/io/msgpack.py,
    asv_bench/benchmarks/io/pickle.py,
    asv_bench/benchmarks/io/sql.py,
    asv_bench/benchmarks/io/stata.py,
    asv_bench/benchmarks/join_merge.py,
    asv_bench/benchmarks/multiindex_object.py,
    asv_bench/benchmarks/panel_ctor.py,
    asv_bench/benchmarks/panel_methods.py,
    asv_bench/benchmarks/plotting.py,
    asv_bench/benchmarks/reindex.py,
    asv_bench/benchmarks/replace.py,
    asv_bench/benchmarks/reshape.py,
    asv_bench/benchmarks/rolling.py,
    asv_bench/benchmarks/series_methods.py,
    asv_bench/benchmarks/sparse.py,
    asv_bench/benchmarks/stat_ops.py,
    asv_bench/benchmarks/timeseries.py<|MERGE_RESOLUTION|>--- conflicted
+++ resolved
@@ -84,11 +84,6 @@
     doc/source/missing_data.rst
     doc/source/options.rst
     doc/source/release.rst
-<<<<<<< HEAD
-    doc/source/visualization.rst
-=======
-    doc/source/reshaping.rst
->>>>>>> 138a59a9
 
 
 [yapf]
